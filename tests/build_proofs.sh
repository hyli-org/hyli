--- conflicted
+++ resolved
@@ -16,10 +16,7 @@
 }
 
 hyrun --user faucet.hydentity --password password hydentity register faucet.hydentity
-<<<<<<< HEAD
-=======
 
->>>>>>> 0e92c2a7
 BLOB_TX_HASH=$(hyled blobs faucet.hydentity hydentity 00106661756365742e687964656e74697479  | grep Response | awk -F' ' '{ print $2}')
 hyled proof $BLOB_TX_HASH hydentity hydentity.risc0.proof 
 mv hydentity.risc0.proof tests/proofs/register.hydentity.risc0.proof
