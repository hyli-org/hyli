--- conflicted
+++ resolved
@@ -10,13 +10,9 @@
 anyhow = "1.0.86"
 clap = { version = "4.5.16", features = ["derive"] }
 rand = "0.8.5"
-<<<<<<< HEAD
 bincode = "1.3.3"
 serde = { version = "1.0", features = ["derive"] }
-=======
 ron = "0.8.1"
-serde = { version = "1.0.209", features = ["derive"] }
->>>>>>> 47793070
 
 [profile.release]
 lto = "thin"
