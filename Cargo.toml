[package]
name = "hyle"
version = "0.1.0"
edition = "2021"

[dependencies]
serde = { version = "1.0.209", features = ["derive"] }
tracing = "0.1"
tracing-subscriber = "0.3"
tokio = { version = "1.40.0", features = ["full"] }
anyhow = "1.0.86"
clap = { version = "4.5.16", features = ["derive"] }
rand = "0.8.5"
bincode = "1.3.3"
<<<<<<< HEAD
ron = "0.8.1"
axum = "0.7.5"
=======
serde = { version = "1.0", features = ["derive"] }
ron = "0.8.1"
>>>>>>> b198585e

[profile.release]
lto = "thin"
incremental = true

[profile.profiling]
inherits = "release"
debug = true         # Keep debug info for profiling
strip = "none"<|MERGE_RESOLUTION|>--- conflicted
+++ resolved
@@ -4,7 +4,6 @@
 edition = "2021"
 
 [dependencies]
-serde = { version = "1.0.209", features = ["derive"] }
 tracing = "0.1"
 tracing-subscriber = "0.3"
 tokio = { version = "1.40.0", features = ["full"] }
@@ -12,13 +11,9 @@
 clap = { version = "4.5.16", features = ["derive"] }
 rand = "0.8.5"
 bincode = "1.3.3"
-<<<<<<< HEAD
+serde = { version = "1.0", features = ["derive"] }
 ron = "0.8.1"
 axum = "0.7.5"
-=======
-serde = { version = "1.0", features = ["derive"] }
-ron = "0.8.1"
->>>>>>> b198585e
 
 [profile.release]
 lto = "thin"
