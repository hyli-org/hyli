--- conflicted
+++ resolved
@@ -12,12 +12,8 @@
 clap = { version = "4.5.16", features = ["derive"] }
 rand = "0.8.5"
 bincode = "1.3.3"
-serde = { version = "1.0", features = ["derive"] }
 ron = "0.8.1"
-<<<<<<< HEAD
 axum = "0.7.5"
-=======
->>>>>>> 1031a618
 
 [profile.release]
 lto = "thin"
