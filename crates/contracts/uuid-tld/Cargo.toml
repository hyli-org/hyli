[package]
name = "hyle-uuid-tld"
description = "Hyle Smart Contract"
version = { workspace = true }
edition = { workspace = true }
# license = { workspace = true }
homepage = { workspace = true }
repository = { workspace = true }
rust-version = "1.81"

[[bin]]
name = "uuid-tld"
path = "src/main.rs"
required-features = ["risc0"]
test = false

[dependencies]
sdk = { workspace = true }
borsh = "1.5.5"

risc0-zkvm = { version = "1.2.4", default-features = false, optional = true, features = [
    'std',
] }
<<<<<<< HEAD
client-sdk = { workspace = true, default-features = false, features = ["risc0"], optional = true }
uuid = { version = "1.15.0", default-features = false }
=======
client_sdk = { path = "../../client-sdk", package = "client-sdk", default-features = false, features = [
    "risc0",
], optional = true }
uuid = { version = "1.15.1", default-features = false }
>>>>>>> 621d8b41
rand = { version = "0.9", default-features = false }
rand_seeder = { version = "0.4.0", default-features = false }

[dev-dependencies]
risc0-zkvm = { version = "1.2.4", default-features = false, features = [
    'std',
    'prove',
] }

[features]
default = []
client = ["dep:client-sdk"]
risc0 = ["dep:risc0-zkvm", "sdk/risc0"]<|MERGE_RESOLUTION|>--- conflicted
+++ resolved
@@ -21,15 +21,8 @@
 risc0-zkvm = { version = "1.2.4", default-features = false, optional = true, features = [
     'std',
 ] }
-<<<<<<< HEAD
 client-sdk = { workspace = true, default-features = false, features = ["risc0"], optional = true }
-uuid = { version = "1.15.0", default-features = false }
-=======
-client_sdk = { path = "../../client-sdk", package = "client-sdk", default-features = false, features = [
-    "risc0",
-], optional = true }
 uuid = { version = "1.15.1", default-features = false }
->>>>>>> 621d8b41
 rand = { version = "0.9", default-features = false }
 rand_seeder = { version = "0.4.0", default-features = false }
 
