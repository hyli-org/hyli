use std::collections::BTreeMap;
use std::sync::Mutex;
use std::time::Duration;
use std::{fmt::Debug, path::PathBuf, sync::Arc};

use crate::bus::{BusClientSender, SharedMessageBus};
use crate::modules::signal::shutdown_aware_timeout;
use crate::modules::SharedBuildApiCtx;
use crate::{log_error, module_bus_client, module_handle_messages, modules::Module};
use anyhow::{anyhow, bail, Context, Result};
use axum::extract::State;
use axum::Router;
use borsh::{BorshDeserialize, BorshSerialize};
use client_sdk::rest_client::NodeApiClient;
use client_sdk::{helpers::ClientSdkProver, transaction_builder::TxExecutorHandler};
use hyle_net::logged_task::logged_task;
use indexmap::IndexMap;
use sdk::{
    BlobIndex, BlobTransaction, Block, BlockHeight, Calldata, ContractName, Hashed, NodeStateEvent,
    ProofTransaction, StateCommitment, TransactionData, TxContext, TxHash, TxId,
    HYLE_TESTNET_CHAIN_ID,
};
use tokio::task::JoinHandle;
use tracing::{debug, error, info, warn};

use super::prover_metrics::AutoProverMetrics;

/// `AutoProver` is a module that handles the proving of transactions
/// It listens to the node state events and processes all blobs in the block's transactions
/// for a given contract.
/// It asynchronously generates 1 ProofTransaction to prove all concerned blobs in a block
/// If a passed BlobTransaction times out, or is settled as failed, all blobs that are "after"
/// the failed transaction in the block are re-executed, and prooved all at once, even if in
/// multiple blocks.
/// This module requires the ELF to support multiproof. i.e. it requires the ELF to read
/// a `Vec<Calldata>` as input.
pub struct AutoProver<Contract: Send + Sync + Clone + 'static> {
    bus: AutoProverBusClient<Contract>,
    ctx: Arc<AutoProverCtx<Contract>>,
    store: AutoProverStore<Contract>,
    metrics: AutoProverMetrics,
    // If Some, the block to catch up to
    catching_up: Option<BlockHeight>,
    catching_up_state: StateCommitment,

    catching_txs: IndexMap<TxId, (BlobTransaction, TxContext)>,
    catching_success_txs: Vec<(BlobTransaction, TxContext)>,

    router_state: Arc<Mutex<RouterData>>,
}

#[derive(Default)]
pub struct RouterData {
    pub is_proving: bool,
}

#[derive(Default, BorshSerialize, BorshDeserialize)]
pub struct AutoProverStore<Contract> {
    // These are other unsettled transactions that are waiting to be proved
    unsettled_txs: Vec<(BlobTransaction, TxContext, TxId)>,
    // These are the transactions that are currently being proved
    proving_txs: Vec<(BlobTransaction, TxContext, TxId)>,
    state_history: BTreeMap<TxHash, Contract>,
    tx_chain: Vec<TxHash>,
    buffered_blobs: Vec<(Vec<BlobIndex>, BlobTransaction, TxContext)>,
    buffered_blocks_count: u32,
    batch_id: u64,
}

module_bus_client! {
#[derive(Debug)]
pub struct AutoProverBusClient<Contract: Send + Sync + Clone + 'static> {
    sender(AutoProverEvent<Contract>),
    receiver(NodeStateEvent),
}
}

pub struct AutoProverCtx<Contract> {
    pub data_directory: PathBuf,
    pub prover: Arc<dyn ClientSdkProver<Vec<Calldata>> + Send + Sync>,
    pub contract_name: ContractName,
    pub node: Arc<dyn NodeApiClient + Send + Sync>,
    // Optional API for readiness information
    pub api: Option<SharedBuildApiCtx>,
    pub default_state: Contract,
    /// How many blocks should we buffer before generating proofs ?
    pub buffer_blocks: u32,
    pub max_txs_per_proof: usize,
    pub tx_working_window_size: usize,
}

#[derive(Debug, Clone)]
pub enum AutoProverEvent<Contract> {
    /// Event sent when a blob is executed as failed
    /// proof will be generated & sent to the node
    FailedTx(TxHash, String),
    /// Event sent when a blob is executed as success
    /// proof will be generated & sent to the node
    SuccessTx(TxHash, Contract),
}

impl<Contract> Module for AutoProver<Contract>
where
    Contract: TxExecutorHandler
        + BorshSerialize
        + BorshDeserialize
        + Debug
        + Send
        + Sync
        + Clone
        + 'static,
{
    type Context = Arc<AutoProverCtx<Contract>>;

    async fn build(bus: SharedMessageBus, ctx: Self::Context) -> Result<Self> {
        let bus = AutoProverBusClient::<Contract>::new_from_bus(bus.new_handle()).await;

        let file = ctx
            .data_directory
            .join(format!("autoprover_{}.bin", ctx.contract_name).as_str());

        let mut store = match Self::load_from_disk::<AutoProverStore<Contract>>(file.as_path()) {
            Some(store) => store,
            None => AutoProverStore::<Contract> {
                unsettled_txs: vec![],
                proving_txs: vec![],
                state_history: BTreeMap::new(),
                tx_chain: vec![],
                buffered_blobs: vec![],
                buffered_blocks_count: 0,
                batch_id: 0,
            },
        };

        let infos = ctx.prover.info();

        let metrics = AutoProverMetrics::global(ctx.contract_name.to_string(), infos);

        let router_state = Arc::new(Mutex::new(RouterData::default()));
        if let Some(api) = &ctx.api {
            use axum::routing::get;
            if let Ok(mut guard) = api.router.lock() {
                if let Some(router) = guard.take() {
                    guard.replace(
                        router.nest(
                            "/v1/prover",
                            Router::new()
                                .route("/ready", get(is_ready))
                                .with_state(router_state.clone()),
                        ),
                    );
                }
            }
        }

        let contract_state = ctx.node.get_contract(ctx.contract_name.clone()).await?;
        let catching_up_state = contract_state.state_commitment;
        let catching_up = match contract_state.state_block_height.0 > 0 {
            true => Some(contract_state.state_block_height),
            false => None,
        };

        info!(
            cn =% ctx.contract_name,
            "Catching up to {:?}",
            catching_up
        );

        let catching_txs = if catching_up.is_some() && !store.tx_chain.is_empty() {
            // If we are restarting from serialized data and are catching up, we need to do some setup.
            // Move all unsettled transactions to catching_txs and restart.
            let mut txs = std::mem::take(&mut store.proving_txs);
            txs.extend(std::mem::take(&mut store.unsettled_txs));

            // Clear the rest
            store.tx_chain.truncate(1);
            let history_start = store
                .state_history
                .remove(store.tx_chain.first().expect("must exist"))
                .expect("We should have at least one transaction in the tx_chain");
            store.state_history = BTreeMap::new();
            store.state_history.insert(
                store.tx_chain.last().expect("must exist").clone(),
                history_start.clone(),
            );
            store.buffered_blobs.clear();
            store.buffered_blocks_count = 0;
            tracing::info!(
                cn =% ctx.contract_name,
                "Loaded {} unsettled transactions from disk, restarting from {}",
                txs.len(),
                store.tx_chain.last().expect("must exist")
            );
            IndexMap::from_iter(txs.into_iter().map(|(tx, tx_ctx, id)| (id, (tx, tx_ctx))))
        } else {
            IndexMap::new()
        };

        Ok(AutoProver {
            bus,
            store,
            ctx,
            metrics,
            catching_up,
            catching_up_state,
            catching_success_txs: vec![],
            catching_txs,
            router_state,
        })
    }

    async fn run(&mut self) -> Result<()> {
        module_handle_messages! {
            on_self self,
            listen<NodeStateEvent> event => {
                let res = log_error!(self.handle_node_state_event(event).await, "handle note state event");
                self.metrics.snapshot_buffered_blobs(self.store.buffered_blobs.len() as u64);
                self.metrics
                    .snapshot_unsettled_blobs(self.store.proving_txs.len() as u64);
                if res.is_err() {
                    break;
                }
            }
        };

        Ok(())
    }

    async fn persist(&mut self) -> Result<()> {
        log_error!(
            Self::save_on_disk::<AutoProverStore<Contract>>(
                self.ctx
                    .data_directory
                    .join(format!("autoprover_{}.bin", self.ctx.contract_name))
                    .as_path(),
                &self.store,
            ),
            "Saving prover"
        )
    }
}

pub async fn is_ready(
    State(state): State<Arc<Mutex<RouterData>>>,
) -> Result<impl axum::response::IntoResponse, axum::http::StatusCode> {
    let state = state.lock().unwrap();
    if state.is_proving {
        Ok(axum::http::StatusCode::OK)
    } else {
        Err(axum::http::StatusCode::SERVICE_UNAVAILABLE)
    }
}

impl<Contract> AutoProver<Contract>
where
    Contract: TxExecutorHandler + Debug + Clone + Send + Sync + 'static,
{
    async fn handle_node_state_event(&mut self, event: NodeStateEvent) -> Result<()> {
        let NodeStateEvent::NewBlock(block) = event;
        if self
            .catching_up
            .is_some_and(|h| block.block_height.0 <= h.0)
        {
            let block_height = block.block_height;
            self.handle_catchup_block(*block)
                .await
                .context("Failed to handle settled block")?;
            if self.catching_up.is_some_and(|h| block_height.0 == h.0) {
                let current_state = self
                    .ctx
                    .node
                    .get_contract(self.ctx.contract_name.clone())
                    .await?;
                // If we took enough time catchup up, recompute a new catchup target.
                if current_state.state_block_height.0 > self.catching_up.unwrap().0 + 10 {
                    info!(
                        cn =% self.ctx.contract_name,
                        "🚅 Updating catch up target from {} to {}",
                        self.catching_up.unwrap(),
                        current_state.state_block_height
                    );
                    // Set the new catching up target.
                    self.catching_up = Some(current_state.state_block_height);
                    self.catching_up_state = current_state.state_commitment;
                    return Ok(());
                }

                // Build blobs to execute from catching_txs
                let mut blobs: Vec<(BlobIndex, BlobTransaction, TxContext)> = vec![];
                for (tx, tx_ctx) in self.catching_success_txs.iter() {
                    for (index, blob) in tx.blobs.iter().enumerate() {
                        if blob.contract_name == self.ctx.contract_name {
                            blobs.push((index.into(), tx.clone(), tx_ctx.clone()));
                        }
                    }
                }

                info!(
                    cn =% self.ctx.contract_name,
                    "✅ Catching up finished, {} blobs to process",
                    blobs.len()
                );
                // Clear our flag.
                self.catching_up = None;

                let mut contract = self.ctx.default_state.clone();
                let last_tx_hash = blobs.last().map(|(_, tx, _)| tx.hashed());
                for (blob_index, tx, tx_ctx) in blobs {
                    let calldata = Calldata {
                        identity: tx.identity.clone(),
                        tx_hash: tx.hashed(),
                        private_input: vec![],
                        blobs: tx.blobs.clone().into(),
                        index: blob_index,
                        tx_ctx: Some(tx_ctx.clone()),
                        tx_blob_count: tx.blobs.len(),
                    };

                    match contract.handle(&calldata) {
                        Err(e) => {
                            error!(
                                cn =% self.ctx.contract_name,
                                tx_hash =% tx.hashed(),
                                tx_height =% tx_ctx.block_height,
                                "Error while executing settled tx: {e:#}"
                            );
                            error!(
                                cn =% self.ctx.contract_name,
                                tx_hash =% tx.hashed(),
                                tx_height =% tx_ctx.block_height,
                                "This is likely a bug in the prover, please report it to the Hyle team."
                            );
                        }
                        Ok(hyle_output) => {
                            debug!(
                                cn =% self.ctx.contract_name,
                                tx_hash =% tx.hashed(),
                                tx_height =% tx_ctx.block_height,
                                "Executed contract: {}. Success: {}",
                                String::from_utf8_lossy(&hyle_output.program_outputs),
                                hyle_output.success
                            );
                            if !hyle_output.success {
                                error!(
                                    cn =% self.ctx.contract_name,
                                    tx_hash =% tx.hashed(),
                                    tx_height =% tx_ctx.block_height,
                                    "Executed tx as failed but it was settled as success!",
                                );
                                error!(
                                    cn =% self.ctx.contract_name,
                                    tx_hash =% tx.hashed(),
                                    tx_height =% tx_ctx.block_height,
                                    "This is likely a bug in the prover, please report it to the Hyle team."
                                );
                            }
                        }
                    }
                }
                info!(
                    cn =% self.ctx.contract_name,
                    "All catching blobs processed, catching up finished at block {} with tx {}",
                    block_height,
                    last_tx_hash.as_ref().map_or_else(
                        || "None".to_string(),
                        |tx| tx.to_string()
                    )
                );

                #[cfg(not(test))]
                {
                    let final_state = contract.get_state_commitment();
                    info!(
                        cn =% self.ctx.contract_name,
                        "Final state after catching up: {:?}",
                        final_state
                    );

                    if self.catching_up_state != final_state {
                        error!(
                            cn =% self.ctx.contract_name,
                            "Onchain state does not match final state after catching up. Onchain: {:?}, Final: {:?}",
                            self.catching_up_state, final_state
                        );
                        error!(
                            cn =% self.ctx.contract_name,
                            "This is likely a bug in the prover, please report it to the Hyle team."
                        );
                        anyhow::bail!(
                          "Onchain state does not match final state after catching up. Onchain: {:?}, Final: {:?}",
                          self.catching_up_state, final_state
                        );
                    }
                }

                // Mark ourselves ready to prove.
                self.router_state.lock().unwrap().is_proving = true;

                if let Some(last_tx_hash) = last_tx_hash {
                    self.store.tx_chain = vec![last_tx_hash.clone()];
                    self.store.state_history.insert(last_tx_hash, contract);
                }

                // Now any remaining TX is to be buffered and handled on the next block
                info!(
                    cn =% self.ctx.contract_name,
                    "Storing remaining {} unsettled TXs after catching up",
                    self.catching_txs.len()
                );
                // Store all TXs in our waiting buffer.
                self.store
                    .tx_chain
                    .extend(self.catching_txs.keys().map(|id| &id.1).cloned());

                self.store.unsettled_txs.extend(
                    std::mem::take(&mut self.catching_txs)
                        .into_iter()
                        .map(|(id, (tx, tx_ctx))| (tx, tx_ctx, id)),
                );
            }
        } else {
            self.handle_processed_block(*block).await?;
        }

        Ok(())
    }

    async fn handle_catchup_block(&mut self, block: Block) -> Result<()> {
        for (_, tx) in block.txs {
            if let TransactionData::Blob(tx) = tx.transaction_data {
                if tx
                    .blobs
                    .iter()
                    .all(|b| b.contract_name != self.ctx.contract_name)
                {
                    continue;
                }
                let tx_ctx = TxContext {
                    block_height: block.block_height,
                    block_hash: block.hash.clone(),
                    timestamp: block.block_timestamp.clone(),
                    lane_id: block
                        .lane_ids
                        .get(&tx.hashed())
                        .ok_or_else(|| anyhow!("Missing lane id in block for {}", tx.hashed()))?
                        .clone(),
                    chain_id: HYLE_TESTNET_CHAIN_ID,
                };
                self.catching_txs.insert(
                    TxId(
                        block
                            .dp_parent_hashes
                            .get(&tx.hashed())
                            .ok_or_else(|| anyhow!("Missing DP in block for {}", tx.hashed()))?
                            .clone(),
                        tx.hashed(),
                    ),
                    (tx.clone(), tx_ctx),
                );
            }
        }

        // Only used to reduce size of catching_txs
        for tx in block.timed_out_txs {
            let tx_id = TxId(
                block
                    .dp_parent_hashes
                    .get(&tx)
                    .ok_or_else(|| anyhow!("Missing DP in block for {}", tx))?
                    .clone(),
                tx,
            );

            self.catching_txs.retain(|t, _| t != &tx_id);
        }

        // Only used to reduce size of catching_txs
        for tx in block.failed_txs {
            let tx_id = TxId(
                block
                    .dp_parent_hashes
                    .get(&tx)
                    .ok_or_else(|| anyhow!("Missing DP in block for {}", tx))?
                    .clone(),
                tx,
            );

            self.catching_txs.retain(|t, _| t != &tx_id);
        }

        for tx_id in block.dropped_duplicate_txs {
            self.catching_txs.retain(|t, _| t != &tx_id);
        }

        for tx in block.successful_txs {
            let tx_id = TxId(
                block
                    .dp_parent_hashes
                    .get(&tx)
                    .ok_or_else(|| anyhow!("Missing DP in block for {}", tx))?
                    .clone(),
                tx,
            );

            if let Some((tx, tx_ctx)) = self.catching_txs.shift_remove(&tx_id) {
                self.catching_success_txs.push((tx, tx_ctx));
            }
        }

        Ok(())
    }

    async fn handle_processed_block(&mut self, block: Block) -> Result<()> {
        tracing::trace!(
            cn =% self.ctx.contract_name,
            block_height =% block.block_height,
            "Handling processed block {}",
            block.block_height
        );
        let mut insta_failed_txs = vec![];
        if block.block_height.0 % 1000 == 0 {
            info!(
                cn =% self.ctx.contract_name,
                block_height =% block.block_height,
                "Processing block {}",
                block.block_height
            );
        }

        for (tx_id, tx) in block.txs {
            if let TransactionData::Blob(tx) = tx.transaction_data {
                if tx
                    .blobs
                    .iter()
                    .all(|b| b.contract_name != self.ctx.contract_name)
                {
                    continue;
                }
                if block.dropped_duplicate_txs.contains(&tx_id) {
                    debug!(
                        cn =% self.ctx.contract_name,
                        tx_id =% tx_id,
                        "🔇 Transaction duplicated {}, skipping",
                        tx.hashed()
                    );
                    continue;
                }
                if block.failed_txs.contains(&tx.hashed()) {
                    debug!(
                        cn =% self.ctx.contract_name,
                        tx_hash =% tx.hashed(),
                        "🔇 Transaction {} insta-failed in block, skipping",
                        tx.hashed()
                    );
                    insta_failed_txs.push(tx.hashed());
                    continue;
                }
                self.store.tx_chain.push(tx.hashed());

                let tx_ctx = TxContext {
                    block_height: block.block_height,
                    block_hash: block.hash.clone(),
                    timestamp: block.block_timestamp.clone(),
                    lane_id: block
                        .lane_ids
                        .get(&tx.hashed())
                        .ok_or_else(|| anyhow!("Missing lane id in block for {}", tx.hashed()))?
                        .clone(),
                    chain_id: HYLE_TESTNET_CHAIN_ID,
                };
                self.add_tx_to_waiting(tx, tx_ctx, tx_id);
            }
        }

        let mut replay_from = None;
        for tx in block.timed_out_txs {
            self.settle_tx_failed(&mut replay_from, &tx)?;
        }

        for tx in block.failed_txs {
            if insta_failed_txs.contains(&tx) {
                continue;
            }
            self.settle_tx_failed(&mut replay_from, &tx)?;
        }
        if let Some(replay_from) = replay_from {
            // TODO: we have to replay them immediately, to re-populate state_history
            let post_failure_blobs = self
                .store
                .proving_txs
                .iter()
                .skip(replay_from)
                .map(|(tx, tx_ctx, _)| self.get_provable_blobs(tx.clone(), tx_ctx.clone()))
                .collect::<Vec<_>>();
            let mut join_handles = Vec::new();
            self.prove_supported_blob(post_failure_blobs, &mut join_handles)?;
            // Don't wait, we'll want to prove the other successful proofs.
        }

        // 🚨 We have to handle successful transactions after the failed ones,
        // as we drop hitory of previous successful transactions when a transaction succeeds,
        // we won't find the parent state of the failed transaction, thus reverting to default state.
        // Covered by test test_auto_prover_tx_failed_after_success_in_same_block
        for tx in block.successful_txs {
            self.settle_tx_success(&tx)?;
        }

        if let Some(contract) = block.updated_states.get(&self.ctx.contract_name) {
            if let Some(prover_state) = self
                .store
                .tx_chain
                .first()
                .and_then(|first| self.store.state_history.get(first))
            {
                if prover_state.get_state_commitment() != *contract {
                    error!(
                        cn =% self.ctx.contract_name,
                        block_height =% block.block_height,
                        "Contract state in store does not match the one onchain. Onchain: {:?}, Store: {:?}",
                        contract, prover_state
                    );
                    error!(
                        cn =% self.ctx.contract_name,
                        block_height =% block.block_height,
                        "This is likely a bug in the prover, please report it to the Hyle team."
                    );
                    bail!(
                        "Contract state in store does not match the one onchain. Onchain: {:?}, Store: {:?}",
                        contract, prover_state
                    );
                }
            } else {
                debug!(
                    cn =% self.ctx.contract_name,
                    block_height =% block.block_height,
                    "No previous state found in store"
                );
            }
        }

        if self.store.proving_txs.is_empty()
            && self.store.unsettled_txs.len() >= self.ctx.tx_working_window_size
        {
            // If we have no unsettled TXs, but we have enough TXs, we can populate them
            self.populate_unsettled_if_empty();
        }

        let buffered = if !self.store.buffered_blobs.is_empty() {
            debug!(
                cn =% self.ctx.contract_name,
                "Buffer is full, processing {} blobs.",
                self.store.buffered_blobs.len()
            );
            self.store.buffered_blocks_count = 0;
            Some(self.store.buffered_blobs.drain(..).collect::<Vec<_>>())
        } else if self.store.buffered_blocks_count >= self.ctx.buffer_blocks {
            // Check if we should prove some things.
            self.populate_unsettled_if_empty();

            if !self.store.buffered_blobs.is_empty() {
                debug!(
                    cn =% self.ctx.contract_name,
                    "Buffered blocks achieved, processing {} blobs",
                    self.store.buffered_blobs.len()
                );
                self.store.buffered_blocks_count = 0;
                Some(self.store.buffered_blobs.drain(..).collect::<Vec<_>>())
            } else {
                None
            }
        } else {
            self.store.buffered_blocks_count += 1;
            None
        };

        if let Some(buffered) = buffered {
            let mut join_handles = Vec::new();
            self.prove_supported_blob(buffered, &mut join_handles)?;
            // Wait for all join handles, but with a 30 second timeout for the whole batch,
            // after which we'll move on.
            let join_handles_fut = async {
                for handle in join_handles {
                    _ = log_error!(handle.await, "In proving task");
                }
            };
            let res = shutdown_aware_timeout::<Self, _>(
                &mut self.bus,
                Duration::from_secs(30),
                join_handles_fut,
            )
            .await;
            if res.is_err() {
                info!(
                    cn =% self.ctx.contract_name,
                    "Proving tasks timed out after 30 seconds, continuing"
                );
            }
        }

        Ok(())
    }

    fn populate_unsettled_if_empty(&mut self) {
        if self.store.proving_txs.is_empty() {
            // Check if we should move some TXs from waiting to unsettled
            let pop_waiting = std::cmp::min(
                self.store.unsettled_txs.len(),
                self.ctx.tx_working_window_size,
            );
            if pop_waiting > 0 {
                debug!(
                    cn =% self.ctx.contract_name,
                    "Moving {} waiting txs to unsettled",
                    pop_waiting
                );

                self.store
                    .proving_txs
                    .extend(self.store.unsettled_txs.drain(..pop_waiting));

                // Reset blob buffer
                self.store.buffered_blobs = self
                    .store
                    .proving_txs
                    .iter()
                    .map(|(tx, tx_ctx, _)| self.get_provable_blobs(tx.clone(), tx_ctx.clone()))
                    .collect::<Vec<_>>();
            }
        }
    }

    fn add_tx_to_waiting(&mut self, tx: BlobTransaction, tx_ctx: TxContext, tx_id: TxId) {
        debug!(
            cn =% self.ctx.contract_name,
            tx_hash =% tx.hashed(),
            "Adding waiting tx {}",
            tx.hashed()
        );
        self.store
            .unsettled_txs
            .push((tx.clone(), tx_ctx.clone(), tx_id));
    }

    fn get_provable_blobs(
        &self,
        tx: BlobTransaction,
        tx_ctx: TxContext,
    ) -> (Vec<BlobIndex>, BlobTransaction, TxContext) {
        let mut indexes = vec![];
        for (index, blob) in tx.blobs.iter().enumerate() {
            if blob.contract_name == self.ctx.contract_name {
                indexes.push(index.into());
            }
        }
        (indexes, tx, tx_ctx)
    }

    fn settle_tx_success(&mut self, tx: &TxHash) -> Result<()> {
        let prev_tx = self
            .store
            .tx_chain
            .iter()
            .enumerate()
            .find(|(_, h)| *h == tx)
            .and_then(|(i, _)| {
                if i > 0 {
                    self.store.tx_chain.get(i - 1)
                } else {
                    None
                }
            });
        if let Some(prev_tx) = prev_tx {
            debug!(
                cn =% self.ctx.contract_name,
                tx_hash =% tx,
                "🔥 Removing state history for tx {}",
                prev_tx
            );
            self.store.state_history.remove(prev_tx);
        }
        let pos_chain = self.store.tx_chain.iter().position(|h| h == tx);
        if let Some(pos_chain) = pos_chain {
            debug!(
                cn =% self.ctx.contract_name,
                tx_hash =% tx,
                "Settling tx {}. Previous tx: {:?}, Position in chain: {}",
                tx,
                prev_tx,
                pos_chain
            );
            self.store.tx_chain = self.store.tx_chain.split_off(pos_chain);
        }
        self.remove_from_unsettled_txs(tx);
        Ok(())
    }

    fn settle_tx_failed(&mut self, replay_from: &mut Option<usize>, tx: &TxHash) -> Result<()> {
        if let Some(pos) = self.remove_from_unsettled_txs(tx) {
            info!(
                cn =% self.ctx.contract_name,
                tx_hash =% tx,
                "🔥 Failed tx, removing state history for tx {}",
               tx
            );
            let found = self.store.state_history.remove(tx);
            self.store.tx_chain.retain(|h| h != tx);
            if found.is_some() {
                *replay_from = Some(std::cmp::min(replay_from.unwrap_or(pos), pos));
                self.clear_state_history_after_failed(pos)?;
            } else {
                debug!(
                    cn =% self.ctx.contract_name,
                    tx_hash =% tx,
                    "🔀 No state history found for tx {}, nothing to revert",
                    tx
                );
            }
        }
        Ok(())
    }

    fn remove_from_unsettled_txs(&mut self, hash: &TxHash) -> Option<usize> {
        let tx = self
            .store
            .proving_txs
            .iter()
            .position(|(t, _, _)| t.hashed() == *hash);
        if let Some(pos) = tx {
            self.store.proving_txs.remove(pos);
            self.store
                .buffered_blobs
                .retain(|(_, t, _)| t.hashed() != *hash);
            return Some(pos);
        } else {
            let tx = self
                .store
                .unsettled_txs
                .iter()
                .position(|(t, _, _)| t.hashed() == *hash);
            if let Some(pos) = tx {
                self.store.unsettled_txs.remove(pos);
                return Some(pos);
            }
        }
        None
    }

    fn get_state_of_prev_tx(&self, tx: &TxHash) -> Option<Contract> {
        let prev_tx = self
            .store
            .tx_chain
            .iter()
            .enumerate()
            .find(|(_, h)| *h == tx)
            .and_then(|(i, _)| {
                if i > 0 {
                    self.store.tx_chain.get(i - 1)
                } else {
                    None
                }
            });
        if let Some(prev_tx) = prev_tx {
            let prev_state = self.store.state_history.get(prev_tx).cloned();
            if let Some(contract) = prev_state {
                debug!(
                    cn =% self.ctx.contract_name,
                    tx_hash =% tx,
                    "Found previous state from tx {:?}",
                    prev_tx
                );
                return Some(contract);
            } else {
                error!(
                    cn =% self.ctx.contract_name,
                    tx_hash =% tx,
                    "No state history for previous tx {:?}, returning None",
                    prev_tx
                );
                error!("This is likely a bug in the prover, please report it to the Hyle team.");
                error!(cn =% self.ctx.contract_name, tx_hash =% tx, "State history: {:?}", self.store.state_history.keys());
                error!(
                    cn =% self.ctx.contract_name,
                    tx_hash =% tx,
                    "Unsettled txs: {:?}",
                    self.store.proving_txs.iter().map(|(t, _, _)| t.hashed()).collect::<Vec<_>>()
                );
            }
        } else {
            warn!(cn =% self.ctx.contract_name, tx_hash =% tx, "No previous tx, returning default state");
            return Some(self.ctx.default_state.clone());
        }
        None
    }

    fn clear_state_history_after_failed(&mut self, idx: usize) -> Result<()> {
        for (tx, _, _) in self.store.proving_txs.clone().iter().skip(idx) {
            debug!(
                cn =% self.ctx.contract_name,
                tx_hash =% tx.hashed(),
                "🔥 Re-execute tx after failure, removing state history for tx {}",
                tx.hashed()
            );
            self.store.state_history.remove(&tx.hashed());
        }
        Ok(())
    }

    fn prove_supported_blob(
        &mut self,
        mut blobs: Vec<(Vec<BlobIndex>, BlobTransaction, TxContext)>,
        join_handles: &mut Vec<JoinHandle<()>>,
    ) -> Result<()> {
        let remaining_blobs = if blobs.len() > self.ctx.max_txs_per_proof {
            let remaining_blobs = blobs.split_off(self.ctx.max_txs_per_proof);
            info!(
                cn =% self.ctx.contract_name,
                "Too many blobs to prove in one go: {} / {}. Splitting into multiple proofs. ({} remaining)",
                blobs.len() + remaining_blobs.len(),
                self.ctx.max_txs_per_proof,
                remaining_blobs.len()
            );
            remaining_blobs
        } else {
            vec![]
        };

        let blobs = blobs; // remove mut

        if blobs.is_empty() {
            return Ok(());
        }
        let batch_id = self.store.batch_id;
        self.store.batch_id += 1;
        info!(
            cn =% self.ctx.contract_name,
            "Handling {} txs. Batch ID: {batch_id}",
            blobs.len()
        );
        let mut calldatas = vec![];
        let mut initial_commitment_metadata = None;
        let len = blobs.len();
        for (blob_indexes, tx, tx_ctx) in blobs {
            let tx_hash = tx.hashed();
            let mut contract = self
                .get_state_of_prev_tx(&tx_hash)
                .ok_or_else(|| anyhow!("Failed to get state of previous tx {}", tx_hash))?;
            let initial_contract = contract.clone();
            let mut error: Option<String> = None;

            for blob_index in blob_indexes {
                let blob = tx.blobs.get(blob_index.0).ok_or_else(|| {
                    anyhow!("Failed to get blob {} from tx {}", blob_index, tx.hashed())
                })?;
                let blobs = tx.blobs.clone();

                let state = contract
                    .build_commitment_metadata(blob)
                    .map_err(|e| anyhow!(e))
                    .context("Failed to build commitment metadata");

                // If failed to build commitment metadata, we skip the tx, but continue with next ones
                if let Err(e) = state {
                    error!(
                        cn =% self.ctx.contract_name,
                        tx_hash =% tx.hashed(),
                        tx_height =% tx_ctx.block_height,
                        "{e:#}"
                    );
                    error = Some(e.to_string());
                    break;
                }
                let state = state.unwrap();

                let commitment_metadata = state;

                if initial_commitment_metadata.is_none() {
                    initial_commitment_metadata = Some(commitment_metadata.clone());
                } else {
                    initial_commitment_metadata = Some(
                        contract
                            .merge_commitment_metadata(
                                initial_commitment_metadata.unwrap(),
                                commitment_metadata.clone(),
                            )
                            .map_err(|e| anyhow!(e))
                            .context("Merging commitment_metadata")?,
                    );
                }

                let calldata = Calldata {
                    identity: tx.identity.clone(),
                    tx_hash: tx_hash.clone(),
                    private_input: vec![],
                    blobs: blobs.clone().into(),
                    index: blob_index,
                    tx_ctx: Some(tx_ctx.clone()),
                    tx_blob_count: blobs.len(),
                };

                match contract.handle(&calldata).map_err(|e| anyhow!(e)) {
                    Err(e) => {
                        warn!(
                            cn =% self.ctx.contract_name,
                            tx_hash =% tx.hashed(),
                            tx_height =% tx_ctx.block_height,
                            "⚠️ Error executing contract, no proof generated: {e}"
                        );
                        error = Some(e.to_string());
                        break;
                    }
                    Ok(hyle_output) => {
                        info!(
                            cn =% self.ctx.contract_name,
                            tx_hash =% tx.hashed(),
                            tx_height =% tx_ctx.block_height,
                            "🔧 Executed contract: {}. Success: {}",
                            String::from_utf8_lossy(&hyle_output.program_outputs),
                            hyle_output.success
                        );
                        if !hyle_output.success {
                            error = Some(format!(
                                "Executed contract with error :{}",
                                String::from_utf8_lossy(&hyle_output.program_outputs),
                            ));
                            // don't break here, we want this calldata to be stored
                        }
                    }
                }

                calldatas.push(calldata);
                if error.is_some() {
                    break;
                }
            }
            if let Some(e) = error {
                debug!(
                    cn =% self.ctx.contract_name,
                    tx_hash =% tx.hashed(),
                    tx_height =% tx_ctx.block_height,
                    "Tx {} failed, storing initial state. Error was: {e}",
                    tx.hashed()
                );
                self.bus
                    .send(AutoProverEvent::FailedTx(tx_hash.clone(), e))?;
                self.store.state_history.insert(tx_hash, initial_contract);
            } else {
                debug!(
                    cn =% self.ctx.contract_name,
                    tx_hash =% tx.hashed(),
                    tx_height =% tx_ctx.block_height,
                    "Adding state history for tx {}",
                    tx.hashed()
                );
                self.bus.send(AutoProverEvent::SuccessTx(
                    tx_hash.clone(),
                    contract.clone(),
                ))?;
                self.store.state_history.insert(tx_hash, contract);
            }
        }

        if calldatas.is_empty() {
            if !remaining_blobs.is_empty() {
                self.prove_supported_blob(remaining_blobs, join_handles)?;
            }
            return Ok(());
        }

        let Some(commitment_metadata) = initial_commitment_metadata else {
            if !remaining_blobs.is_empty() {
                self.prove_supported_blob(remaining_blobs, join_handles)?;
            }
            return Ok(());
        };

        let node_client = self.ctx.node.clone();
        let prover = self.ctx.prover.clone();
        let contract_name = self.ctx.contract_name.clone();

        let metrics = self.metrics.clone();
        let handle = logged_task(async move {
            let mut retries = 0;
            const MAX_RETRIES: u32 = 30;

            loop {
                info!(
                    cn =% contract_name,
                    "Proving {} txs. Batch id: {batch_id}, Retries: {retries}",
                    calldatas.len(),
                );
                let start = std::time::Instant::now();
                metrics.record_proof_requested();
                match prover
                    .prove(commitment_metadata.clone(), calldatas.clone())
                    .await
                {
                    Ok(proof) => {
                        let elapsed = start.elapsed();
                        metrics.record_generation_time(elapsed.as_secs_f64());
                        metrics.record_proof_size(proof.0.len() as u64);
                        metrics.record_proof_success();
                        let tx = ProofTransaction {
                            contract_name: contract_name.clone(),
                            proof,
                        };
                        // If we are in nosend mode, we just log the proof and don't send it (for debugging)
                        if std::env::var("HYLE_PROVER_NOSEND")
                            .map(|v| v == "1" || v.to_lowercase() == "true")
                            .unwrap_or(false)
                        {
                            info!("✅ Proved {len} txs in {elapsed:?}, Batch id: {batch_id}.");
                        } else {
                            match node_client.send_tx_proof(tx).await {
                                Ok(tx_hash) => {
                                    info!("✅ Proved {len} txs in {elapsed:?}, Batch id: {batch_id}, Proof TX hash: {tx_hash}");
                                }
                                Err(e) => {
                                    error!("Failed to send proof: {e:#}");
                                }
                            }
                        }
                        break;
                    }
                    Err(e) => {
                        metrics.record_proof_failure();

                        let should_retry =
                            e.to_string().contains("SessionCreateErr") && retries < MAX_RETRIES;
                        if should_retry {
                            warn!(
                                "Batch id: {batch_id}, Session creation error, retrying ({}/{}). {e:#}",
                                retries, MAX_RETRIES
                            );
                            retries += 1;
                            metrics.record_proof_retry();
                            tokio::time::sleep(std::time::Duration::from_secs(1)).await;
                            continue;
                        }
                        error!("Error proving tx: {:?}. Batch id: {batch_id}", e);
                        break;
                    }
                };
            }
        });
        join_handles.push(handle);
        if !remaining_blobs.is_empty() {
            self.prove_supported_blob(remaining_blobs, join_handles)?;
        }
        Ok(())
    }
}

#[cfg(test)]
<<<<<<< HEAD
mod tests {
    use crate::{
        bus::metrics::BusMetrics,
        node_state::{
            test::{make_hyle_output_with_state, new_node_state, new_proof_tx},
            NodeState,
        },
    };

    use super::*;
    use client_sdk::helpers::test::TxExecutorTestProver;
    use client_sdk::rest_client::test::NodeApiMockClient;
    use sdk::*;
    use std::sync::Arc;
    use tempfile::tempdir;

    #[derive(Debug, Clone, Default, BorshSerialize, BorshDeserialize)]
    struct TestContract {
        value: u32,
    }

    impl sdk::FullStateRevert for TestContract {}

    impl ZkContract for TestContract {
        fn execute(&mut self, calldata: &Calldata) -> sdk::RunResult {
            let (action, execution_ctx) = sdk::utils::parse_raw_calldata::<u32>(calldata)?;
            tracing::info!(
                tx_hash =% calldata.tx_hash,
                "Executing contract (val = {}) with action: {:?}",
                self.value,
                action,
            );
            self.value += action;
            if calldata.identity.0.starts_with("failing_") {
                return Err("This transaction is failing".to_string());
            }
            Ok(("ok".to_string().into_bytes(), execution_ctx, vec![]))
        }

        fn commit(&self) -> sdk::StateCommitment {
            sdk::StateCommitment(
                borsh::to_vec(self)
                    .map_err(|e| anyhow!(e))
                    .context("Failed to commit state")
                    .unwrap(),
            )
        }
    }

    impl TxExecutorHandler for TestContract {
        fn build_commitment_metadata(&self, blob: &Blob) -> Result<Vec<u8>> {
            let action = borsh::from_slice::<u32>(&blob.data.0)
                .context("Failed to parse action from blob data")?;
            if action == 66 {
                return Err(anyhow!("Order 66 is forbidden. Jedi are safe."));
            }
            borsh::to_vec(self).map_err(Into::into)
        }

        fn handle(&mut self, calldata: &Calldata) -> Result<sdk::HyleOutput> {
            let initial_state = ZkContract::commit(self);
            let mut res = self.execute(calldata);
            let next_state = ZkContract::commit(self);
            Ok(sdk::utils::as_hyle_output(
                initial_state,
                next_state,
                calldata,
                &mut res,
            ))
        }

        fn construct_state(
            _register_blob: &RegisterContractEffect,
            _metadata: &Option<Vec<u8>>,
        ) -> Result<Self> {
            Ok(Self::default())
        }
        fn get_state_commitment(&self) -> StateCommitment {
            self.commit()
        }
    }

    async fn setup_with_timeout(
        timeout: u64,
    ) -> Result<(NodeState, AutoProver<TestContract>, Arc<NodeApiMockClient>)> {
        let mut node_state = new_node_state().await;
        let register = RegisterContractEffect {
            verifier: "test".into(),
            program_id: ProgramId(vec![]),
            state_commitment: TestContract::default().commit(),
            contract_name: "test".into(),
            timeout_window: Some(TimeoutWindow::Timeout(BlockHeight(timeout))),
        };
        node_state.handle_register_contract_effect(&register);

        let api_client = Arc::new(NodeApiMockClient::new());
        api_client.add_contract(Contract {
            name: "test".into(),
            state: TestContract::default().commit(),
            verifier: "test".into(),
            program_id: ProgramId(vec![]),
            timeout_window: TimeoutWindow::Timeout(BlockHeight(timeout)),
        });

        let auto_prover = new_simple_auto_prover(api_client.clone()).await?;

        Ok((node_state, auto_prover, api_client))
    }

    async fn setup() -> Result<(NodeState, AutoProver<TestContract>, Arc<NodeApiMockClient>)> {
        setup_with_timeout(5).await
    }

    async fn new_simple_auto_prover(
        api_client: Arc<NodeApiMockClient>,
    ) -> Result<AutoProver<TestContract>> {
        new_buffering_auto_prover(api_client, 0, 100).await
    }

    async fn new_buffering_auto_prover(
        api_client: Arc<NodeApiMockClient>,
        buffer_blocks: u32,
        max_txs_per_proof: usize,
    ) -> Result<AutoProver<TestContract>> {
        let temp_dir = tempdir()?;
        let data_dir = temp_dir.path().to_path_buf();
        let ctx = Arc::new(AutoProverCtx {
            data_directory: data_dir,
            prover: Arc::new(TxExecutorTestProver::<TestContract>::new()),
            contract_name: ContractName("test".into()),
            api: None,
            node: api_client,
            default_state: TestContract::default(),
            buffer_blocks,
            max_txs_per_proof,
            tx_working_window_size: max_txs_per_proof,
        });

        let bus = SharedMessageBus::new(BusMetrics::global("default".to_string()));
        AutoProver::<TestContract>::build(bus.new_handle(), ctx).await
    }

    async fn get_txs(api_client: &Arc<NodeApiMockClient>) -> Vec<Transaction> {
        tokio::time::sleep(std::time::Duration::from_millis(50)).await;
        let mut gard = api_client.pending_proofs.lock().unwrap();
        let txs = gard.drain(..).collect::<Vec<ProofTransaction>>();
        txs.into_iter()
            .map(|t| {
                let hyle_outputs = borsh::from_slice::<Vec<HyleOutput>>(&t.proof.0)
                    .context("parsing test proof")
                    .unwrap();
                for hyle_output in &hyle_outputs {
                    tracing::info!(
                        "Initial state: {:?}, Next state: {:?}",
                        hyle_output.initial_state,
                        hyle_output.next_state
                    );
                }

                let proven_blobs = hyle_outputs
                    .into_iter()
                    .map(|hyle_output| {
                        let blob_tx_hash = hyle_output.tx_hash.clone();
                        BlobProofOutput {
                            hyle_output,
                            program_id: ProgramId(vec![]),
                            blob_tx_hash,
                            original_proof_hash: t.proof.hashed(),
                        }
                    })
                    .collect();
                VerifiedProofTransaction {
                    contract_name: t.contract_name.clone(),
                    proven_blobs,
                    proof_hash: t.proof.hashed(),
                    proof_size: t.estimate_size(),
                    proof: Some(t.proof),
                    is_recursive: false,
                }
                .into()
            })
            .collect()
    }

    fn count_hyle_outputs(proof: &Transaction) -> usize {
        if let TransactionData::VerifiedProof(VerifiedProofTransaction { proven_blobs, .. }) =
            &proof.transaction_data
        {
            proven_blobs.len()
        } else {
            tracing::info!("No Hyle outputs in this transaction");
            0
        }
    }

    fn new_blob_tx(val: u32) -> Transaction {
        // random id to have a different tx hash
        let id: usize = rand::random();
        let tx = BlobTransaction::new(
            format!("{id}@test"),
            vec![Blob {
                contract_name: "test".into(),
                data: BlobData(borsh::to_vec(&val).unwrap()),
            }],
        );
        tracing::info!(
            "📦️ Created new blob tx: {} with value: {}",
            tx.hashed(),
            val
        );
        tx.into()
    }

    fn new_failing_blob_tx(val: u32) -> Transaction {
        // random id to have a different tx hash
        let id: usize = rand::random();
        let tx = BlobTransaction::new(
            format!("failing_{id}@test"),
            vec![Blob {
                contract_name: "test".into(),
                data: BlobData(borsh::to_vec(&val).unwrap()),
            }],
        );
        tracing::info!(
            "📦️ Created new failing blob tx: {} with value: {}",
            tx.hashed(),
            val
        );
        tx.into()
    }

    fn read_contract_state(node_state: &NodeState) -> TestContract {
        let state = node_state
            .contracts
            .get(&"test".into())
            .unwrap()
            .state
            .clone();

        borsh::from_slice::<TestContract>(&state.0).expect("Failed to decode contract state")
    }

    impl<Contract> AutoProver<Contract>
    where
        Contract: TxExecutorHandler + Debug + Clone + Send + Sync + 'static,
    {
        async fn handle_block(&mut self, block: Block) -> Result<()> {
            self.handle_node_state_event(NodeStateEvent::NewBlock(Box::new(block)))
                .await
        }
    }

    #[test_log::test(tokio::test)]
    async fn test_auto_prover_simple() -> Result<()> {
        let (mut node_state, mut auto_prover, api_client) = setup().await?;

        tracing::info!("✨ Block 1");
        let block_1 = node_state.craft_block_and_handle(1, vec![new_blob_tx(1)]);

        auto_prover.handle_processed_block(block_1).await?;

        let proofs = get_txs(&api_client).await;
        assert_eq!(proofs.len(), 1);

        tracing::info!("✨ Block 2");
        let block_2 = node_state.craft_block_and_handle(2, proofs);
        auto_prover.handle_processed_block(block_2).await?;

        assert_eq!(read_contract_state(&node_state).value, 1);

        tracing::info!("✨ Block 3");
        let block_3 = node_state.craft_block_and_handle(3, vec![new_blob_tx(3), new_blob_tx(3)]);
        auto_prover.handle_processed_block(block_3).await?;
        let proofs_3 = get_txs(&api_client).await;
        assert_eq!(proofs_3.len(), 1);
        tracing::info!("✨ Block 4");
        let block_4 = node_state.craft_block_and_handle(4, proofs_3);
        auto_prover.handle_processed_block(block_4).await?;
        assert_eq!(read_contract_state(&node_state).value, 1 + 3 + 3);

        Ok(())
    }

    #[test_log::test(tokio::test)]
    async fn test_auto_prover_basic() -> Result<()> {
        let (mut node_state, mut auto_prover, api_client) = setup().await?;

        tracing::info!("✨ Block 1");
        let block_1 = node_state.craft_block_and_handle(1, vec![new_blob_tx(1)]);

        auto_prover.handle_block(block_1).await?;

        let proofs = get_txs(&api_client).await;
        assert_eq!(proofs.len(), 1);

        tracing::info!("✨ Block 2");
        let block_2 = node_state.craft_block_and_handle(2, proofs);
        auto_prover.handle_block(block_2).await?;

        assert_eq!(read_contract_state(&node_state).value, 1);

        tracing::info!("✨ Block 3");
        let block_3 = node_state.craft_block_and_handle(
            3,
            vec![
                new_blob_tx(3), /* this one will timeout */
                new_blob_tx(3), /* this one will timeout */
                new_blob_tx(3),
            ],
        );
        auto_prover.handle_block(block_3).await?;

        // Proofs 3 won't be sent, to trigger a timeout
        let proofs_3 = get_txs(&api_client).await;
        assert_eq!(proofs_3.len(), 1);

        tracing::info!("✨ Block 4");
        let block_4 = node_state
            .craft_block_and_handle(4, vec![new_blob_tx(4), new_blob_tx(4), new_blob_tx(4)]);
        auto_prover.handle_block(block_4).await?;

        // No proof at this point.
        let proofs_4 = get_txs(&api_client).await;
        assert_eq!(proofs_4.len(), 0);

        for i in 5..15 {
            tracing::info!("✨ Block {i}");
            let block = node_state.craft_block_and_handle(i, vec![]);
            auto_prover.handle_block(block).await?;
        }

        let proofs = get_txs(&api_client).await;
        assert_eq!(proofs.len(), 2);

        let _block_11 = node_state.craft_block_and_handle(16, proofs);
        assert_eq!(read_contract_state(&node_state).value, 4);

        Ok(())
    }

    #[test_log::test(tokio::test)]
    async fn test_auto_prover_tx_failed() -> Result<()> {
        let (mut node_state, mut auto_prover, api_client) = setup().await?;

        tracing::info!("✨ Block 1");
        let block_1 = node_state.craft_block_and_handle(1, vec![new_failing_blob_tx(1)]);

        auto_prover.handle_processed_block(block_1).await?;

        let proofs = get_txs(&api_client).await;
        assert_eq!(proofs.len(), 1);

        tracing::info!("✨ Block 2");
        let block_2 = node_state.craft_block_and_handle(2, proofs);
        assert_eq!(read_contract_state(&node_state).value, 0);
        auto_prover.handle_processed_block(block_2).await?;

        tracing::info!("✨ Block 3");
        let block_3 = node_state.craft_block_and_handle(3, vec![new_blob_tx(3)]);
        auto_prover.handle_processed_block(block_3).await?;

        let proofs_3 = get_txs(&api_client).await;
        assert_eq!(proofs_3.len(), 1);

        tracing::info!("✨ Block 4");
        node_state.craft_block_and_handle(4, proofs_3);

        assert_eq!(read_contract_state(&node_state).value, 3);

        Ok(())
    }

    #[test_log::test(tokio::test)]
    async fn test_auto_prover_tx_middle_failed() -> Result<()> {
        let (mut node_state, mut auto_prover, api_client) = setup().await?;

        tracing::info!("✨ Block 1");
        let block_1 = node_state.craft_block_and_handle(1, vec![new_blob_tx(1)]);

        auto_prover.handle_processed_block(block_1).await?;

        let proofs = get_txs(&api_client).await;
        assert_eq!(proofs.len(), 1);

        tracing::info!("✨ Block 2");
        let block_2 = node_state.craft_block_and_handle(2, proofs);
        assert_eq!(read_contract_state(&node_state).value, 1);
        auto_prover.handle_processed_block(block_2).await?;

        tracing::info!("✨ Block 3");
        let block_3 = node_state.craft_block_and_handle(
            3,
            vec![
                new_failing_blob_tx(3),
                new_blob_tx(3),
                new_failing_blob_tx(3),
                new_failing_blob_tx(3),
                new_failing_blob_tx(3),
                new_failing_blob_tx(3),
                new_blob_tx(3),
                new_failing_blob_tx(3),
                new_failing_blob_tx(3),
            ],
        );
        auto_prover.handle_processed_block(block_3).await?;

        let proofs_3 = get_txs(&api_client).await;
        assert_eq!(proofs_3.len(), 1);

        tracing::info!("✨ Block 4");
        node_state.craft_block_and_handle(4, proofs_3);

        assert_eq!(read_contract_state(&node_state).value, 1 + 3 + 3);

        Ok(())
    }

    #[test_log::test(tokio::test)]
    async fn test_auto_prover_tx_failed_after_success_in_same_block() -> Result<()> {
        let (mut node_state, _, api_client) = setup_with_timeout(10).await?;
        let mut auto_prover = new_buffering_auto_prover(api_client.clone(), 5, 5).await?;

        tracing::info!("✨ Block 1");
        let block_1 = node_state.craft_block_and_handle(1, vec![new_blob_tx(1)]);
        let block_2 = node_state.craft_block_and_handle(2, vec![new_blob_tx(2)]);
        let block_3 = node_state.craft_block_and_handle(3, vec![new_failing_blob_tx(3)]);
        let block_4 = node_state.craft_block_and_handle(4, vec![new_failing_blob_tx(4)]);
        let block_5 = node_state.craft_block_and_handle(5, vec![new_blob_tx(5)]);

        let blocks = vec![block_1, block_2, block_3, block_4, block_5];
        for block in blocks {
            auto_prover.handle_processed_block(block).await?;
        }
        // All proofs needs to arrive in the same block to raise the error
        let proofs = get_txs(&api_client).await;
        let block_6 = node_state.craft_block_and_handle(6, proofs);

        auto_prover.handle_processed_block(block_6).await?;
        assert_eq!(read_contract_state(&node_state).value, 1 + 2 + 5);
        tracing::info!("✨ Block 7");
        let block_7 = node_state.craft_block_and_handle(7, vec![new_blob_tx(7)]);
        auto_prover.handle_processed_block(block_7).await?;

        // Process some blocks to pop buffer
        for i in 8..=12 {
            tracing::info!("✨ Block {i}");
            let block = node_state.craft_block_and_handle(i, vec![]);
            auto_prover.handle_processed_block(block).await?;
        }

        let proofs = get_txs(&api_client).await;

        tracing::info!("✨ Block 13");
        let block_13 = node_state.craft_block_and_handle(13, proofs);
        auto_prover.handle_processed_block(block_13).await?;
        assert_eq!(read_contract_state(&node_state).value, 1 + 2 + 5 + 7);

        Ok(())
    }

    #[test_log::test(tokio::test)]
    async fn test_auto_prover_lot_tx_failed() -> Result<()> {
        let (mut node_state, mut auto_prover, api_client) = setup().await?;

        tracing::info!("✨ Block 1");
        let block_1 = node_state.craft_block_and_handle(
            1,
            vec![
                new_failing_blob_tx(1),
                new_failing_blob_tx(1),
                new_failing_blob_tx(1),
            ],
        );

        auto_prover.handle_processed_block(block_1).await?;

        let proofs = get_txs(&api_client).await;
        assert_eq!(proofs.len(), 1);

        tracing::info!("✨ Block 2");
        let block_2 = node_state.craft_block_and_handle(2, proofs);
        assert_eq!(read_contract_state(&node_state).value, 0);

        auto_prover.handle_processed_block(block_2).await?;

        tracing::info!("✨ Block 3");
        let block_3 = node_state.craft_block_and_handle(3, vec![new_blob_tx(3)]);
        auto_prover.handle_processed_block(block_3).await?;

        let proofs_3 = get_txs(&api_client).await;
        assert_eq!(proofs_3.len(), 1);

        tracing::info!("✨ Block 4");
        node_state.craft_block_and_handle(4, proofs_3);

        assert_eq!(read_contract_state(&node_state).value, 3);

        Ok(())
    }

    #[test_log::test(tokio::test)]
    async fn test_auto_prover_instant_failed() -> Result<()> {
        let (mut node_state, mut auto_prover, api_client) = setup().await?;

        let tx = BlobTransaction::new(
            "yolo@test".to_string(),
            vec![
                Blob {
                    contract_name: "doesnotexist".into(),
                    data: BlobData(borsh::to_vec(&3).unwrap()),
                },
                Blob {
                    contract_name: "test".into(),
                    data: BlobData(borsh::to_vec(&3).unwrap()),
                },
            ],
        );

        tracing::info!("✨ Block 1");
        let block_1 = node_state.craft_block_and_handle(1, vec![tx.into(), new_blob_tx(1)]);
        auto_prover.handle_processed_block(block_1).await?;
        let proofs = get_txs(&api_client).await;
        assert_eq!(proofs.len(), 1);
        tracing::info!("✨ Block 2");
        let block_2 = node_state.craft_block_and_handle(2, proofs);
        auto_prover.handle_processed_block(block_2).await?;
        assert_eq!(read_contract_state(&node_state).value, 1);

        Ok(())
    }

    #[test_log::test(tokio::test)]
    async fn test_auto_prover_duplicated_tx() -> Result<()> {
        let (mut node_state, mut auto_prover, api_client) = setup().await?;

        let tx = new_blob_tx(1);

        tracing::info!("✨ Block 1");
        let block_1 = node_state.craft_block_and_handle(1, vec![tx.clone()]);
        auto_prover.handle_processed_block(block_1.clone()).await?;
        let proofs = get_txs(&api_client).await;
        assert_eq!(proofs.len(), 1);

        tracing::info!("✨ Block 2");
        let block_2 = node_state.craft_block_and_handle(2, vec![tx.clone()]);
        auto_prover.handle_block(block_2.clone()).await?;
        let proofs_2 = get_txs(&api_client).await;
        assert_eq!(proofs_2.len(), 0);

        tracing::info!("✨ Block 3");
        let block_3 = node_state.craft_block_and_handle(3, proofs);
        auto_prover.handle_block(block_3.clone()).await?;
        let proofs_3 = get_txs(&api_client).await;
        assert_eq!(proofs_3.len(), 0);

        tracing::info!("✨ Block 4");
        let block_4 = node_state.craft_block_and_handle(4, vec![new_blob_tx(2)]);
        auto_prover.handle_block(block_4.clone()).await?;
        let proofs_4 = get_txs(&api_client).await;
        assert_eq!(proofs_4.len(), 1);

        tracing::info!("✨ Block 5");
        let block_5 = node_state.craft_block_and_handle(5, proofs_4);
        assert_eq!(read_contract_state(&node_state).value, 1 + 2);

        tracing::info!("✨ New prover catching up");
        api_client.set_block_height(BlockHeight(5));

        let mut auto_prover_catchup = new_simple_auto_prover(api_client.clone())
            .await
            .expect("Failed to create new auto prover");

        let blocks = [block_1, block_2, block_3, block_4, block_5];
        for block in blocks {
            auto_prover_catchup.handle_block(block).await?;
        }

        tracing::info!("✨ Block 6");
        let block_6 = node_state.craft_block_and_handle(6, vec![new_blob_tx(6)]);
        auto_prover_catchup.handle_block(block_6).await?;
        let proofs_6 = get_txs(&api_client).await;
        assert_eq!(proofs_6.len(), 1);
        tracing::info!("✨ Block 7");
        let _block_7 = node_state.craft_block_and_handle(7, proofs_6);
        assert_eq!(read_contract_state(&node_state).value, 1 + 2 + 6);

        Ok(())
    }

    #[test_log::test(tokio::test)]
    async fn test_auto_prover_two_blobs_in_tx() -> Result<()> {
        let (mut node_state, mut auto_prover, api_client) = setup().await?;

        let tx = BlobTransaction::new(
            "yolo@test".to_string(),
            vec![
                Blob {
                    contract_name: "test".into(),
                    data: BlobData(borsh::to_vec(&2).unwrap()),
                },
                Blob {
                    contract_name: "test".into(),
                    data: BlobData(borsh::to_vec(&3).unwrap()),
                },
            ],
        );

        tracing::info!("✨ Block 1");
        let block_1 = node_state.craft_block_and_handle(1, vec![tx.into(), new_blob_tx(4)]);
        auto_prover.handle_processed_block(block_1).await?;
        let proofs = get_txs(&api_client).await;
        assert_eq!(proofs.len(), 1);
        tracing::info!("✨ Block 2");
        let block_2 = node_state.craft_block_and_handle(2, proofs);
        auto_prover.handle_processed_block(block_2).await?;
        assert_eq!(read_contract_state(&node_state).value, 2 + 3 + 4);

        let block_3 = node_state.craft_block_and_handle(3, vec![new_blob_tx(5)]);
        auto_prover.handle_processed_block(block_3).await?;
        let proofs_3 = get_txs(&api_client).await;
        assert_eq!(proofs_3.len(), 1);
        tracing::info!("✨ Block 4");
        let _ = node_state.craft_block_and_handle(4, proofs_3);
        assert_eq!(read_contract_state(&node_state).value, 2 + 3 + 4 + 5);

        Ok(())
    }

    #[test_log::test(tokio::test)]
    async fn test_auto_prover_tx_commitment_metadata_failed() -> Result<()> {
        let (mut node_state, mut auto_prover, api_client) = setup().await?;

        tracing::info!("✨ Block 1");
        let block_1 = node_state.craft_block_and_handle(1, vec![new_blob_tx(66)]);

        let _ = auto_prover.handle_processed_block(block_1).await;

        let proofs = get_txs(&api_client).await;
        assert_eq!(proofs.len(), 0);

        for i in 2..7 {
            tracing::info!("✨ Block {i}");
            let block = node_state.craft_block_and_handle(i, vec![]);
            auto_prover.handle_processed_block(block).await?;
        }

        tracing::info!("✨ Block 7");
        let block_7 = node_state.craft_block_and_handle(7, vec![new_blob_tx(7)]);
        auto_prover.handle_processed_block(block_7).await?;

        let proofs_7 = get_txs(&api_client).await;
        assert_eq!(proofs_7.len(), 1);

        tracing::info!("✨ Block 8");
        let block_8 = node_state.craft_block_and_handle(8, proofs_7);
        auto_prover.handle_processed_block(block_8).await?;

        assert_eq!(read_contract_state(&node_state).value, 7);

        Ok(())
    }

    #[test_log::test(tokio::test)]
    async fn test_auto_prover_catchup_n() -> Result<()> {
        let (mut node_state, _, api_client) = setup().await?;
        let mut auto_prover = new_buffering_auto_prover(api_client.clone(), 3, 10).await?;

        let block_1 = node_state.craft_block_and_handle(1, vec![new_blob_tx(1)]);
        let block_2 = node_state.craft_block_and_handle(2, vec![new_blob_tx(2)]);
        let block_3 = node_state.craft_block_and_handle(3, vec![new_blob_tx(3)]);

        auto_prover.handle_processed_block(block_1.clone()).await?;
        auto_prover.handle_processed_block(block_2.clone()).await?;
        auto_prover.handle_processed_block(block_3.clone()).await?;

        let block_4 = node_state.craft_block_and_handle(4, vec![new_blob_tx(4)]);
        auto_prover.handle_processed_block(block_4.clone()).await?;

        let proofs = get_txs(&api_client).await;
        assert_eq!(proofs.len(), 1);

        let block_5 = node_state.craft_block_and_handle(5, proofs);
        auto_prover.handle_processed_block(block_5.clone()).await?;

        assert_eq!(read_contract_state(&node_state).value, 10);

        let block_6 = node_state.craft_block_and_handle(6, vec![new_blob_tx(6)]);
        let block_7 = node_state.craft_block_and_handle(7, vec![new_blob_tx(7)]);
        let block_8 = node_state.craft_block_and_handle(8, vec![new_blob_tx(8)]);

        tracing::info!("✨ New prover catching up with blocks 6 and 7");
        api_client.set_block_height(BlockHeight(7));

        let mut auto_prover_catchup = new_simple_auto_prover(api_client.clone())
            .await
            .expect("Failed to create new auto prover");

        auto_prover_catchup.handle_block(block_1.clone()).await?;
        auto_prover_catchup.handle_block(block_2.clone()).await?;
        auto_prover_catchup.handle_block(block_3.clone()).await?;
        auto_prover_catchup.handle_block(block_4.clone()).await?;
        auto_prover_catchup.handle_block(block_5.clone()).await?;
        auto_prover_catchup.handle_block(block_6.clone()).await?;
        auto_prover_catchup.handle_block(block_7.clone()).await?;
        auto_prover_catchup.handle_block(block_8.clone()).await?;

        let proofs = get_txs(&api_client).await;
        assert_eq!(proofs.len(), 1); // Txs from mutliple catching blocs are batched
        let _ = node_state.craft_block_and_handle(9, proofs);

        assert_eq!(read_contract_state(&node_state).value, 10 + 6 + 7 + 8);
        Ok(())
    }

    #[test_log::test(tokio::test)]
    async fn test_auto_prover_catchup_timeout_1() -> Result<()> {
        let (mut node_state, _, api_client) = setup().await?;
        let mut auto_prover = new_buffering_auto_prover(api_client.clone(), 3, 10).await?;

        let block_1 = node_state.craft_block_and_handle(1, vec![new_blob_tx(1)]);
        let block_2 = node_state.craft_block_and_handle(2, vec![new_blob_tx(2)]);
        let block_3 = node_state.craft_block_and_handle(3, vec![new_blob_tx(3)]);

        auto_prover.handle_processed_block(block_1.clone()).await?;
        auto_prover.handle_processed_block(block_2.clone()).await?;
        auto_prover.handle_processed_block(block_3.clone()).await?;

        let block_4 = node_state.craft_block_and_handle(4, vec![new_blob_tx(4)]);
        auto_prover.handle_processed_block(block_4.clone()).await?;

        let proofs = get_txs(&api_client).await;
        assert_eq!(proofs.len(), 1);

        let block_5 = node_state.craft_block_and_handle(5, proofs);
        auto_prover.handle_processed_block(block_5.clone()).await?;

        assert_eq!(read_contract_state(&node_state).value, 10);

        let block_6 = node_state.craft_block_and_handle(
            6,
            vec![
                new_blob_tx(6), /* This one will timeout on block 11 */
                new_blob_tx(6), /* This one will timeout on block 16*/
                new_blob_tx(6),
                new_blob_tx(6),
            ],
        );

        let block_7 = node_state.craft_block_and_handle(7, vec![new_blob_tx(7)]);
        let block_8 = node_state.craft_block_and_handle(8, vec![new_blob_tx(8)]);

        let mut blocks = vec![
            block_1, block_2, block_3, block_4, block_5, block_6, block_7, block_8,
        ];
        for i in 9..20 {
            tracing::info!("✨ Block {i}");
            let block = node_state.craft_block_and_handle(i, vec![]);
            blocks.push(block);
        }

        tracing::info!("✨ New prover catching up with blocks");
        // After the second one times out.
        api_client.set_block_height(BlockHeight(17));

        let mut auto_prover_catchup = new_simple_auto_prover(api_client.clone())
            .await
            .expect("Failed to create new auto prover");

        for block in blocks {
            auto_prover_catchup.handle_block(block).await?;
        }

        let proofs = get_txs(&api_client).await;
        assert_eq!(proofs.len(), 1); // Txs from mutliple catching blocs are batched
        assert_eq!(count_hyle_outputs(&proofs[0]), 4);
        let _ = node_state.craft_block_and_handle(20, proofs);

        assert_eq!(read_contract_state(&node_state).value, 10 + 6 + 6 + 7 + 8);
        Ok(())
    }

    #[test_log::test(tokio::test)]
    async fn test_auto_prover_catchup_timeout_2() -> Result<()> {
        let (mut node_state, _, api_client) = setup().await?;
        let mut auto_prover = new_buffering_auto_prover(api_client.clone(), 3, 10).await?;

        let block_1 = node_state.craft_block_and_handle(1, vec![new_blob_tx(1)]);
        let block_2 = node_state.craft_block_and_handle(2, vec![new_blob_tx(2)]);
        let block_3 = node_state.craft_block_and_handle(3, vec![new_blob_tx(3)]);

        auto_prover.handle_processed_block(block_1.clone()).await?;
        auto_prover.handle_processed_block(block_2.clone()).await?;
        auto_prover.handle_processed_block(block_3.clone()).await?;

        let block_4 = node_state.craft_block_and_handle(4, vec![new_blob_tx(4)]);
        auto_prover.handle_processed_block(block_4.clone()).await?;

        let proofs = get_txs(&api_client).await;
        assert_eq!(proofs.len(), 1);

        let block_5 = node_state.craft_block_and_handle(5, proofs);
        auto_prover.handle_processed_block(block_5.clone()).await?;

        assert_eq!(read_contract_state(&node_state).value, 10);

        let block_6 = node_state.craft_block_and_handle(
            6,
            vec![
                new_blob_tx(6), /* This one will timeout */
                new_blob_tx(6), /* This one will timeout */
                new_blob_tx(6), /* This one will timeout in first catching block */
                new_blob_tx(6),
            ],
        );

        let block_7 = node_state.craft_block_and_handle(7, vec![new_blob_tx(7)]);
        let block_8 = node_state.craft_block_and_handle(8, vec![new_blob_tx(8)]);

        let mut blocks = vec![
            block_1, block_2, block_3, block_4, block_5, block_6, block_7, block_8,
        ];
        let stop_height = 22;
        for i in 9..stop_height {
            tracing::info!("✨ Block {i}");
            let block = node_state.craft_block_and_handle(i, vec![]);
            blocks.push(block);
        }

        tracing::info!("✨ New prover catching up");
        api_client.set_block_height(BlockHeight(stop_height - 1));

        let mut auto_prover_catchup = new_simple_auto_prover(api_client.clone())
            .await
            .expect("Failed to create new auto prover");

        for block in blocks {
            auto_prover_catchup.handle_block(block).await?;
        }
        // One more block to trigger proof generation
        let block = node_state.craft_block_and_handle(stop_height, vec![]);
        auto_prover_catchup.handle_block(block).await?;

        let proofs = get_txs(&api_client).await;
        assert_eq!(proofs.len(), 1);
        assert_eq!(count_hyle_outputs(&proofs[0]), 3);
        let _ = node_state.craft_block_and_handle(stop_height + 1, proofs);

        assert_eq!(read_contract_state(&node_state).value, 10 + 6 + 7 + 8);
        Ok(())
    }

    #[test_log::test(tokio::test)]
    async fn test_auto_prover_catchup_timeout_multiple_blocks() -> Result<()> {
        let (mut node_state, _, api_client) = setup().await?;
        let mut auto_prover = new_buffering_auto_prover(api_client.clone(), 3, 10).await?;

        let block_1 = node_state.craft_block_and_handle(1, vec![new_blob_tx(1)]);
        let block_2 = node_state.craft_block_and_handle(2, vec![new_blob_tx(2)]);
        let block_3 = node_state.craft_block_and_handle(3, vec![new_blob_tx(3)]);

        auto_prover.handle_processed_block(block_1.clone()).await?;
        auto_prover.handle_processed_block(block_2.clone()).await?;
        auto_prover.handle_processed_block(block_3.clone()).await?;

        let block_4 = node_state.craft_block_and_handle(4, vec![new_blob_tx(4)]);
        auto_prover.handle_processed_block(block_4.clone()).await?;

        let proofs = get_txs(&api_client).await;
        assert_eq!(proofs.len(), 1);

        let block_5 = node_state.craft_block_and_handle(5, proofs);
        auto_prover.handle_processed_block(block_5.clone()).await?;

        assert_eq!(read_contract_state(&node_state).value, 10);

        let block_6 =
            node_state.craft_block_and_handle(6, vec![new_blob_tx(6) /* This one will timeout */]);

        let block_7 =
            node_state.craft_block_and_handle(7, vec![new_blob_tx(7) /* This one will timeout */]);
        let block_8 =
            node_state.craft_block_and_handle(8, vec![new_blob_tx(8) /* This one will timeout */]);
        let block_9 = node_state.craft_block_and_handle(9, vec![new_blob_tx(9)]);
        let block_10 = node_state.craft_block_and_handle(10, vec![new_blob_tx(10)]);

        let mut blocks = vec![
            block_1, block_2, block_3, block_4, block_5, block_6, block_7, block_8, block_9,
            block_10,
        ];
        let stop_height = 24;
        for i in 11..stop_height {
            tracing::info!("✨ Block {i}");
            let block = node_state.craft_block_and_handle(i, vec![]);
            blocks.push(block);
        }

        tracing::info!("✨ New prover catching up");
        api_client.set_block_height(BlockHeight(stop_height - 1));

        let mut auto_prover_catchup = new_simple_auto_prover(api_client.clone())
            .await
            .expect("Failed to create new auto prover");

        for block in blocks {
            auto_prover_catchup.handle_block(block).await?;
        }
        // One more block to trigger proof generation
        let block = node_state.craft_block_and_handle(stop_height, vec![]);
        auto_prover_catchup.handle_block(block).await?;

        let proofs = get_txs(&api_client).await;
        assert_eq!(proofs.len(), 1); // Txs from mutliple catching blocs are batched
        assert_eq!(count_hyle_outputs(&proofs[0]), 2);
        let _ = node_state.craft_block_and_handle(stop_height + 1, proofs);

        assert_eq!(read_contract_state(&node_state).value, 10 + 9 + 10);
        Ok(())
    }

    #[test_log::test(tokio::test)]
    async fn test_auto_prover_catchup_timeout_between_settled() -> Result<()> {
        let (mut node_state, _, api_client) = setup().await?;
        let mut auto_prover = new_buffering_auto_prover(api_client.clone(), 3, 10).await?;

        let block_1 = node_state.craft_block_and_handle(1, vec![new_blob_tx(1)]);
        let block_2 = node_state.craft_block_and_handle(2, vec![new_blob_tx(2)]);
        let block_3 = node_state.craft_block_and_handle(3, vec![new_blob_tx(3)]);

        auto_prover.handle_processed_block(block_1.clone()).await?;
        auto_prover.handle_processed_block(block_2.clone()).await?;
        auto_prover.handle_processed_block(block_3.clone()).await?;

        let block_4 = node_state.craft_block_and_handle(4, vec![new_blob_tx(4)]);
        auto_prover.handle_processed_block(block_4.clone()).await?;

        let proofs = get_txs(&api_client).await;
        assert_eq!(proofs.len(), 1);

        let block_5 = node_state.craft_block_and_handle(5, proofs);
        auto_prover.handle_processed_block(block_5.clone()).await?;

        assert_eq!(read_contract_state(&node_state).value, 10);

        let block_6 =
            node_state.craft_block_and_handle(6, vec![new_blob_tx(6) /* This one will timeout */]);

        let block_7 =
            node_state.craft_block_and_handle(7, vec![new_blob_tx(7) /* This one will timeout */]);
        let block_8 =
            node_state.craft_block_and_handle(8, vec![new_blob_tx(8) /* This one will timeout */]);
        let block_9 = node_state.craft_block_and_handle(9, vec![new_blob_tx(9)]);
        let block_10 = node_state.craft_block_and_handle(10, vec![new_blob_tx(10)]);

        let mut blocks = vec![
            block_1, block_2, block_3, block_4, block_5, block_6, block_7, block_8, block_9,
            block_10,
        ];
        let stop_height = 24;
        for i in 11..stop_height {
            tracing::info!("✨ Block {i}");
            let block = node_state.craft_block_and_handle(i, vec![]);
            blocks.push(block);
        }

        for i in 6..stop_height {
            tracing::info!("♻️ Handle block {}", i);
            auto_prover
                .handle_processed_block(blocks[i as usize - 1].clone())
                .await?;
        }
        let proofs = get_txs(&api_client).await;
        let block_24 = node_state.craft_block_and_handle(stop_height, proofs);
        let block_25 = node_state.craft_block_and_handle(stop_height + 1, vec![new_blob_tx(25)]);
        blocks.push(block_24);
        blocks.push(block_25);

        tracing::info!("✨ New prover catching up");
        api_client.set_block_height(BlockHeight(stop_height + 1));

        let mut auto_prover_catchup = new_simple_auto_prover(api_client.clone())
            .await
            .expect("Failed to create new auto prover");

        for block in blocks {
            auto_prover_catchup.handle_block(block).await?;
        }
        // One more block to trigger proof generation
        let block = node_state.craft_block_and_handle(stop_height + 2, vec![]);
        auto_prover_catchup.handle_block(block).await?;

        let proofs = get_txs(&api_client).await;
        assert_eq!(proofs.len(), 1);
        let _ = node_state.craft_block_and_handle(stop_height + 3, proofs);

        assert_eq!(read_contract_state(&node_state).value, 10 + 9 + 10 + 25);
        Ok(())
    }

    #[test_log::test(tokio::test)]
    async fn test_auto_prover_catchup_first_txs_timeout() -> Result<()> {
        let (mut node_state, _, api_client) = setup().await?;

        let block_1 =
            node_state.craft_block_and_handle(1, vec![new_blob_tx(1) /* This one will timeout */]);
        let block_2 =
            node_state.craft_block_and_handle(2, vec![new_blob_tx(2) /* This one will timeout */]);
        let block_3 =
            node_state.craft_block_and_handle(3, vec![new_blob_tx(3) /* This one will timeout */]);

        let mut blocks = vec![block_1, block_2, block_3];
        let stop_height = 20;
        for i in 4..=stop_height {
            tracing::info!("✨ Block {i}");
            let block = node_state.craft_block_and_handle(i, vec![]);
            blocks.push(block);
        }

        tracing::info!("✨ New prover catching up with blocks");
        api_client.set_block_height(BlockHeight(stop_height - 1));

        let mut auto_prover_catchup = new_simple_auto_prover(api_client.clone())
            .await
            .expect("Failed to create new auto prover");

        for block in blocks {
            auto_prover_catchup.handle_block(block).await?;
        }

        let proofs = get_txs(&api_client).await;
        assert_eq!(proofs.len(), 0);

        tracing::info!("✨ Block 21");
        let block_21 = node_state.craft_block_and_handle(21, vec![new_blob_tx(21)]);

        auto_prover_catchup.handle_block(block_21.clone()).await?;
        let proofs = get_txs(&api_client).await;
        assert_eq!(proofs.len(), 1);
        assert_eq!(count_hyle_outputs(&proofs[0]), 1);
        tracing::info!("✨ Block 22");
        let _ = node_state.craft_block_and_handle(22, proofs);

        assert_eq!(read_contract_state(&node_state).value, 21);
        Ok(())
    }

    #[test_log::test(tokio::test)]
    async fn test_auto_prover_buffer_2_blocks() -> Result<()> {
        let (mut node_state, _, api_client) = setup().await?;

        let block_1 = node_state.craft_block_and_handle(1, vec![new_blob_tx(1)]);
        let block_2 = node_state.craft_block_and_handle(2, vec![new_blob_tx(2)]);
        let block_3 = node_state.craft_block_and_handle(3, vec![new_blob_tx(3)]);
        let block_4 = node_state.craft_block_and_handle(4, vec![new_blob_tx(4)]);

        let blocks = vec![block_1, block_2, block_3, block_4];

        let mut auto_prover = new_buffering_auto_prover(api_client.clone(), 2, 100).await?;

        for block in blocks.clone() {
            auto_prover.handle_processed_block(block).await?;
        }

        let proofs = get_txs(&api_client).await;
        assert_eq!(proofs.len(), 1);
        tracing::info!("✨ Block 5");
        let block_5 = node_state.craft_block_and_handle(5, proofs);
        auto_prover.handle_processed_block(block_5).await?;

        assert_eq!(read_contract_state(&node_state).value, 1 + 2 + 3);

        let block_6 = node_state.craft_block_and_handle(6, vec![new_blob_tx(6)]);
        auto_prover.handle_processed_block(block_6).await?;
        let proofs_6 = get_txs(&api_client).await;
        assert_eq!(proofs_6.len(), 1);
        tracing::info!("✨ Block 7");
        let _ = node_state.craft_block_and_handle(7, proofs_6);
        assert_eq!(read_contract_state(&node_state).value, 1 + 2 + 3 + 4 + 6);

        Ok(())
    }

    #[test_log::test(tokio::test)]
    async fn test_auto_prover_buffer_2_txs() -> Result<()> {
        let (mut node_state, _, api_client) = setup().await?;

        let block_1 = node_state.craft_block_and_handle(1, vec![new_blob_tx(1)]);
        let block_2 = node_state.craft_block_and_handle(2, vec![new_blob_tx(2)]);
        let block_3 = node_state.craft_block_and_handle(3, vec![new_blob_tx(3)]);
        let block_4 = node_state.craft_block_and_handle(4, vec![new_blob_tx(4)]);

        let blocks = vec![block_1, block_2, block_3, block_4];

        let mut auto_prover = new_buffering_auto_prover(api_client.clone(), 100, 3).await?;

        for block in blocks.clone() {
            auto_prover.handle_processed_block(block).await?;
        }

        let proofs = get_txs(&api_client).await;
        assert_eq!(proofs.len(), 1);
        tracing::info!("✨ Block 5");
        let block_5 = node_state.craft_block_and_handle(5, proofs);
        auto_prover.handle_processed_block(block_5).await?;

        assert_eq!(read_contract_state(&node_state).value, 1 + 2 + 3);

        let block_6 = node_state.craft_block_and_handle(6, vec![new_blob_tx(6), new_blob_tx(6)]);
        auto_prover.handle_processed_block(block_6).await?;
        let proofs_6 = get_txs(&api_client).await;
        assert_eq!(proofs_6.len(), 1);
        tracing::info!("✨ Block 7");
        let _ = node_state.craft_block_and_handle(7, proofs_6);
        assert_eq!(
            read_contract_state(&node_state).value,
            1 + 2 + 3 + 4 + 6 + 6
        );

        Ok(())
    }

    #[test_log::test(tokio::test)]
    async fn test_auto_prover_buffer_max_txs_per_proof() -> Result<()> {
        let (mut node_state, _, api_client) = setup().await?;

        let block_1 = node_state.craft_block_and_handle(1, vec![new_blob_tx(1)]);
        let block_2 = node_state.craft_block_and_handle(2, vec![new_blob_tx(2)]);
        let block_3 = node_state.craft_block_and_handle(3, vec![new_blob_tx(3)]);
        let block_4 = node_state.craft_block_and_handle(4, vec![new_blob_tx(4)]);

        let blocks = vec![block_1, block_2, block_3, block_4];

        let mut auto_prover = new_buffering_auto_prover(api_client.clone(), 100, 2).await?;

        for block in blocks.clone() {
            auto_prover.handle_processed_block(block).await?;
        }

        // First proof of 2 txs
        let proofs = get_txs(&api_client).await;
        assert_eq!(proofs.len(), 1);

        tracing::info!("✨ Block 5");
        let block_5 = node_state.craft_block_and_handle(5, proofs);
        auto_prover.handle_processed_block(block_5).await?;

        // Proof of 2 next txs
        let proofs = get_txs(&api_client).await;
        assert_eq!(proofs.len(), 1);

        tracing::info!("✨ Block 6");
        let block_6 = node_state.craft_block_and_handle(6, proofs);
        auto_prover.handle_processed_block(block_6).await?;

        assert_eq!(read_contract_state(&node_state).value, 1 + 2 + 3 + 4);

        Ok(())
    }

    #[test_log::test(tokio::test)]
    async fn test_auto_prover_buffer_one_block_max_txs_per_proof() -> Result<()> {
        let (mut node_state, _, api_client) = setup().await?;

        let block = node_state.craft_block_and_handle(
            1,
            vec![
                new_blob_tx(1),
                new_blob_tx(2),
                new_blob_tx(3),
                new_blob_tx(4),
            ],
        );

        let mut auto_prover = new_buffering_auto_prover(api_client.clone(), 100, 2).await?;

        auto_prover.handle_processed_block(block).await?;

        let proofs = get_txs(&api_client).await;
        assert_eq!(proofs.len(), 1);

        tracing::info!("✨ Block 5");
        let block_5 = node_state.craft_block_and_handle(5, proofs);
        auto_prover.handle_processed_block(block_5).await?;

        let proofs = get_txs(&api_client).await;
        assert_eq!(proofs.len(), 1);

        tracing::info!("✨ Block 6");
        let block_6 = node_state.craft_block_and_handle(6, proofs);
        auto_prover.handle_processed_block(block_6).await?;

        assert_eq!(read_contract_state(&node_state).value, 1 + 2 + 3 + 4);

        Ok(())
    }

    #[test_log::test(tokio::test)]
    async fn test_auto_prover_artificial_middle_blob_failure_nobuffering() -> Result<()> {
        let (node_state, api_client) =
            scenario_auto_prover_artificial_middle_blob_failure_setup().await;

        let auto_prover = new_simple_auto_prover(api_client.clone()).await?;

        scenario_auto_prover_artificial_middle_blob_failure(node_state, api_client, auto_prover)
            .await
            .expect("Failed to run scenario");

        Ok(())
    }

    #[test_log::test(tokio::test)]
    async fn test_auto_prover_artificial_middle_blob_failure_buffering() -> Result<()> {
        let (node_state, api_client) =
            scenario_auto_prover_artificial_middle_blob_failure_setup().await;

        let auto_prover = new_buffering_auto_prover(api_client.clone(), 10, 20).await?;

        scenario_auto_prover_artificial_middle_blob_failure(node_state, api_client, auto_prover)
            .await
            .expect("Failed to run scenario");

        Ok(())
    }

    async fn scenario_auto_prover_artificial_middle_blob_failure_setup(
    ) -> (NodeState, Arc<NodeApiMockClient>) {
        let mut node_state = new_node_state().await;
        let api_client = NodeApiMockClient::new();

        let register = RegisterContractEffect {
            verifier: "test".into(),
            program_id: ProgramId(vec![]),
            state_commitment: TestContract::default().commit(),
            contract_name: "test".into(),
            timeout_window: Some(TimeoutWindow::Timeout(BlockHeight(20))),
        };
        node_state.handle_register_contract_effect(&register);
        api_client.add_contract(Contract {
            name: ContractName::new("test"),
            state: TestContract::default().commit(),
            program_id: ProgramId(vec![]),
            verifier: "test".into(),
            timeout_window: TimeoutWindow::Timeout(BlockHeight(20)),
        });

        let register = RegisterContractEffect {
            verifier: "test".into(),
            program_id: ProgramId(vec![]),
            state_commitment: TestContract::default().commit(),
            contract_name: "test2".into(),
            timeout_window: Some(TimeoutWindow::Timeout(BlockHeight(20))),
        };
        node_state.handle_register_contract_effect(&register);
        api_client.add_contract(Contract {
            name: ContractName::new("test2"),
            state: TestContract::default().commit(),
            program_id: ProgramId(vec![]),
            verifier: "test".into(),
            timeout_window: TimeoutWindow::Timeout(BlockHeight(20)),
        });
        (node_state, Arc::new(api_client))
    }

    async fn scenario_auto_prover_artificial_middle_blob_failure(
        mut node_state: NodeState,
        api_client: Arc<NodeApiMockClient>,
        mut auto_prover: AutoProver<TestContract>,
    ) -> Result<()> {
        tracing::info!("✨ Block 1");
        let block_1 = node_state.craft_block_and_handle(1, vec![new_blob_tx(1)]);
        auto_prover.handle_processed_block(block_1).await?;

        let proofs = get_txs(&api_client).await;

        tracing::info!("✨ Block 2");
        let block_2 = node_state.craft_block_and_handle(2, proofs);
        auto_prover.handle_processed_block(block_2).await?;

        tracing::info!("✨ Block 3");
        // Create a batch of valid txs
        let mut txs: Vec<Transaction> = (0..7).map(|i| new_blob_tx(10 + i)).collect();

        let first_tx = BlobTransaction::new(
            Identity::new("toto@test2"),
            vec![Blob {
                contract_name: "test2".into(),
                data: BlobData(vec![1, 2, 3]),
            }],
        );

        txs.insert(0, first_tx.clone().into());

        let TransactionData::Blob(failing_tx_data) = txs[3].transaction_data.clone() else {
            panic!("Expected Blob transaction data");
        };

        let failing_tx_data = BlobTransaction::new(
            failing_tx_data.identity.clone(),
            vec![
                Blob {
                    contract_name: "test2".into(),
                    data: BlobData(vec![4, 5, 6]),
                },
                failing_tx_data.blobs[0].clone(),
            ],
        );
        tracing::info!("📦️ Creating failing TX: {:?}", failing_tx_data.hashed());
        txs[3] = failing_tx_data.clone().into();

        let mut ho =
            make_hyle_output_with_state(failing_tx_data.clone(), BlobIndex(0), &[4], &[34]);
        ho.success = false;
        let failing_proof =
            new_proof_tx(&ContractName::new("test2"), &ho, &failing_tx_data.hashed());

        let block_3 = node_state.craft_block_and_handle(3, txs);
        auto_prover.handle_processed_block(block_3).await?;

        tracing::info!("✨ Block 4");

        // We need to settle another TX first to trigger our own.
        let proof = new_proof_tx(
            &ContractName::new("test2"),
            &make_hyle_output_with_state(first_tx.clone(), BlobIndex(0), &[0, 0, 0, 0], &[4]),
            &first_tx.hashed(),
        );

        let proofs = get_txs(&api_client).await;

        let block_4 = node_state
            .craft_block_and_handle(4, vec![first_tx.into(), failing_proof.into(), proof.into()]);
        auto_prover.handle_processed_block(block_4).await?;

        tracing::info!("✨ Block 5");
        let block_5 = node_state.craft_block_and_handle(5, proofs);
        auto_prover.handle_processed_block(block_5).await?;

        let proofs = get_txs(&api_client).await;

        tracing::info!("✨ Block 6");
        let block_6 = node_state.craft_block_and_handle(6, proofs);
        auto_prover.handle_processed_block(block_6).await?;

        for i in 7..12 {
            tracing::info!("✨ Block {i}");
            let block = node_state.craft_block_and_handle(i, vec![]);
            auto_prover.handle_processed_block(block).await?;
        }

        let proofs = get_txs(&api_client).await;
        let block = node_state.craft_block_and_handle(12, proofs);
        auto_prover.handle_processed_block(block).await?;

        assert_eq!(read_contract_state(&node_state).value, 80);

        assert_eq!(
            node_state.get_earliest_unsettled_height(&ContractName::new("test")),
            None
        );

        Ok(())
    }

    #[test_log::test(tokio::test)]

    async fn test_auto_prover_early_fail_while_buffered() -> Result<()> {
        let (mut node_state, _, api_client) = setup().await?;
        let mut auto_prover = new_buffering_auto_prover(api_client.clone(), 3, 20).await?;

        // Block 1: Failing TX
        tracing::info!("✨ Block 1");
        let failing_tx = new_failing_blob_tx(1);
        let block_1 = node_state.craft_block_and_handle(1, vec![failing_tx.clone()]);
        auto_prover.handle_processed_block(block_1).await?;

        // Process a few blocks to un-buffer the failing TX
        for i in 2..5 {
            tracing::info!("✨ Block {i}");
            let block = node_state.craft_block_and_handle(i, vec![]);
            auto_prover.handle_processed_block(block).await?;
        }

        // Wait for the failing TX to be proven
        let proofs = get_txs(&api_client).await;

        // Block 2: Successful TX (should be buffered)
        tracing::info!("✨ Block 5");
        let success_tx = new_blob_tx(5);
        let block_5 = node_state.craft_block_and_handle(5, vec![success_tx.clone()]);
        auto_prover.handle_processed_block(block_5).await?;

        // Block 3: Simulate settlement of the failed TX from block 1
        tracing::info!("✨ Block 6 (settle fail)");
        let block_6 = node_state.craft_block_and_handle(6, proofs);
        auto_prover.handle_processed_block(block_6).await?;

        // Process a few blocks to un-buffer the failing TX
        for i in 7..9 {
            tracing::info!("✨ Block {i}");
            let block = node_state.craft_block_and_handle(i, vec![]);
            auto_prover.handle_processed_block(block).await?;
        }

        // Now the buffered TX should be executed and a proof generated
        let proofs = get_txs(&api_client).await;

        tracing::info!("✨ Block 9");
        let block = node_state.craft_block_and_handle(9, proofs);
        auto_prover.handle_processed_block(block).await?;

        let success_tx = new_blob_tx(6);
        let hash = success_tx.hashed();

        tracing::info!("✨ Block 10");
        let block = node_state.craft_block_and_handle(10, vec![success_tx]);
        auto_prover.handle_processed_block(block).await?;

        // Process a few blocks to generate proof
        for i in 11..14 {
            tracing::info!("✨ Block {i}");
            let block = node_state.craft_block_and_handle(i, vec![]);
            auto_prover.handle_processed_block(block).await?;
        }

        let proofs = get_txs(&api_client).await;

        // Should settle the final TX
        tracing::info!("✨ Block 14");
        let block = node_state.craft_block_and_handle(14, proofs);
        assert_eq!(block.successful_txs, vec![hash]);
        assert!(node_state
            .get_earliest_unsettled_height(&ContractName::new("test"))
            .is_none(),);

        Ok(())
    }

    #[test_log::test(tokio::test)]
    async fn test_auto_prover_catchup_mixed_pending_and_failures() -> Result<()> {
        // Setup prover and node state
        let (mut node_state, _, api_client) = setup_with_timeout(20).await?;

        api_client.set_block_height(BlockHeight(5));
        api_client.add_contract(Contract {
            name: ContractName::new("test"),
            program_id: ProgramId(vec![4]),
            state: StateCommitment(vec![2, 0, 0, 0]),
            verifier: "test".into(),
            timeout_window: TimeoutWindow::Timeout(BlockHeight(20)),
        });

        let mut auto_prover = new_buffering_auto_prover(api_client.clone(), 0, 20).await?;

        // Block 1: Failing TX
        let failing_tx_1 = new_failing_blob_tx(1);
        let block_1 = node_state.craft_block_and_handle(1, vec![failing_tx_1.clone()]);
        auto_prover
            .handle_node_state_event(NodeStateEvent::NewBlock(Box::new(block_1.clone())))
            .await?;

        // Block 2: Successful TX
        let success_tx_2 = new_blob_tx(2);
        let block_2 = node_state.craft_block_and_handle(2, vec![success_tx_2.clone()]);
        auto_prover
            .handle_node_state_event(NodeStateEvent::NewBlock(Box::new(block_2.clone())))
            .await?;

        // Block 3: Pending TX (not settled yet, so not included in successful/failed/timed out)
        let pending_tx = new_blob_tx(3);
        let block_3 = node_state.craft_block_and_handle(3, vec![pending_tx.clone()]);
        auto_prover
            .handle_node_state_event(NodeStateEvent::NewBlock(Box::new(block_3.clone())))
            .await?;

        // Block 4: Failing TX, and result of 1/2/4
        let failing_tx_4 = new_failing_blob_tx(4);
        let mut block_4 = node_state.craft_block_and_handle(4, vec![failing_tx_4.clone()]);
        block_4.successful_txs = vec![success_tx_2.hashed()];
        block_4.timed_out_txs = vec![failing_tx_1.hashed()];
        block_4.failed_txs = vec![failing_tx_4.hashed()];
        block_4.dp_parent_hashes.insert(
            failing_tx_4.hashed(),
            DataProposalHash(format!("{:064x}", 4)),
        );
        block_4.dp_parent_hashes.insert(
            success_tx_2.hashed(),
            DataProposalHash(format!("{:064x}", 2)),
        );
        block_4.dp_parent_hashes.insert(
            failing_tx_1.hashed(),
            DataProposalHash(format!("{:064x}", 1)),
        );

        auto_prover
            .handle_node_state_event(NodeStateEvent::NewBlock(Box::new(block_4.clone())))
            .await?;

        // Block 5 is empty
        let block_5 = node_state.craft_block_and_handle(5, vec![]);
        auto_prover
            .handle_node_state_event(NodeStateEvent::NewBlock(Box::new(block_5.clone())))
            .await?;

        // Block 6: some other TX
        let other_tx = new_blob_tx(6);
        let block_6 = Block {
            block_height: BlockHeight(6),
            txs: vec![(
                TxId(DataProposalHash::default(), other_tx.hashed()),
                other_tx.clone(),
            )],
            successful_txs: vec![],
            failed_txs: vec![],
            timed_out_txs: vec![],
            lane_ids: BTreeMap::from_iter(vec![(
                other_tx.hashed(),
                LaneId(ValidatorPublicKey(vec![0; 48])),
            )]),
            ..Default::default()
        };
        auto_prover
            .handle_node_state_event(NodeStateEvent::NewBlock(Box::new(block_6.clone())))
            .await?;

        let proofs = get_txs(&api_client).await;
        assert_eq!(proofs.len(), 1);

        // We can't actually process the proofs because node_state is faked in this test.
        // So just check that the state commitment is as expected.
        let TransactionData::VerifiedProof(proof) = proofs.last().unwrap().transaction_data.clone()
        else {
            panic!("Expected VerifiedProof transaction data");
        };
        assert_eq!(proof.proven_blobs.len(), 2);
        assert_eq!(
            proof.proven_blobs.last().unwrap().hyle_output.next_state,
            StateCommitment(vec![2 + 3 + 6, 0, 0, 0])
        );

        Ok(())
    }
}
=======
mod prover_tests;
>>>>>>> 06b77d0a
<|MERGE_RESOLUTION|>--- conflicted
+++ resolved
@@ -1151,1548 +1151,4 @@
 }
 
 #[cfg(test)]
-<<<<<<< HEAD
-mod tests {
-    use crate::{
-        bus::metrics::BusMetrics,
-        node_state::{
-            test::{make_hyle_output_with_state, new_node_state, new_proof_tx},
-            NodeState,
-        },
-    };
-
-    use super::*;
-    use client_sdk::helpers::test::TxExecutorTestProver;
-    use client_sdk::rest_client::test::NodeApiMockClient;
-    use sdk::*;
-    use std::sync::Arc;
-    use tempfile::tempdir;
-
-    #[derive(Debug, Clone, Default, BorshSerialize, BorshDeserialize)]
-    struct TestContract {
-        value: u32,
-    }
-
-    impl sdk::FullStateRevert for TestContract {}
-
-    impl ZkContract for TestContract {
-        fn execute(&mut self, calldata: &Calldata) -> sdk::RunResult {
-            let (action, execution_ctx) = sdk::utils::parse_raw_calldata::<u32>(calldata)?;
-            tracing::info!(
-                tx_hash =% calldata.tx_hash,
-                "Executing contract (val = {}) with action: {:?}",
-                self.value,
-                action,
-            );
-            self.value += action;
-            if calldata.identity.0.starts_with("failing_") {
-                return Err("This transaction is failing".to_string());
-            }
-            Ok(("ok".to_string().into_bytes(), execution_ctx, vec![]))
-        }
-
-        fn commit(&self) -> sdk::StateCommitment {
-            sdk::StateCommitment(
-                borsh::to_vec(self)
-                    .map_err(|e| anyhow!(e))
-                    .context("Failed to commit state")
-                    .unwrap(),
-            )
-        }
-    }
-
-    impl TxExecutorHandler for TestContract {
-        fn build_commitment_metadata(&self, blob: &Blob) -> Result<Vec<u8>> {
-            let action = borsh::from_slice::<u32>(&blob.data.0)
-                .context("Failed to parse action from blob data")?;
-            if action == 66 {
-                return Err(anyhow!("Order 66 is forbidden. Jedi are safe."));
-            }
-            borsh::to_vec(self).map_err(Into::into)
-        }
-
-        fn handle(&mut self, calldata: &Calldata) -> Result<sdk::HyleOutput> {
-            let initial_state = ZkContract::commit(self);
-            let mut res = self.execute(calldata);
-            let next_state = ZkContract::commit(self);
-            Ok(sdk::utils::as_hyle_output(
-                initial_state,
-                next_state,
-                calldata,
-                &mut res,
-            ))
-        }
-
-        fn construct_state(
-            _register_blob: &RegisterContractEffect,
-            _metadata: &Option<Vec<u8>>,
-        ) -> Result<Self> {
-            Ok(Self::default())
-        }
-        fn get_state_commitment(&self) -> StateCommitment {
-            self.commit()
-        }
-    }
-
-    async fn setup_with_timeout(
-        timeout: u64,
-    ) -> Result<(NodeState, AutoProver<TestContract>, Arc<NodeApiMockClient>)> {
-        let mut node_state = new_node_state().await;
-        let register = RegisterContractEffect {
-            verifier: "test".into(),
-            program_id: ProgramId(vec![]),
-            state_commitment: TestContract::default().commit(),
-            contract_name: "test".into(),
-            timeout_window: Some(TimeoutWindow::Timeout(BlockHeight(timeout))),
-        };
-        node_state.handle_register_contract_effect(&register);
-
-        let api_client = Arc::new(NodeApiMockClient::new());
-        api_client.add_contract(Contract {
-            name: "test".into(),
-            state: TestContract::default().commit(),
-            verifier: "test".into(),
-            program_id: ProgramId(vec![]),
-            timeout_window: TimeoutWindow::Timeout(BlockHeight(timeout)),
-        });
-
-        let auto_prover = new_simple_auto_prover(api_client.clone()).await?;
-
-        Ok((node_state, auto_prover, api_client))
-    }
-
-    async fn setup() -> Result<(NodeState, AutoProver<TestContract>, Arc<NodeApiMockClient>)> {
-        setup_with_timeout(5).await
-    }
-
-    async fn new_simple_auto_prover(
-        api_client: Arc<NodeApiMockClient>,
-    ) -> Result<AutoProver<TestContract>> {
-        new_buffering_auto_prover(api_client, 0, 100).await
-    }
-
-    async fn new_buffering_auto_prover(
-        api_client: Arc<NodeApiMockClient>,
-        buffer_blocks: u32,
-        max_txs_per_proof: usize,
-    ) -> Result<AutoProver<TestContract>> {
-        let temp_dir = tempdir()?;
-        let data_dir = temp_dir.path().to_path_buf();
-        let ctx = Arc::new(AutoProverCtx {
-            data_directory: data_dir,
-            prover: Arc::new(TxExecutorTestProver::<TestContract>::new()),
-            contract_name: ContractName("test".into()),
-            api: None,
-            node: api_client,
-            default_state: TestContract::default(),
-            buffer_blocks,
-            max_txs_per_proof,
-            tx_working_window_size: max_txs_per_proof,
-        });
-
-        let bus = SharedMessageBus::new(BusMetrics::global("default".to_string()));
-        AutoProver::<TestContract>::build(bus.new_handle(), ctx).await
-    }
-
-    async fn get_txs(api_client: &Arc<NodeApiMockClient>) -> Vec<Transaction> {
-        tokio::time::sleep(std::time::Duration::from_millis(50)).await;
-        let mut gard = api_client.pending_proofs.lock().unwrap();
-        let txs = gard.drain(..).collect::<Vec<ProofTransaction>>();
-        txs.into_iter()
-            .map(|t| {
-                let hyle_outputs = borsh::from_slice::<Vec<HyleOutput>>(&t.proof.0)
-                    .context("parsing test proof")
-                    .unwrap();
-                for hyle_output in &hyle_outputs {
-                    tracing::info!(
-                        "Initial state: {:?}, Next state: {:?}",
-                        hyle_output.initial_state,
-                        hyle_output.next_state
-                    );
-                }
-
-                let proven_blobs = hyle_outputs
-                    .into_iter()
-                    .map(|hyle_output| {
-                        let blob_tx_hash = hyle_output.tx_hash.clone();
-                        BlobProofOutput {
-                            hyle_output,
-                            program_id: ProgramId(vec![]),
-                            blob_tx_hash,
-                            original_proof_hash: t.proof.hashed(),
-                        }
-                    })
-                    .collect();
-                VerifiedProofTransaction {
-                    contract_name: t.contract_name.clone(),
-                    proven_blobs,
-                    proof_hash: t.proof.hashed(),
-                    proof_size: t.estimate_size(),
-                    proof: Some(t.proof),
-                    is_recursive: false,
-                }
-                .into()
-            })
-            .collect()
-    }
-
-    fn count_hyle_outputs(proof: &Transaction) -> usize {
-        if let TransactionData::VerifiedProof(VerifiedProofTransaction { proven_blobs, .. }) =
-            &proof.transaction_data
-        {
-            proven_blobs.len()
-        } else {
-            tracing::info!("No Hyle outputs in this transaction");
-            0
-        }
-    }
-
-    fn new_blob_tx(val: u32) -> Transaction {
-        // random id to have a different tx hash
-        let id: usize = rand::random();
-        let tx = BlobTransaction::new(
-            format!("{id}@test"),
-            vec![Blob {
-                contract_name: "test".into(),
-                data: BlobData(borsh::to_vec(&val).unwrap()),
-            }],
-        );
-        tracing::info!(
-            "📦️ Created new blob tx: {} with value: {}",
-            tx.hashed(),
-            val
-        );
-        tx.into()
-    }
-
-    fn new_failing_blob_tx(val: u32) -> Transaction {
-        // random id to have a different tx hash
-        let id: usize = rand::random();
-        let tx = BlobTransaction::new(
-            format!("failing_{id}@test"),
-            vec![Blob {
-                contract_name: "test".into(),
-                data: BlobData(borsh::to_vec(&val).unwrap()),
-            }],
-        );
-        tracing::info!(
-            "📦️ Created new failing blob tx: {} with value: {}",
-            tx.hashed(),
-            val
-        );
-        tx.into()
-    }
-
-    fn read_contract_state(node_state: &NodeState) -> TestContract {
-        let state = node_state
-            .contracts
-            .get(&"test".into())
-            .unwrap()
-            .state
-            .clone();
-
-        borsh::from_slice::<TestContract>(&state.0).expect("Failed to decode contract state")
-    }
-
-    impl<Contract> AutoProver<Contract>
-    where
-        Contract: TxExecutorHandler + Debug + Clone + Send + Sync + 'static,
-    {
-        async fn handle_block(&mut self, block: Block) -> Result<()> {
-            self.handle_node_state_event(NodeStateEvent::NewBlock(Box::new(block)))
-                .await
-        }
-    }
-
-    #[test_log::test(tokio::test)]
-    async fn test_auto_prover_simple() -> Result<()> {
-        let (mut node_state, mut auto_prover, api_client) = setup().await?;
-
-        tracing::info!("✨ Block 1");
-        let block_1 = node_state.craft_block_and_handle(1, vec![new_blob_tx(1)]);
-
-        auto_prover.handle_processed_block(block_1).await?;
-
-        let proofs = get_txs(&api_client).await;
-        assert_eq!(proofs.len(), 1);
-
-        tracing::info!("✨ Block 2");
-        let block_2 = node_state.craft_block_and_handle(2, proofs);
-        auto_prover.handle_processed_block(block_2).await?;
-
-        assert_eq!(read_contract_state(&node_state).value, 1);
-
-        tracing::info!("✨ Block 3");
-        let block_3 = node_state.craft_block_and_handle(3, vec![new_blob_tx(3), new_blob_tx(3)]);
-        auto_prover.handle_processed_block(block_3).await?;
-        let proofs_3 = get_txs(&api_client).await;
-        assert_eq!(proofs_3.len(), 1);
-        tracing::info!("✨ Block 4");
-        let block_4 = node_state.craft_block_and_handle(4, proofs_3);
-        auto_prover.handle_processed_block(block_4).await?;
-        assert_eq!(read_contract_state(&node_state).value, 1 + 3 + 3);
-
-        Ok(())
-    }
-
-    #[test_log::test(tokio::test)]
-    async fn test_auto_prover_basic() -> Result<()> {
-        let (mut node_state, mut auto_prover, api_client) = setup().await?;
-
-        tracing::info!("✨ Block 1");
-        let block_1 = node_state.craft_block_and_handle(1, vec![new_blob_tx(1)]);
-
-        auto_prover.handle_block(block_1).await?;
-
-        let proofs = get_txs(&api_client).await;
-        assert_eq!(proofs.len(), 1);
-
-        tracing::info!("✨ Block 2");
-        let block_2 = node_state.craft_block_and_handle(2, proofs);
-        auto_prover.handle_block(block_2).await?;
-
-        assert_eq!(read_contract_state(&node_state).value, 1);
-
-        tracing::info!("✨ Block 3");
-        let block_3 = node_state.craft_block_and_handle(
-            3,
-            vec![
-                new_blob_tx(3), /* this one will timeout */
-                new_blob_tx(3), /* this one will timeout */
-                new_blob_tx(3),
-            ],
-        );
-        auto_prover.handle_block(block_3).await?;
-
-        // Proofs 3 won't be sent, to trigger a timeout
-        let proofs_3 = get_txs(&api_client).await;
-        assert_eq!(proofs_3.len(), 1);
-
-        tracing::info!("✨ Block 4");
-        let block_4 = node_state
-            .craft_block_and_handle(4, vec![new_blob_tx(4), new_blob_tx(4), new_blob_tx(4)]);
-        auto_prover.handle_block(block_4).await?;
-
-        // No proof at this point.
-        let proofs_4 = get_txs(&api_client).await;
-        assert_eq!(proofs_4.len(), 0);
-
-        for i in 5..15 {
-            tracing::info!("✨ Block {i}");
-            let block = node_state.craft_block_and_handle(i, vec![]);
-            auto_prover.handle_block(block).await?;
-        }
-
-        let proofs = get_txs(&api_client).await;
-        assert_eq!(proofs.len(), 2);
-
-        let _block_11 = node_state.craft_block_and_handle(16, proofs);
-        assert_eq!(read_contract_state(&node_state).value, 4);
-
-        Ok(())
-    }
-
-    #[test_log::test(tokio::test)]
-    async fn test_auto_prover_tx_failed() -> Result<()> {
-        let (mut node_state, mut auto_prover, api_client) = setup().await?;
-
-        tracing::info!("✨ Block 1");
-        let block_1 = node_state.craft_block_and_handle(1, vec![new_failing_blob_tx(1)]);
-
-        auto_prover.handle_processed_block(block_1).await?;
-
-        let proofs = get_txs(&api_client).await;
-        assert_eq!(proofs.len(), 1);
-
-        tracing::info!("✨ Block 2");
-        let block_2 = node_state.craft_block_and_handle(2, proofs);
-        assert_eq!(read_contract_state(&node_state).value, 0);
-        auto_prover.handle_processed_block(block_2).await?;
-
-        tracing::info!("✨ Block 3");
-        let block_3 = node_state.craft_block_and_handle(3, vec![new_blob_tx(3)]);
-        auto_prover.handle_processed_block(block_3).await?;
-
-        let proofs_3 = get_txs(&api_client).await;
-        assert_eq!(proofs_3.len(), 1);
-
-        tracing::info!("✨ Block 4");
-        node_state.craft_block_and_handle(4, proofs_3);
-
-        assert_eq!(read_contract_state(&node_state).value, 3);
-
-        Ok(())
-    }
-
-    #[test_log::test(tokio::test)]
-    async fn test_auto_prover_tx_middle_failed() -> Result<()> {
-        let (mut node_state, mut auto_prover, api_client) = setup().await?;
-
-        tracing::info!("✨ Block 1");
-        let block_1 = node_state.craft_block_and_handle(1, vec![new_blob_tx(1)]);
-
-        auto_prover.handle_processed_block(block_1).await?;
-
-        let proofs = get_txs(&api_client).await;
-        assert_eq!(proofs.len(), 1);
-
-        tracing::info!("✨ Block 2");
-        let block_2 = node_state.craft_block_and_handle(2, proofs);
-        assert_eq!(read_contract_state(&node_state).value, 1);
-        auto_prover.handle_processed_block(block_2).await?;
-
-        tracing::info!("✨ Block 3");
-        let block_3 = node_state.craft_block_and_handle(
-            3,
-            vec![
-                new_failing_blob_tx(3),
-                new_blob_tx(3),
-                new_failing_blob_tx(3),
-                new_failing_blob_tx(3),
-                new_failing_blob_tx(3),
-                new_failing_blob_tx(3),
-                new_blob_tx(3),
-                new_failing_blob_tx(3),
-                new_failing_blob_tx(3),
-            ],
-        );
-        auto_prover.handle_processed_block(block_3).await?;
-
-        let proofs_3 = get_txs(&api_client).await;
-        assert_eq!(proofs_3.len(), 1);
-
-        tracing::info!("✨ Block 4");
-        node_state.craft_block_and_handle(4, proofs_3);
-
-        assert_eq!(read_contract_state(&node_state).value, 1 + 3 + 3);
-
-        Ok(())
-    }
-
-    #[test_log::test(tokio::test)]
-    async fn test_auto_prover_tx_failed_after_success_in_same_block() -> Result<()> {
-        let (mut node_state, _, api_client) = setup_with_timeout(10).await?;
-        let mut auto_prover = new_buffering_auto_prover(api_client.clone(), 5, 5).await?;
-
-        tracing::info!("✨ Block 1");
-        let block_1 = node_state.craft_block_and_handle(1, vec![new_blob_tx(1)]);
-        let block_2 = node_state.craft_block_and_handle(2, vec![new_blob_tx(2)]);
-        let block_3 = node_state.craft_block_and_handle(3, vec![new_failing_blob_tx(3)]);
-        let block_4 = node_state.craft_block_and_handle(4, vec![new_failing_blob_tx(4)]);
-        let block_5 = node_state.craft_block_and_handle(5, vec![new_blob_tx(5)]);
-
-        let blocks = vec![block_1, block_2, block_3, block_4, block_5];
-        for block in blocks {
-            auto_prover.handle_processed_block(block).await?;
-        }
-        // All proofs needs to arrive in the same block to raise the error
-        let proofs = get_txs(&api_client).await;
-        let block_6 = node_state.craft_block_and_handle(6, proofs);
-
-        auto_prover.handle_processed_block(block_6).await?;
-        assert_eq!(read_contract_state(&node_state).value, 1 + 2 + 5);
-        tracing::info!("✨ Block 7");
-        let block_7 = node_state.craft_block_and_handle(7, vec![new_blob_tx(7)]);
-        auto_prover.handle_processed_block(block_7).await?;
-
-        // Process some blocks to pop buffer
-        for i in 8..=12 {
-            tracing::info!("✨ Block {i}");
-            let block = node_state.craft_block_and_handle(i, vec![]);
-            auto_prover.handle_processed_block(block).await?;
-        }
-
-        let proofs = get_txs(&api_client).await;
-
-        tracing::info!("✨ Block 13");
-        let block_13 = node_state.craft_block_and_handle(13, proofs);
-        auto_prover.handle_processed_block(block_13).await?;
-        assert_eq!(read_contract_state(&node_state).value, 1 + 2 + 5 + 7);
-
-        Ok(())
-    }
-
-    #[test_log::test(tokio::test)]
-    async fn test_auto_prover_lot_tx_failed() -> Result<()> {
-        let (mut node_state, mut auto_prover, api_client) = setup().await?;
-
-        tracing::info!("✨ Block 1");
-        let block_1 = node_state.craft_block_and_handle(
-            1,
-            vec![
-                new_failing_blob_tx(1),
-                new_failing_blob_tx(1),
-                new_failing_blob_tx(1),
-            ],
-        );
-
-        auto_prover.handle_processed_block(block_1).await?;
-
-        let proofs = get_txs(&api_client).await;
-        assert_eq!(proofs.len(), 1);
-
-        tracing::info!("✨ Block 2");
-        let block_2 = node_state.craft_block_and_handle(2, proofs);
-        assert_eq!(read_contract_state(&node_state).value, 0);
-
-        auto_prover.handle_processed_block(block_2).await?;
-
-        tracing::info!("✨ Block 3");
-        let block_3 = node_state.craft_block_and_handle(3, vec![new_blob_tx(3)]);
-        auto_prover.handle_processed_block(block_3).await?;
-
-        let proofs_3 = get_txs(&api_client).await;
-        assert_eq!(proofs_3.len(), 1);
-
-        tracing::info!("✨ Block 4");
-        node_state.craft_block_and_handle(4, proofs_3);
-
-        assert_eq!(read_contract_state(&node_state).value, 3);
-
-        Ok(())
-    }
-
-    #[test_log::test(tokio::test)]
-    async fn test_auto_prover_instant_failed() -> Result<()> {
-        let (mut node_state, mut auto_prover, api_client) = setup().await?;
-
-        let tx = BlobTransaction::new(
-            "yolo@test".to_string(),
-            vec![
-                Blob {
-                    contract_name: "doesnotexist".into(),
-                    data: BlobData(borsh::to_vec(&3).unwrap()),
-                },
-                Blob {
-                    contract_name: "test".into(),
-                    data: BlobData(borsh::to_vec(&3).unwrap()),
-                },
-            ],
-        );
-
-        tracing::info!("✨ Block 1");
-        let block_1 = node_state.craft_block_and_handle(1, vec![tx.into(), new_blob_tx(1)]);
-        auto_prover.handle_processed_block(block_1).await?;
-        let proofs = get_txs(&api_client).await;
-        assert_eq!(proofs.len(), 1);
-        tracing::info!("✨ Block 2");
-        let block_2 = node_state.craft_block_and_handle(2, proofs);
-        auto_prover.handle_processed_block(block_2).await?;
-        assert_eq!(read_contract_state(&node_state).value, 1);
-
-        Ok(())
-    }
-
-    #[test_log::test(tokio::test)]
-    async fn test_auto_prover_duplicated_tx() -> Result<()> {
-        let (mut node_state, mut auto_prover, api_client) = setup().await?;
-
-        let tx = new_blob_tx(1);
-
-        tracing::info!("✨ Block 1");
-        let block_1 = node_state.craft_block_and_handle(1, vec![tx.clone()]);
-        auto_prover.handle_processed_block(block_1.clone()).await?;
-        let proofs = get_txs(&api_client).await;
-        assert_eq!(proofs.len(), 1);
-
-        tracing::info!("✨ Block 2");
-        let block_2 = node_state.craft_block_and_handle(2, vec![tx.clone()]);
-        auto_prover.handle_block(block_2.clone()).await?;
-        let proofs_2 = get_txs(&api_client).await;
-        assert_eq!(proofs_2.len(), 0);
-
-        tracing::info!("✨ Block 3");
-        let block_3 = node_state.craft_block_and_handle(3, proofs);
-        auto_prover.handle_block(block_3.clone()).await?;
-        let proofs_3 = get_txs(&api_client).await;
-        assert_eq!(proofs_3.len(), 0);
-
-        tracing::info!("✨ Block 4");
-        let block_4 = node_state.craft_block_and_handle(4, vec![new_blob_tx(2)]);
-        auto_prover.handle_block(block_4.clone()).await?;
-        let proofs_4 = get_txs(&api_client).await;
-        assert_eq!(proofs_4.len(), 1);
-
-        tracing::info!("✨ Block 5");
-        let block_5 = node_state.craft_block_and_handle(5, proofs_4);
-        assert_eq!(read_contract_state(&node_state).value, 1 + 2);
-
-        tracing::info!("✨ New prover catching up");
-        api_client.set_block_height(BlockHeight(5));
-
-        let mut auto_prover_catchup = new_simple_auto_prover(api_client.clone())
-            .await
-            .expect("Failed to create new auto prover");
-
-        let blocks = [block_1, block_2, block_3, block_4, block_5];
-        for block in blocks {
-            auto_prover_catchup.handle_block(block).await?;
-        }
-
-        tracing::info!("✨ Block 6");
-        let block_6 = node_state.craft_block_and_handle(6, vec![new_blob_tx(6)]);
-        auto_prover_catchup.handle_block(block_6).await?;
-        let proofs_6 = get_txs(&api_client).await;
-        assert_eq!(proofs_6.len(), 1);
-        tracing::info!("✨ Block 7");
-        let _block_7 = node_state.craft_block_and_handle(7, proofs_6);
-        assert_eq!(read_contract_state(&node_state).value, 1 + 2 + 6);
-
-        Ok(())
-    }
-
-    #[test_log::test(tokio::test)]
-    async fn test_auto_prover_two_blobs_in_tx() -> Result<()> {
-        let (mut node_state, mut auto_prover, api_client) = setup().await?;
-
-        let tx = BlobTransaction::new(
-            "yolo@test".to_string(),
-            vec![
-                Blob {
-                    contract_name: "test".into(),
-                    data: BlobData(borsh::to_vec(&2).unwrap()),
-                },
-                Blob {
-                    contract_name: "test".into(),
-                    data: BlobData(borsh::to_vec(&3).unwrap()),
-                },
-            ],
-        );
-
-        tracing::info!("✨ Block 1");
-        let block_1 = node_state.craft_block_and_handle(1, vec![tx.into(), new_blob_tx(4)]);
-        auto_prover.handle_processed_block(block_1).await?;
-        let proofs = get_txs(&api_client).await;
-        assert_eq!(proofs.len(), 1);
-        tracing::info!("✨ Block 2");
-        let block_2 = node_state.craft_block_and_handle(2, proofs);
-        auto_prover.handle_processed_block(block_2).await?;
-        assert_eq!(read_contract_state(&node_state).value, 2 + 3 + 4);
-
-        let block_3 = node_state.craft_block_and_handle(3, vec![new_blob_tx(5)]);
-        auto_prover.handle_processed_block(block_3).await?;
-        let proofs_3 = get_txs(&api_client).await;
-        assert_eq!(proofs_3.len(), 1);
-        tracing::info!("✨ Block 4");
-        let _ = node_state.craft_block_and_handle(4, proofs_3);
-        assert_eq!(read_contract_state(&node_state).value, 2 + 3 + 4 + 5);
-
-        Ok(())
-    }
-
-    #[test_log::test(tokio::test)]
-    async fn test_auto_prover_tx_commitment_metadata_failed() -> Result<()> {
-        let (mut node_state, mut auto_prover, api_client) = setup().await?;
-
-        tracing::info!("✨ Block 1");
-        let block_1 = node_state.craft_block_and_handle(1, vec![new_blob_tx(66)]);
-
-        let _ = auto_prover.handle_processed_block(block_1).await;
-
-        let proofs = get_txs(&api_client).await;
-        assert_eq!(proofs.len(), 0);
-
-        for i in 2..7 {
-            tracing::info!("✨ Block {i}");
-            let block = node_state.craft_block_and_handle(i, vec![]);
-            auto_prover.handle_processed_block(block).await?;
-        }
-
-        tracing::info!("✨ Block 7");
-        let block_7 = node_state.craft_block_and_handle(7, vec![new_blob_tx(7)]);
-        auto_prover.handle_processed_block(block_7).await?;
-
-        let proofs_7 = get_txs(&api_client).await;
-        assert_eq!(proofs_7.len(), 1);
-
-        tracing::info!("✨ Block 8");
-        let block_8 = node_state.craft_block_and_handle(8, proofs_7);
-        auto_prover.handle_processed_block(block_8).await?;
-
-        assert_eq!(read_contract_state(&node_state).value, 7);
-
-        Ok(())
-    }
-
-    #[test_log::test(tokio::test)]
-    async fn test_auto_prover_catchup_n() -> Result<()> {
-        let (mut node_state, _, api_client) = setup().await?;
-        let mut auto_prover = new_buffering_auto_prover(api_client.clone(), 3, 10).await?;
-
-        let block_1 = node_state.craft_block_and_handle(1, vec![new_blob_tx(1)]);
-        let block_2 = node_state.craft_block_and_handle(2, vec![new_blob_tx(2)]);
-        let block_3 = node_state.craft_block_and_handle(3, vec![new_blob_tx(3)]);
-
-        auto_prover.handle_processed_block(block_1.clone()).await?;
-        auto_prover.handle_processed_block(block_2.clone()).await?;
-        auto_prover.handle_processed_block(block_3.clone()).await?;
-
-        let block_4 = node_state.craft_block_and_handle(4, vec![new_blob_tx(4)]);
-        auto_prover.handle_processed_block(block_4.clone()).await?;
-
-        let proofs = get_txs(&api_client).await;
-        assert_eq!(proofs.len(), 1);
-
-        let block_5 = node_state.craft_block_and_handle(5, proofs);
-        auto_prover.handle_processed_block(block_5.clone()).await?;
-
-        assert_eq!(read_contract_state(&node_state).value, 10);
-
-        let block_6 = node_state.craft_block_and_handle(6, vec![new_blob_tx(6)]);
-        let block_7 = node_state.craft_block_and_handle(7, vec![new_blob_tx(7)]);
-        let block_8 = node_state.craft_block_and_handle(8, vec![new_blob_tx(8)]);
-
-        tracing::info!("✨ New prover catching up with blocks 6 and 7");
-        api_client.set_block_height(BlockHeight(7));
-
-        let mut auto_prover_catchup = new_simple_auto_prover(api_client.clone())
-            .await
-            .expect("Failed to create new auto prover");
-
-        auto_prover_catchup.handle_block(block_1.clone()).await?;
-        auto_prover_catchup.handle_block(block_2.clone()).await?;
-        auto_prover_catchup.handle_block(block_3.clone()).await?;
-        auto_prover_catchup.handle_block(block_4.clone()).await?;
-        auto_prover_catchup.handle_block(block_5.clone()).await?;
-        auto_prover_catchup.handle_block(block_6.clone()).await?;
-        auto_prover_catchup.handle_block(block_7.clone()).await?;
-        auto_prover_catchup.handle_block(block_8.clone()).await?;
-
-        let proofs = get_txs(&api_client).await;
-        assert_eq!(proofs.len(), 1); // Txs from mutliple catching blocs are batched
-        let _ = node_state.craft_block_and_handle(9, proofs);
-
-        assert_eq!(read_contract_state(&node_state).value, 10 + 6 + 7 + 8);
-        Ok(())
-    }
-
-    #[test_log::test(tokio::test)]
-    async fn test_auto_prover_catchup_timeout_1() -> Result<()> {
-        let (mut node_state, _, api_client) = setup().await?;
-        let mut auto_prover = new_buffering_auto_prover(api_client.clone(), 3, 10).await?;
-
-        let block_1 = node_state.craft_block_and_handle(1, vec![new_blob_tx(1)]);
-        let block_2 = node_state.craft_block_and_handle(2, vec![new_blob_tx(2)]);
-        let block_3 = node_state.craft_block_and_handle(3, vec![new_blob_tx(3)]);
-
-        auto_prover.handle_processed_block(block_1.clone()).await?;
-        auto_prover.handle_processed_block(block_2.clone()).await?;
-        auto_prover.handle_processed_block(block_3.clone()).await?;
-
-        let block_4 = node_state.craft_block_and_handle(4, vec![new_blob_tx(4)]);
-        auto_prover.handle_processed_block(block_4.clone()).await?;
-
-        let proofs = get_txs(&api_client).await;
-        assert_eq!(proofs.len(), 1);
-
-        let block_5 = node_state.craft_block_and_handle(5, proofs);
-        auto_prover.handle_processed_block(block_5.clone()).await?;
-
-        assert_eq!(read_contract_state(&node_state).value, 10);
-
-        let block_6 = node_state.craft_block_and_handle(
-            6,
-            vec![
-                new_blob_tx(6), /* This one will timeout on block 11 */
-                new_blob_tx(6), /* This one will timeout on block 16*/
-                new_blob_tx(6),
-                new_blob_tx(6),
-            ],
-        );
-
-        let block_7 = node_state.craft_block_and_handle(7, vec![new_blob_tx(7)]);
-        let block_8 = node_state.craft_block_and_handle(8, vec![new_blob_tx(8)]);
-
-        let mut blocks = vec![
-            block_1, block_2, block_3, block_4, block_5, block_6, block_7, block_8,
-        ];
-        for i in 9..20 {
-            tracing::info!("✨ Block {i}");
-            let block = node_state.craft_block_and_handle(i, vec![]);
-            blocks.push(block);
-        }
-
-        tracing::info!("✨ New prover catching up with blocks");
-        // After the second one times out.
-        api_client.set_block_height(BlockHeight(17));
-
-        let mut auto_prover_catchup = new_simple_auto_prover(api_client.clone())
-            .await
-            .expect("Failed to create new auto prover");
-
-        for block in blocks {
-            auto_prover_catchup.handle_block(block).await?;
-        }
-
-        let proofs = get_txs(&api_client).await;
-        assert_eq!(proofs.len(), 1); // Txs from mutliple catching blocs are batched
-        assert_eq!(count_hyle_outputs(&proofs[0]), 4);
-        let _ = node_state.craft_block_and_handle(20, proofs);
-
-        assert_eq!(read_contract_state(&node_state).value, 10 + 6 + 6 + 7 + 8);
-        Ok(())
-    }
-
-    #[test_log::test(tokio::test)]
-    async fn test_auto_prover_catchup_timeout_2() -> Result<()> {
-        let (mut node_state, _, api_client) = setup().await?;
-        let mut auto_prover = new_buffering_auto_prover(api_client.clone(), 3, 10).await?;
-
-        let block_1 = node_state.craft_block_and_handle(1, vec![new_blob_tx(1)]);
-        let block_2 = node_state.craft_block_and_handle(2, vec![new_blob_tx(2)]);
-        let block_3 = node_state.craft_block_and_handle(3, vec![new_blob_tx(3)]);
-
-        auto_prover.handle_processed_block(block_1.clone()).await?;
-        auto_prover.handle_processed_block(block_2.clone()).await?;
-        auto_prover.handle_processed_block(block_3.clone()).await?;
-
-        let block_4 = node_state.craft_block_and_handle(4, vec![new_blob_tx(4)]);
-        auto_prover.handle_processed_block(block_4.clone()).await?;
-
-        let proofs = get_txs(&api_client).await;
-        assert_eq!(proofs.len(), 1);
-
-        let block_5 = node_state.craft_block_and_handle(5, proofs);
-        auto_prover.handle_processed_block(block_5.clone()).await?;
-
-        assert_eq!(read_contract_state(&node_state).value, 10);
-
-        let block_6 = node_state.craft_block_and_handle(
-            6,
-            vec![
-                new_blob_tx(6), /* This one will timeout */
-                new_blob_tx(6), /* This one will timeout */
-                new_blob_tx(6), /* This one will timeout in first catching block */
-                new_blob_tx(6),
-            ],
-        );
-
-        let block_7 = node_state.craft_block_and_handle(7, vec![new_blob_tx(7)]);
-        let block_8 = node_state.craft_block_and_handle(8, vec![new_blob_tx(8)]);
-
-        let mut blocks = vec![
-            block_1, block_2, block_3, block_4, block_5, block_6, block_7, block_8,
-        ];
-        let stop_height = 22;
-        for i in 9..stop_height {
-            tracing::info!("✨ Block {i}");
-            let block = node_state.craft_block_and_handle(i, vec![]);
-            blocks.push(block);
-        }
-
-        tracing::info!("✨ New prover catching up");
-        api_client.set_block_height(BlockHeight(stop_height - 1));
-
-        let mut auto_prover_catchup = new_simple_auto_prover(api_client.clone())
-            .await
-            .expect("Failed to create new auto prover");
-
-        for block in blocks {
-            auto_prover_catchup.handle_block(block).await?;
-        }
-        // One more block to trigger proof generation
-        let block = node_state.craft_block_and_handle(stop_height, vec![]);
-        auto_prover_catchup.handle_block(block).await?;
-
-        let proofs = get_txs(&api_client).await;
-        assert_eq!(proofs.len(), 1);
-        assert_eq!(count_hyle_outputs(&proofs[0]), 3);
-        let _ = node_state.craft_block_and_handle(stop_height + 1, proofs);
-
-        assert_eq!(read_contract_state(&node_state).value, 10 + 6 + 7 + 8);
-        Ok(())
-    }
-
-    #[test_log::test(tokio::test)]
-    async fn test_auto_prover_catchup_timeout_multiple_blocks() -> Result<()> {
-        let (mut node_state, _, api_client) = setup().await?;
-        let mut auto_prover = new_buffering_auto_prover(api_client.clone(), 3, 10).await?;
-
-        let block_1 = node_state.craft_block_and_handle(1, vec![new_blob_tx(1)]);
-        let block_2 = node_state.craft_block_and_handle(2, vec![new_blob_tx(2)]);
-        let block_3 = node_state.craft_block_and_handle(3, vec![new_blob_tx(3)]);
-
-        auto_prover.handle_processed_block(block_1.clone()).await?;
-        auto_prover.handle_processed_block(block_2.clone()).await?;
-        auto_prover.handle_processed_block(block_3.clone()).await?;
-
-        let block_4 = node_state.craft_block_and_handle(4, vec![new_blob_tx(4)]);
-        auto_prover.handle_processed_block(block_4.clone()).await?;
-
-        let proofs = get_txs(&api_client).await;
-        assert_eq!(proofs.len(), 1);
-
-        let block_5 = node_state.craft_block_and_handle(5, proofs);
-        auto_prover.handle_processed_block(block_5.clone()).await?;
-
-        assert_eq!(read_contract_state(&node_state).value, 10);
-
-        let block_6 =
-            node_state.craft_block_and_handle(6, vec![new_blob_tx(6) /* This one will timeout */]);
-
-        let block_7 =
-            node_state.craft_block_and_handle(7, vec![new_blob_tx(7) /* This one will timeout */]);
-        let block_8 =
-            node_state.craft_block_and_handle(8, vec![new_blob_tx(8) /* This one will timeout */]);
-        let block_9 = node_state.craft_block_and_handle(9, vec![new_blob_tx(9)]);
-        let block_10 = node_state.craft_block_and_handle(10, vec![new_blob_tx(10)]);
-
-        let mut blocks = vec![
-            block_1, block_2, block_3, block_4, block_5, block_6, block_7, block_8, block_9,
-            block_10,
-        ];
-        let stop_height = 24;
-        for i in 11..stop_height {
-            tracing::info!("✨ Block {i}");
-            let block = node_state.craft_block_and_handle(i, vec![]);
-            blocks.push(block);
-        }
-
-        tracing::info!("✨ New prover catching up");
-        api_client.set_block_height(BlockHeight(stop_height - 1));
-
-        let mut auto_prover_catchup = new_simple_auto_prover(api_client.clone())
-            .await
-            .expect("Failed to create new auto prover");
-
-        for block in blocks {
-            auto_prover_catchup.handle_block(block).await?;
-        }
-        // One more block to trigger proof generation
-        let block = node_state.craft_block_and_handle(stop_height, vec![]);
-        auto_prover_catchup.handle_block(block).await?;
-
-        let proofs = get_txs(&api_client).await;
-        assert_eq!(proofs.len(), 1); // Txs from mutliple catching blocs are batched
-        assert_eq!(count_hyle_outputs(&proofs[0]), 2);
-        let _ = node_state.craft_block_and_handle(stop_height + 1, proofs);
-
-        assert_eq!(read_contract_state(&node_state).value, 10 + 9 + 10);
-        Ok(())
-    }
-
-    #[test_log::test(tokio::test)]
-    async fn test_auto_prover_catchup_timeout_between_settled() -> Result<()> {
-        let (mut node_state, _, api_client) = setup().await?;
-        let mut auto_prover = new_buffering_auto_prover(api_client.clone(), 3, 10).await?;
-
-        let block_1 = node_state.craft_block_and_handle(1, vec![new_blob_tx(1)]);
-        let block_2 = node_state.craft_block_and_handle(2, vec![new_blob_tx(2)]);
-        let block_3 = node_state.craft_block_and_handle(3, vec![new_blob_tx(3)]);
-
-        auto_prover.handle_processed_block(block_1.clone()).await?;
-        auto_prover.handle_processed_block(block_2.clone()).await?;
-        auto_prover.handle_processed_block(block_3.clone()).await?;
-
-        let block_4 = node_state.craft_block_and_handle(4, vec![new_blob_tx(4)]);
-        auto_prover.handle_processed_block(block_4.clone()).await?;
-
-        let proofs = get_txs(&api_client).await;
-        assert_eq!(proofs.len(), 1);
-
-        let block_5 = node_state.craft_block_and_handle(5, proofs);
-        auto_prover.handle_processed_block(block_5.clone()).await?;
-
-        assert_eq!(read_contract_state(&node_state).value, 10);
-
-        let block_6 =
-            node_state.craft_block_and_handle(6, vec![new_blob_tx(6) /* This one will timeout */]);
-
-        let block_7 =
-            node_state.craft_block_and_handle(7, vec![new_blob_tx(7) /* This one will timeout */]);
-        let block_8 =
-            node_state.craft_block_and_handle(8, vec![new_blob_tx(8) /* This one will timeout */]);
-        let block_9 = node_state.craft_block_and_handle(9, vec![new_blob_tx(9)]);
-        let block_10 = node_state.craft_block_and_handle(10, vec![new_blob_tx(10)]);
-
-        let mut blocks = vec![
-            block_1, block_2, block_3, block_4, block_5, block_6, block_7, block_8, block_9,
-            block_10,
-        ];
-        let stop_height = 24;
-        for i in 11..stop_height {
-            tracing::info!("✨ Block {i}");
-            let block = node_state.craft_block_and_handle(i, vec![]);
-            blocks.push(block);
-        }
-
-        for i in 6..stop_height {
-            tracing::info!("♻️ Handle block {}", i);
-            auto_prover
-                .handle_processed_block(blocks[i as usize - 1].clone())
-                .await?;
-        }
-        let proofs = get_txs(&api_client).await;
-        let block_24 = node_state.craft_block_and_handle(stop_height, proofs);
-        let block_25 = node_state.craft_block_and_handle(stop_height + 1, vec![new_blob_tx(25)]);
-        blocks.push(block_24);
-        blocks.push(block_25);
-
-        tracing::info!("✨ New prover catching up");
-        api_client.set_block_height(BlockHeight(stop_height + 1));
-
-        let mut auto_prover_catchup = new_simple_auto_prover(api_client.clone())
-            .await
-            .expect("Failed to create new auto prover");
-
-        for block in blocks {
-            auto_prover_catchup.handle_block(block).await?;
-        }
-        // One more block to trigger proof generation
-        let block = node_state.craft_block_and_handle(stop_height + 2, vec![]);
-        auto_prover_catchup.handle_block(block).await?;
-
-        let proofs = get_txs(&api_client).await;
-        assert_eq!(proofs.len(), 1);
-        let _ = node_state.craft_block_and_handle(stop_height + 3, proofs);
-
-        assert_eq!(read_contract_state(&node_state).value, 10 + 9 + 10 + 25);
-        Ok(())
-    }
-
-    #[test_log::test(tokio::test)]
-    async fn test_auto_prover_catchup_first_txs_timeout() -> Result<()> {
-        let (mut node_state, _, api_client) = setup().await?;
-
-        let block_1 =
-            node_state.craft_block_and_handle(1, vec![new_blob_tx(1) /* This one will timeout */]);
-        let block_2 =
-            node_state.craft_block_and_handle(2, vec![new_blob_tx(2) /* This one will timeout */]);
-        let block_3 =
-            node_state.craft_block_and_handle(3, vec![new_blob_tx(3) /* This one will timeout */]);
-
-        let mut blocks = vec![block_1, block_2, block_3];
-        let stop_height = 20;
-        for i in 4..=stop_height {
-            tracing::info!("✨ Block {i}");
-            let block = node_state.craft_block_and_handle(i, vec![]);
-            blocks.push(block);
-        }
-
-        tracing::info!("✨ New prover catching up with blocks");
-        api_client.set_block_height(BlockHeight(stop_height - 1));
-
-        let mut auto_prover_catchup = new_simple_auto_prover(api_client.clone())
-            .await
-            .expect("Failed to create new auto prover");
-
-        for block in blocks {
-            auto_prover_catchup.handle_block(block).await?;
-        }
-
-        let proofs = get_txs(&api_client).await;
-        assert_eq!(proofs.len(), 0);
-
-        tracing::info!("✨ Block 21");
-        let block_21 = node_state.craft_block_and_handle(21, vec![new_blob_tx(21)]);
-
-        auto_prover_catchup.handle_block(block_21.clone()).await?;
-        let proofs = get_txs(&api_client).await;
-        assert_eq!(proofs.len(), 1);
-        assert_eq!(count_hyle_outputs(&proofs[0]), 1);
-        tracing::info!("✨ Block 22");
-        let _ = node_state.craft_block_and_handle(22, proofs);
-
-        assert_eq!(read_contract_state(&node_state).value, 21);
-        Ok(())
-    }
-
-    #[test_log::test(tokio::test)]
-    async fn test_auto_prover_buffer_2_blocks() -> Result<()> {
-        let (mut node_state, _, api_client) = setup().await?;
-
-        let block_1 = node_state.craft_block_and_handle(1, vec![new_blob_tx(1)]);
-        let block_2 = node_state.craft_block_and_handle(2, vec![new_blob_tx(2)]);
-        let block_3 = node_state.craft_block_and_handle(3, vec![new_blob_tx(3)]);
-        let block_4 = node_state.craft_block_and_handle(4, vec![new_blob_tx(4)]);
-
-        let blocks = vec![block_1, block_2, block_3, block_4];
-
-        let mut auto_prover = new_buffering_auto_prover(api_client.clone(), 2, 100).await?;
-
-        for block in blocks.clone() {
-            auto_prover.handle_processed_block(block).await?;
-        }
-
-        let proofs = get_txs(&api_client).await;
-        assert_eq!(proofs.len(), 1);
-        tracing::info!("✨ Block 5");
-        let block_5 = node_state.craft_block_and_handle(5, proofs);
-        auto_prover.handle_processed_block(block_5).await?;
-
-        assert_eq!(read_contract_state(&node_state).value, 1 + 2 + 3);
-
-        let block_6 = node_state.craft_block_and_handle(6, vec![new_blob_tx(6)]);
-        auto_prover.handle_processed_block(block_6).await?;
-        let proofs_6 = get_txs(&api_client).await;
-        assert_eq!(proofs_6.len(), 1);
-        tracing::info!("✨ Block 7");
-        let _ = node_state.craft_block_and_handle(7, proofs_6);
-        assert_eq!(read_contract_state(&node_state).value, 1 + 2 + 3 + 4 + 6);
-
-        Ok(())
-    }
-
-    #[test_log::test(tokio::test)]
-    async fn test_auto_prover_buffer_2_txs() -> Result<()> {
-        let (mut node_state, _, api_client) = setup().await?;
-
-        let block_1 = node_state.craft_block_and_handle(1, vec![new_blob_tx(1)]);
-        let block_2 = node_state.craft_block_and_handle(2, vec![new_blob_tx(2)]);
-        let block_3 = node_state.craft_block_and_handle(3, vec![new_blob_tx(3)]);
-        let block_4 = node_state.craft_block_and_handle(4, vec![new_blob_tx(4)]);
-
-        let blocks = vec![block_1, block_2, block_3, block_4];
-
-        let mut auto_prover = new_buffering_auto_prover(api_client.clone(), 100, 3).await?;
-
-        for block in blocks.clone() {
-            auto_prover.handle_processed_block(block).await?;
-        }
-
-        let proofs = get_txs(&api_client).await;
-        assert_eq!(proofs.len(), 1);
-        tracing::info!("✨ Block 5");
-        let block_5 = node_state.craft_block_and_handle(5, proofs);
-        auto_prover.handle_processed_block(block_5).await?;
-
-        assert_eq!(read_contract_state(&node_state).value, 1 + 2 + 3);
-
-        let block_6 = node_state.craft_block_and_handle(6, vec![new_blob_tx(6), new_blob_tx(6)]);
-        auto_prover.handle_processed_block(block_6).await?;
-        let proofs_6 = get_txs(&api_client).await;
-        assert_eq!(proofs_6.len(), 1);
-        tracing::info!("✨ Block 7");
-        let _ = node_state.craft_block_and_handle(7, proofs_6);
-        assert_eq!(
-            read_contract_state(&node_state).value,
-            1 + 2 + 3 + 4 + 6 + 6
-        );
-
-        Ok(())
-    }
-
-    #[test_log::test(tokio::test)]
-    async fn test_auto_prover_buffer_max_txs_per_proof() -> Result<()> {
-        let (mut node_state, _, api_client) = setup().await?;
-
-        let block_1 = node_state.craft_block_and_handle(1, vec![new_blob_tx(1)]);
-        let block_2 = node_state.craft_block_and_handle(2, vec![new_blob_tx(2)]);
-        let block_3 = node_state.craft_block_and_handle(3, vec![new_blob_tx(3)]);
-        let block_4 = node_state.craft_block_and_handle(4, vec![new_blob_tx(4)]);
-
-        let blocks = vec![block_1, block_2, block_3, block_4];
-
-        let mut auto_prover = new_buffering_auto_prover(api_client.clone(), 100, 2).await?;
-
-        for block in blocks.clone() {
-            auto_prover.handle_processed_block(block).await?;
-        }
-
-        // First proof of 2 txs
-        let proofs = get_txs(&api_client).await;
-        assert_eq!(proofs.len(), 1);
-
-        tracing::info!("✨ Block 5");
-        let block_5 = node_state.craft_block_and_handle(5, proofs);
-        auto_prover.handle_processed_block(block_5).await?;
-
-        // Proof of 2 next txs
-        let proofs = get_txs(&api_client).await;
-        assert_eq!(proofs.len(), 1);
-
-        tracing::info!("✨ Block 6");
-        let block_6 = node_state.craft_block_and_handle(6, proofs);
-        auto_prover.handle_processed_block(block_6).await?;
-
-        assert_eq!(read_contract_state(&node_state).value, 1 + 2 + 3 + 4);
-
-        Ok(())
-    }
-
-    #[test_log::test(tokio::test)]
-    async fn test_auto_prover_buffer_one_block_max_txs_per_proof() -> Result<()> {
-        let (mut node_state, _, api_client) = setup().await?;
-
-        let block = node_state.craft_block_and_handle(
-            1,
-            vec![
-                new_blob_tx(1),
-                new_blob_tx(2),
-                new_blob_tx(3),
-                new_blob_tx(4),
-            ],
-        );
-
-        let mut auto_prover = new_buffering_auto_prover(api_client.clone(), 100, 2).await?;
-
-        auto_prover.handle_processed_block(block).await?;
-
-        let proofs = get_txs(&api_client).await;
-        assert_eq!(proofs.len(), 1);
-
-        tracing::info!("✨ Block 5");
-        let block_5 = node_state.craft_block_and_handle(5, proofs);
-        auto_prover.handle_processed_block(block_5).await?;
-
-        let proofs = get_txs(&api_client).await;
-        assert_eq!(proofs.len(), 1);
-
-        tracing::info!("✨ Block 6");
-        let block_6 = node_state.craft_block_and_handle(6, proofs);
-        auto_prover.handle_processed_block(block_6).await?;
-
-        assert_eq!(read_contract_state(&node_state).value, 1 + 2 + 3 + 4);
-
-        Ok(())
-    }
-
-    #[test_log::test(tokio::test)]
-    async fn test_auto_prover_artificial_middle_blob_failure_nobuffering() -> Result<()> {
-        let (node_state, api_client) =
-            scenario_auto_prover_artificial_middle_blob_failure_setup().await;
-
-        let auto_prover = new_simple_auto_prover(api_client.clone()).await?;
-
-        scenario_auto_prover_artificial_middle_blob_failure(node_state, api_client, auto_prover)
-            .await
-            .expect("Failed to run scenario");
-
-        Ok(())
-    }
-
-    #[test_log::test(tokio::test)]
-    async fn test_auto_prover_artificial_middle_blob_failure_buffering() -> Result<()> {
-        let (node_state, api_client) =
-            scenario_auto_prover_artificial_middle_blob_failure_setup().await;
-
-        let auto_prover = new_buffering_auto_prover(api_client.clone(), 10, 20).await?;
-
-        scenario_auto_prover_artificial_middle_blob_failure(node_state, api_client, auto_prover)
-            .await
-            .expect("Failed to run scenario");
-
-        Ok(())
-    }
-
-    async fn scenario_auto_prover_artificial_middle_blob_failure_setup(
-    ) -> (NodeState, Arc<NodeApiMockClient>) {
-        let mut node_state = new_node_state().await;
-        let api_client = NodeApiMockClient::new();
-
-        let register = RegisterContractEffect {
-            verifier: "test".into(),
-            program_id: ProgramId(vec![]),
-            state_commitment: TestContract::default().commit(),
-            contract_name: "test".into(),
-            timeout_window: Some(TimeoutWindow::Timeout(BlockHeight(20))),
-        };
-        node_state.handle_register_contract_effect(&register);
-        api_client.add_contract(Contract {
-            name: ContractName::new("test"),
-            state: TestContract::default().commit(),
-            program_id: ProgramId(vec![]),
-            verifier: "test".into(),
-            timeout_window: TimeoutWindow::Timeout(BlockHeight(20)),
-        });
-
-        let register = RegisterContractEffect {
-            verifier: "test".into(),
-            program_id: ProgramId(vec![]),
-            state_commitment: TestContract::default().commit(),
-            contract_name: "test2".into(),
-            timeout_window: Some(TimeoutWindow::Timeout(BlockHeight(20))),
-        };
-        node_state.handle_register_contract_effect(&register);
-        api_client.add_contract(Contract {
-            name: ContractName::new("test2"),
-            state: TestContract::default().commit(),
-            program_id: ProgramId(vec![]),
-            verifier: "test".into(),
-            timeout_window: TimeoutWindow::Timeout(BlockHeight(20)),
-        });
-        (node_state, Arc::new(api_client))
-    }
-
-    async fn scenario_auto_prover_artificial_middle_blob_failure(
-        mut node_state: NodeState,
-        api_client: Arc<NodeApiMockClient>,
-        mut auto_prover: AutoProver<TestContract>,
-    ) -> Result<()> {
-        tracing::info!("✨ Block 1");
-        let block_1 = node_state.craft_block_and_handle(1, vec![new_blob_tx(1)]);
-        auto_prover.handle_processed_block(block_1).await?;
-
-        let proofs = get_txs(&api_client).await;
-
-        tracing::info!("✨ Block 2");
-        let block_2 = node_state.craft_block_and_handle(2, proofs);
-        auto_prover.handle_processed_block(block_2).await?;
-
-        tracing::info!("✨ Block 3");
-        // Create a batch of valid txs
-        let mut txs: Vec<Transaction> = (0..7).map(|i| new_blob_tx(10 + i)).collect();
-
-        let first_tx = BlobTransaction::new(
-            Identity::new("toto@test2"),
-            vec![Blob {
-                contract_name: "test2".into(),
-                data: BlobData(vec![1, 2, 3]),
-            }],
-        );
-
-        txs.insert(0, first_tx.clone().into());
-
-        let TransactionData::Blob(failing_tx_data) = txs[3].transaction_data.clone() else {
-            panic!("Expected Blob transaction data");
-        };
-
-        let failing_tx_data = BlobTransaction::new(
-            failing_tx_data.identity.clone(),
-            vec![
-                Blob {
-                    contract_name: "test2".into(),
-                    data: BlobData(vec![4, 5, 6]),
-                },
-                failing_tx_data.blobs[0].clone(),
-            ],
-        );
-        tracing::info!("📦️ Creating failing TX: {:?}", failing_tx_data.hashed());
-        txs[3] = failing_tx_data.clone().into();
-
-        let mut ho =
-            make_hyle_output_with_state(failing_tx_data.clone(), BlobIndex(0), &[4], &[34]);
-        ho.success = false;
-        let failing_proof =
-            new_proof_tx(&ContractName::new("test2"), &ho, &failing_tx_data.hashed());
-
-        let block_3 = node_state.craft_block_and_handle(3, txs);
-        auto_prover.handle_processed_block(block_3).await?;
-
-        tracing::info!("✨ Block 4");
-
-        // We need to settle another TX first to trigger our own.
-        let proof = new_proof_tx(
-            &ContractName::new("test2"),
-            &make_hyle_output_with_state(first_tx.clone(), BlobIndex(0), &[0, 0, 0, 0], &[4]),
-            &first_tx.hashed(),
-        );
-
-        let proofs = get_txs(&api_client).await;
-
-        let block_4 = node_state
-            .craft_block_and_handle(4, vec![first_tx.into(), failing_proof.into(), proof.into()]);
-        auto_prover.handle_processed_block(block_4).await?;
-
-        tracing::info!("✨ Block 5");
-        let block_5 = node_state.craft_block_and_handle(5, proofs);
-        auto_prover.handle_processed_block(block_5).await?;
-
-        let proofs = get_txs(&api_client).await;
-
-        tracing::info!("✨ Block 6");
-        let block_6 = node_state.craft_block_and_handle(6, proofs);
-        auto_prover.handle_processed_block(block_6).await?;
-
-        for i in 7..12 {
-            tracing::info!("✨ Block {i}");
-            let block = node_state.craft_block_and_handle(i, vec![]);
-            auto_prover.handle_processed_block(block).await?;
-        }
-
-        let proofs = get_txs(&api_client).await;
-        let block = node_state.craft_block_and_handle(12, proofs);
-        auto_prover.handle_processed_block(block).await?;
-
-        assert_eq!(read_contract_state(&node_state).value, 80);
-
-        assert_eq!(
-            node_state.get_earliest_unsettled_height(&ContractName::new("test")),
-            None
-        );
-
-        Ok(())
-    }
-
-    #[test_log::test(tokio::test)]
-
-    async fn test_auto_prover_early_fail_while_buffered() -> Result<()> {
-        let (mut node_state, _, api_client) = setup().await?;
-        let mut auto_prover = new_buffering_auto_prover(api_client.clone(), 3, 20).await?;
-
-        // Block 1: Failing TX
-        tracing::info!("✨ Block 1");
-        let failing_tx = new_failing_blob_tx(1);
-        let block_1 = node_state.craft_block_and_handle(1, vec![failing_tx.clone()]);
-        auto_prover.handle_processed_block(block_1).await?;
-
-        // Process a few blocks to un-buffer the failing TX
-        for i in 2..5 {
-            tracing::info!("✨ Block {i}");
-            let block = node_state.craft_block_and_handle(i, vec![]);
-            auto_prover.handle_processed_block(block).await?;
-        }
-
-        // Wait for the failing TX to be proven
-        let proofs = get_txs(&api_client).await;
-
-        // Block 2: Successful TX (should be buffered)
-        tracing::info!("✨ Block 5");
-        let success_tx = new_blob_tx(5);
-        let block_5 = node_state.craft_block_and_handle(5, vec![success_tx.clone()]);
-        auto_prover.handle_processed_block(block_5).await?;
-
-        // Block 3: Simulate settlement of the failed TX from block 1
-        tracing::info!("✨ Block 6 (settle fail)");
-        let block_6 = node_state.craft_block_and_handle(6, proofs);
-        auto_prover.handle_processed_block(block_6).await?;
-
-        // Process a few blocks to un-buffer the failing TX
-        for i in 7..9 {
-            tracing::info!("✨ Block {i}");
-            let block = node_state.craft_block_and_handle(i, vec![]);
-            auto_prover.handle_processed_block(block).await?;
-        }
-
-        // Now the buffered TX should be executed and a proof generated
-        let proofs = get_txs(&api_client).await;
-
-        tracing::info!("✨ Block 9");
-        let block = node_state.craft_block_and_handle(9, proofs);
-        auto_prover.handle_processed_block(block).await?;
-
-        let success_tx = new_blob_tx(6);
-        let hash = success_tx.hashed();
-
-        tracing::info!("✨ Block 10");
-        let block = node_state.craft_block_and_handle(10, vec![success_tx]);
-        auto_prover.handle_processed_block(block).await?;
-
-        // Process a few blocks to generate proof
-        for i in 11..14 {
-            tracing::info!("✨ Block {i}");
-            let block = node_state.craft_block_and_handle(i, vec![]);
-            auto_prover.handle_processed_block(block).await?;
-        }
-
-        let proofs = get_txs(&api_client).await;
-
-        // Should settle the final TX
-        tracing::info!("✨ Block 14");
-        let block = node_state.craft_block_and_handle(14, proofs);
-        assert_eq!(block.successful_txs, vec![hash]);
-        assert!(node_state
-            .get_earliest_unsettled_height(&ContractName::new("test"))
-            .is_none(),);
-
-        Ok(())
-    }
-
-    #[test_log::test(tokio::test)]
-    async fn test_auto_prover_catchup_mixed_pending_and_failures() -> Result<()> {
-        // Setup prover and node state
-        let (mut node_state, _, api_client) = setup_with_timeout(20).await?;
-
-        api_client.set_block_height(BlockHeight(5));
-        api_client.add_contract(Contract {
-            name: ContractName::new("test"),
-            program_id: ProgramId(vec![4]),
-            state: StateCommitment(vec![2, 0, 0, 0]),
-            verifier: "test".into(),
-            timeout_window: TimeoutWindow::Timeout(BlockHeight(20)),
-        });
-
-        let mut auto_prover = new_buffering_auto_prover(api_client.clone(), 0, 20).await?;
-
-        // Block 1: Failing TX
-        let failing_tx_1 = new_failing_blob_tx(1);
-        let block_1 = node_state.craft_block_and_handle(1, vec![failing_tx_1.clone()]);
-        auto_prover
-            .handle_node_state_event(NodeStateEvent::NewBlock(Box::new(block_1.clone())))
-            .await?;
-
-        // Block 2: Successful TX
-        let success_tx_2 = new_blob_tx(2);
-        let block_2 = node_state.craft_block_and_handle(2, vec![success_tx_2.clone()]);
-        auto_prover
-            .handle_node_state_event(NodeStateEvent::NewBlock(Box::new(block_2.clone())))
-            .await?;
-
-        // Block 3: Pending TX (not settled yet, so not included in successful/failed/timed out)
-        let pending_tx = new_blob_tx(3);
-        let block_3 = node_state.craft_block_and_handle(3, vec![pending_tx.clone()]);
-        auto_prover
-            .handle_node_state_event(NodeStateEvent::NewBlock(Box::new(block_3.clone())))
-            .await?;
-
-        // Block 4: Failing TX, and result of 1/2/4
-        let failing_tx_4 = new_failing_blob_tx(4);
-        let mut block_4 = node_state.craft_block_and_handle(4, vec![failing_tx_4.clone()]);
-        block_4.successful_txs = vec![success_tx_2.hashed()];
-        block_4.timed_out_txs = vec![failing_tx_1.hashed()];
-        block_4.failed_txs = vec![failing_tx_4.hashed()];
-        block_4.dp_parent_hashes.insert(
-            failing_tx_4.hashed(),
-            DataProposalHash(format!("{:064x}", 4)),
-        );
-        block_4.dp_parent_hashes.insert(
-            success_tx_2.hashed(),
-            DataProposalHash(format!("{:064x}", 2)),
-        );
-        block_4.dp_parent_hashes.insert(
-            failing_tx_1.hashed(),
-            DataProposalHash(format!("{:064x}", 1)),
-        );
-
-        auto_prover
-            .handle_node_state_event(NodeStateEvent::NewBlock(Box::new(block_4.clone())))
-            .await?;
-
-        // Block 5 is empty
-        let block_5 = node_state.craft_block_and_handle(5, vec![]);
-        auto_prover
-            .handle_node_state_event(NodeStateEvent::NewBlock(Box::new(block_5.clone())))
-            .await?;
-
-        // Block 6: some other TX
-        let other_tx = new_blob_tx(6);
-        let block_6 = Block {
-            block_height: BlockHeight(6),
-            txs: vec![(
-                TxId(DataProposalHash::default(), other_tx.hashed()),
-                other_tx.clone(),
-            )],
-            successful_txs: vec![],
-            failed_txs: vec![],
-            timed_out_txs: vec![],
-            lane_ids: BTreeMap::from_iter(vec![(
-                other_tx.hashed(),
-                LaneId(ValidatorPublicKey(vec![0; 48])),
-            )]),
-            ..Default::default()
-        };
-        auto_prover
-            .handle_node_state_event(NodeStateEvent::NewBlock(Box::new(block_6.clone())))
-            .await?;
-
-        let proofs = get_txs(&api_client).await;
-        assert_eq!(proofs.len(), 1);
-
-        // We can't actually process the proofs because node_state is faked in this test.
-        // So just check that the state commitment is as expected.
-        let TransactionData::VerifiedProof(proof) = proofs.last().unwrap().transaction_data.clone()
-        else {
-            panic!("Expected VerifiedProof transaction data");
-        };
-        assert_eq!(proof.proven_blobs.len(), 2);
-        assert_eq!(
-            proof.proven_blobs.last().unwrap().hyle_output.next_state,
-            StateCommitment(vec![2 + 3 + 6, 0, 0, 0])
-        );
-
-        Ok(())
-    }
-}
-=======
-mod prover_tests;
->>>>>>> 06b77d0a
+mod prover_tests;