--- conflicted
+++ resolved
@@ -631,20 +631,6 @@
 
         let updated_contracts = BTreeMap::new();
 
-<<<<<<< HEAD
-        let result = match Self::settle_blobs_recursively(
-            &self.contracts,
-            updated_contracts,
-            unsettled_tx.blobs.iter(),
-            vec![],
-            events,
-            &unsettled_tx.identity,
-            &self.metrics,
-        ) {
-            Some(res) => res,
-            None => {
-                bail!("Tx: {} is not ready to settle.", unsettled_tx.hash);
-=======
         let result = if
         /*
         Fail fast: try to find a stateless (native verifiers are considered stateless for now) contract
@@ -666,12 +652,12 @@
                 unsettled_tx.blobs.values(),
                 vec![],
                 events,
+                &unsettled_tx.identity,
             ) {
                 Some(res) => res,
                 None => {
                     bail!("Tx: {} is not ready to settle.", unsettled_tx.hash);
                 }
->>>>>>> a6dee715
             }
         };
 
@@ -695,11 +681,7 @@
         mut blob_iter: impl Iterator<Item = &'a UnsettledBlobMetadata> + Clone,
         mut blob_proof_output_indices: Vec<usize>,
         events: &mut Vec<TransactionStateEvent>,
-<<<<<<< HEAD
         identity: &Identity,
-        _metrics: &NodeStateMetrics,
-=======
->>>>>>> a6dee715
     ) -> Option<Result<SettlementResult, ()>> {
         // Recursion end-case: we succesfully settled all prior blobs, so success.
         let Some(current_blob) = blob_iter.next() else {
@@ -736,11 +718,7 @@
                         blob_iter.clone(),
                         blob_proof_output_indices.clone(),
                         events,
-<<<<<<< HEAD
                         identity,
-                        _metrics,
-=======
->>>>>>> a6dee715
                     )
                 }
                 Err(err) => {
@@ -796,11 +774,7 @@
                 blob_iter.clone(),
                 blob_proof_output_indices.clone(),
                 events,
-<<<<<<< HEAD
                 identity,
-                _metrics,
-=======
->>>>>>> a6dee715
             ) {
                 // If this proof settles, early return, otherwise try the next one (with continue for explicitness)
                 Some(res) => return Some(res),
