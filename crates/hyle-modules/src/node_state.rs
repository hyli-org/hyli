//! State required for participation in consensus by the node.

use anyhow::{bail, Context, Error, Result};
use borsh::{BorshDeserialize, BorshSerialize};
use contract_registration::validate_contract_registration_metadata;
use contract_registration::{validate_contract_name_registration, validate_state_commitment_size};
use hyle_tld::{handle_blob_for_hyle_tld, validate_hyle_contract_blobs};
use metrics::NodeStateMetrics;
use ordered_tx_map::OrderedTxMap;
use sdk::verifiers::{NativeVerifiers, NATIVE_VERIFIERS_CONTRACT_LIST};
use sdk::*;
use serde::{Deserialize, Serialize};
use std::collections::{BTreeMap, BTreeSet, HashMap, HashSet};
use timeouts::Timeouts;
use tracing::{debug, error, info, trace};

mod api;
pub mod contract_registration;
mod hyle_tld;
pub mod metrics;
pub mod module;
mod ordered_tx_map;
mod timeouts;

#[derive(Debug, Clone)]
// Similar to OnchainEffect but slightly more adapted to nodestate settlement
enum SideEffect {
    Register(Option<Vec<u8>>),
    UpdateState,
    UpdateProgramId,
    UpdateTimeoutWindow,
    Delete,
}

#[derive(Default, Debug, Clone)]
pub struct ModifiedContractFields {
    pub program_id: bool,
    pub state: bool,
    pub verifier: bool,
    pub timeout_window: bool,
}

impl ModifiedContractFields {
    pub fn all() -> Self {
        ModifiedContractFields {
            program_id: true,
            state: true,
            verifier: true,
            timeout_window: true,
        }
    }
}

// When processing blobs, maintain an up-to-date copy of the contract,
// and keep track of which fields changed and the list of side effects we processed.
// If the contract is None, then it was deleted.
type ModifiedContractData = (Option<Contract>, ModifiedContractFields, Vec<SideEffect>);

#[derive(Debug, Clone)]
struct SettlementResult {
    contract_changes: BTreeMap<ContractName, ModifiedContractData>,
    blob_proof_output_indices: Vec<usize>,
}

struct SettledTxOutput {
    // Original blob transaction, now settled.
    pub tx: UnsettledBlobTransaction,
    /// Result of the settlement
    pub result: Result<SettlementResult, ()>,
}

/// How a new blob TX should be handled by the node.
#[derive(Debug)]
enum BlobTxHandled {
    /// The node should try to settle the TX right away.
    ShouldSettle(TxHash),
    /// The TX is a duplicate of another unsettled TX and should be ignored/
    Duplicate,
    /// No special handling.
    Ok,
}

#[derive(
    Debug, Serialize, Deserialize, Default, Clone, PartialEq, Eq, BorshSerialize, BorshDeserialize,
)]
/// Used as a blob action to force a tx to timeout.
pub struct NukeTxAction {
    pub txs: BTreeMap<TxHash, Vec<HyleOutput>>,
}

impl ContractAction for NukeTxAction {
    fn as_blob(
        &self,
        contract_name: ContractName,
        caller: Option<BlobIndex>,
        callees: Option<Vec<BlobIndex>>,
    ) -> Blob {
        Blob {
            contract_name,
            data: BlobData::from(StructuredBlobData {
                caller,
                callees,
                parameters: self.clone(),
            }),
        }
    }
}

#[derive(Debug, Clone)]
pub struct NodeState {
    pub metrics: NodeStateMetrics,
    pub store: NodeStateStore,
}

impl NodeState {
    pub fn create(node_id: String, module_name: &'static str) -> Self {
        NodeState {
            metrics: NodeStateMetrics::global(node_id, module_name),
            store: NodeStateStore::default(),
        }
    }
}

impl std::ops::Deref for NodeState {
    type Target = NodeStateStore;

    fn deref(&self) -> &Self::Target {
        &self.store
    }
}

impl std::ops::DerefMut for NodeState {
    fn deref_mut(&mut self) -> &mut Self::Target {
        &mut self.store
    }
}

/// NodeState manages the flattened, up-to-date state of the chain.
/// It processes raw transactions and outputs more structured data for indexers.
/// See also: NodeStateModule for the actual module implementation.
#[derive(BorshSerialize, BorshDeserialize, Debug, Clone)]
pub struct NodeStateStore {
    timeouts: Timeouts,
    pub current_height: BlockHeight,
    // This field is public for testing purposes
    pub contracts: HashMap<ContractName, Contract>,
    unsettled_transactions: OrderedTxMap,
}

/// Make sure we register the hyle contract with the same values before genesis, and in the genesis block
pub fn hyle_contract_definition() -> Contract {
    Contract {
        name: "hyle".into(),
        program_id: ProgramId(vec![0, 0, 0, 0]),
        state: StateCommitment::default(),
        verifier: Verifier("hyle".to_owned()),
        timeout_window: TimeoutWindow::NoTimeout,
    }
}

// TODO: we should register the 'hyle' TLD in the genesis block.
impl Default for NodeStateStore {
    fn default() -> Self {
        let mut ret = Self {
            timeouts: Timeouts::default(),
            current_height: BlockHeight(0),
            contracts: HashMap::new(),
            unsettled_transactions: OrderedTxMap::default(),
        };
        let hyle_contract = hyle_contract_definition();
        ret.contracts
            .insert(hyle_contract.name.clone(), hyle_contract);
        ret
    }
}

impl NodeState {
    pub fn handle_signed_block(&mut self, signed_block: &SignedBlock) -> Result<Block> {
        let next_block = self.current_height + 1 == signed_block.height();
        let initial_block = self.current_height.0 == 0 && signed_block.height().0 == 0;
        if !next_block && !initial_block {
            bail!(
                "Handling signed block of height {} while current height is {}",
                signed_block.height(),
                self.current_height
            );
        }
        debug!("Handling signed block: {:?}", signed_block.height());

        self.current_height = signed_block.height();

        let mut block_under_construction = Block {
            parent_hash: signed_block.parent_hash().clone(),
            hash: signed_block.hashed(),
            block_height: signed_block.height(),
            block_timestamp: signed_block.consensus_proposal.timestamp.clone(),
            txs: vec![], // To avoid a double borrow, we'll add the transactions later
            failed_txs: vec![],
            blob_proof_outputs: vec![],
            successful_txs: vec![],
            verified_blobs: vec![],
            staking_actions: vec![],
            new_bounded_validators: signed_block
                .consensus_proposal
                .staking_actions
                .iter()
                .filter_map(|v| match v {
                    ConsensusStakingAction::Bond { candidate } => {
                        Some(candidate.signature.validator.clone())
                    }
                    _ => None,
                })
                .collect(),
            timed_out_txs: vec![], // Added below as it needs the block
            dropped_duplicate_txs: vec![],
            registered_contracts: BTreeMap::new(),
            deleted_contracts: BTreeMap::new(),
            updated_states: BTreeMap::new(),
            updated_program_ids: BTreeMap::new(),
            updated_timeout_windows: BTreeMap::new(),
            transactions_events: BTreeMap::new(),
            dp_parent_hashes: BTreeMap::new(),
            lane_ids: BTreeMap::new(),
        };

        self.clear_timeouts(&mut block_under_construction);

        let mut next_unsettled_txs = BTreeSet::new();
        // Handle all transactions
        for (lane_id, tx_id, tx) in signed_block.iter_txs_with_id() {
            // TODO: make this more efficient
            debug!("TX {} on lane {}", tx_id.1, lane_id);
            block_under_construction
                .lane_ids
                .insert(tx_id.1.clone(), lane_id.clone());
            block_under_construction
                .dp_parent_hashes
                .insert(tx_id.1.clone(), tx_id.0.clone());

            match &tx.transaction_data {
                TransactionData::Blob(blob_transaction) => {
                    match self.handle_blob_tx(
                        tx_id.0.clone(),
                        blob_transaction,
                        TxContext {
                            lane_id,
                            block_hash: block_under_construction.hash.clone(),
                            block_height: block_under_construction.block_height,
                            timestamp: signed_block.consensus_proposal.timestamp.clone(),
                            chain_id: HYLE_TESTNET_CHAIN_ID,
                        },
                    ) {
                        Ok(BlobTxHandled::ShouldSettle(tx_hash)) => {
                            let mut blob_tx_to_try_and_settle = BTreeSet::new();
                            blob_tx_to_try_and_settle.insert(tx_hash);
                            // In case of a BlobTransaction with only native verifies, we need to trigger the
                            // settlement here as we will never get a ProofTransaction
                            next_unsettled_txs = self.settle_txs_until_done(
                                &mut block_under_construction,
                                blob_tx_to_try_and_settle,
                            );
                        }
                        Ok(BlobTxHandled::Duplicate) => {
                            debug!(
                                "Blob transaction: {:?} is already in the unsettled map, ignoring.",
                                tx_id
                            );
                            block_under_construction
                                .dropped_duplicate_txs
                                .push(tx_id.clone());
                            block_under_construction
                                .transactions_events
                                .entry(tx_id.1.clone())
                                .or_default()
                                .push(TransactionStateEvent::DroppedAsDuplicate);
                        }
                        Ok(BlobTxHandled::Ok) => {
                            block_under_construction
                                .transactions_events
                                .entry(tx_id.1.clone())
                                .or_default()
                                .push(TransactionStateEvent::Sequenced);
                        }
                        Err(e) => {
                            let err = format!("Failed to handle blob transaction: {e:?}");
                            error!(tx_hash = %tx_id.1, "{err}");
                            block_under_construction
                                .transactions_events
                                .entry(tx_id.1.clone())
                                .or_default()
                                .push(TransactionStateEvent::Error(err));
                            block_under_construction.failed_txs.push(tx_id.1.clone());
                        }
                    }
                }
                TransactionData::Proof(_) => {
                    error!("Unverified recursive proof transaction should not be in a block");
                }
                TransactionData::VerifiedProof(proof_tx) => {
                    // First, store the proofs and check if we can settle the transaction
                    // NB: if some of the blob proof outputs are bad, we just ignore those
                    // but we don't actually fail the transaction.
                    debug!(
                        "Handling verified proof transaction with {} proven blobs for {} (hash: {})",
                        proof_tx.proven_blobs.len(),
                        proof_tx.contract_name,
                        &tx_id
                    );
                    let blob_tx_to_try_and_settle = proof_tx
                        .proven_blobs
                        .iter()
                        .filter_map(|blob_proof_data| {
                            match self.handle_blob_proof(
                                tx_id.1.clone(),
                                blob_proof_data,
                                &mut block_under_construction,
                            ) {
                                Ok(maybe_tx_hash) => maybe_tx_hash,
                                Err(err) => {
                                    let err = format!(
                                        "Failed to handle blob #{} in verified proof transaction {}: {err:#}",
                                        blob_proof_data.hyle_output.index, &tx_id);
                                    debug!("{err}");
                                    // TODO: ugly workaround for the case where we haven't found the blobTx.
                                    if block_under_construction.dp_parent_hashes.contains_key(
                                        &blob_proof_data.blob_tx_hash,
                                    ) {
                                        block_under_construction
                                            .transactions_events
                                            .entry(blob_proof_data.blob_tx_hash.clone())
                                            .or_default()
                                            .push(TransactionStateEvent::Error(err));
                                    } else {
                                        block_under_construction
                                            .transactions_events
                                            .entry(tx_id.1.clone())
                                            .or_default()
                                            .push(TransactionStateEvent::Error(err));
                                    }
                                    None
                                }
                            }})
                            .collect::<BTreeSet<_>>();
                    // Then try to settle transactions when we can.
                    next_unsettled_txs = self.settle_txs_until_done(
                        &mut block_under_construction,
                        blob_tx_to_try_and_settle,
                    );
                }
            }
            // For each transaction that could not be settled, if it is the next one to be settled, set its timeout
            for unsettled_tx in next_unsettled_txs.iter() {
                if self.unsettled_transactions.is_next_to_settle(unsettled_tx) {
                    // Get the contract's timeout window
                    #[allow(clippy::unwrap_used, reason = "must exist because of above checks")]
                    let timeout_window = self
                        .unsettled_transactions
                        .get(unsettled_tx)
                        .map(|tx| self.get_tx_timeout_window(tx.blobs.values().map(|b| &b.blob)))
                        .unwrap();
                    if let TimeoutWindow::Timeout(timeout_window) = timeout_window {
                        // Update timeouts
                        let current_height = self.current_height;
                        self.timeouts
                            .set(unsettled_tx.clone(), current_height, timeout_window);
                    }
                }
            }
            next_unsettled_txs.clear();
            block_under_construction.txs.push((tx_id, tx.clone()));
        }

        self.metrics.record_contracts(self.contracts.len() as u64);

        let schedule_timeouts_nb = self.timeouts.count_all() as u64;
        self.metrics.record_scheduled_timeouts(schedule_timeouts_nb);
        self.metrics
            .record_unsettled_transactions(self.unsettled_transactions.len() as u64);
        self.metrics.add_processed_block();
        self.metrics.record_current_height(self.current_height.0);

        debug!("Done handling signed block: {:?}", signed_block.height());

        Ok(block_under_construction)
    }

    fn get_tx_timeout_window<'a, T: IntoIterator<Item = &'a Blob>>(
        &self,
        blobs: T,
    ) -> TimeoutWindow {
        if self.current_height.0 > 445_000 {
            blobs
                .into_iter()
                .filter_map(|blob| {
                    self.contracts
                        .get(&blob.contract_name)
                        .map(|c| c.timeout_window.clone())
                })
                .min()
                .unwrap_or(TimeoutWindow::NoTimeout)
        } else {
            let mut timeout = TimeoutWindow::NoTimeout;
            for blob in blobs {
                if let Some(contract_timeout) = self
                    .contracts
                    .get(&blob.contract_name)
                    .map(|c| c.timeout_window.clone())
                {
                    timeout = match (timeout, contract_timeout) {
                        (TimeoutWindow::NoTimeout, contract_timeout) => contract_timeout,
                        (TimeoutWindow::Timeout(a), TimeoutWindow::Timeout(b)) => {
                            TimeoutWindow::Timeout(a.min(b))
                        }
                        _ => TimeoutWindow::NoTimeout,
                    }
                }
            }
            timeout
        }
    }

    fn handle_blob_tx(
        &mut self,
        parent_dp_hash: DataProposalHash,
        tx: &BlobTransaction,
        tx_context: TxContext,
    ) -> Result<BlobTxHandled, Error> {
        let tx_hash = tx.hashed();
        debug!("Handle blob tx: {:?} (hash: {})", tx, tx_hash);

        tx.validate_identity()?;

        if tx.blobs.is_empty() {
            bail!("Blob Transaction must have at least one blob");
        }

        let (blob_tx_hash, blobs_hash) = (tx.hashed(), tx.blobs_hash());

        let mut should_try_and_settle = true;

        // Reject blob Tx with blobs for the 'hyle' contract if:
        // - the identity is not the TLD itself for a DeleteContractAction
        // - the NukeTxAction is not signed with the HyliPubKey itself
        // No need to wait settlement, as this is a static check.
        if let Err(validation_error) = validate_hyle_contract_blobs(tx) {
            bail!(
                "Blob Transaction contains invalid blobs for 'hyle' contract: {}",
                validation_error
            );
        }

        // For now, reject blob Tx with blobs for unknown contracts.
        if tx
            .blobs
            .iter()
            .any(|blob| !self.contracts.contains_key(&blob.contract_name))
        {
            let contracts = tx
                .blobs
                .iter()
                .filter(|blob| !self.contracts.contains_key(&blob.contract_name))
                .map(|blob| blob.contract_name.0.clone())
                .collect::<Vec<_>>()
                .join(", ");
            bail!(
                "Blob Transaction contains blobs for unknown contracts: {}",
                contracts
            );
        }

        let blobs: BTreeMap<BlobIndex, UnsettledBlobMetadata> = tx
            .blobs
            .iter()
            .enumerate()
            .filter_map(|(index, blob)| {
                tracing::trace!("Handling blob - {:?}", blob);
                if let Some(Ok(verifier)) = self
                    .contracts
                    .get(&blob.contract_name)
                    .map(|b| TryInto::<NativeVerifiers>::try_into(&b.verifier))
                {
                    let hyle_output = hyle_verifiers::native::verify(
                        blob_tx_hash.clone(),
                        BlobIndex(index),
                        &tx.blobs,
                        verifier,
                    );
                    tracing::trace!("Native verifier in blob tx - {:?}", hyle_output);
                    // Verifier contracts won't be updated
                    // FIXME: When we need stateful native contracts
                    if hyle_output.success {
                        return None;
                    } else {
                        return Some((
                            BlobIndex(index),
                            UnsettledBlobMetadata {
                                blob: blob.clone(),
                                possible_proofs: vec![(verifier.into(), hyle_output)],
                            },
                        ));
                    }
                } else if blob.contract_name.0 == "hyle" {
                    // 'hyle' is a special case -> See settlement logic.
                } else {
                    should_try_and_settle = false;
                }
                Some((
                    BlobIndex(index),
                    UnsettledBlobMetadata {
                        blob: blob.clone(),
                        possible_proofs: vec![],
                    },
                ))
            })
            .collect();

        // If we're behind other pending transactions, we can't settle yet.
        match self.unsettled_transactions.add(UnsettledBlobTransaction {
            identity: tx.identity.clone(),
            parent_dp_hash,
            hash: tx_hash.clone(),
            tx_context,
            blobs_hash,
            blobs,
        }) {
            Some(should_settle) => should_try_and_settle = should_settle && should_try_and_settle,
            None => {
                return Ok(BlobTxHandled::Duplicate);
            }
        }

        if self.unsettled_transactions.is_next_to_settle(&blob_tx_hash) {
            let block_height = self.current_height;
            // Update timeouts
            let timeout_window = self.get_tx_timeout_window(&tx.blobs);
            if let TimeoutWindow::Timeout(timeout_window) = timeout_window {
                self.timeouts
                    .set(blob_tx_hash.clone(), block_height, timeout_window);
            }
        }

        if should_try_and_settle {
            Ok(BlobTxHandled::ShouldSettle(tx_hash))
        } else {
            Ok(BlobTxHandled::Ok)
        }
    }

    fn handle_blob_proof(
        &mut self,
        proof_tx_hash: TxHash,
        blob_proof_data: &BlobProofOutput,
        block_under_construction: &mut Block,
    ) -> Result<Option<TxHash>, Error> {
        let blob_tx_hash = blob_proof_data.blob_tx_hash.clone();
        // Find the blob being proven and whether we should try to settle the TX.
        let Some((unsettled_tx, should_settle_tx)) = self
            .unsettled_transactions
            .get_for_settlement(&blob_tx_hash)
        else {
            bail!("BlobTx {} not found", &blob_tx_hash);
        };

        block_under_construction.dp_parent_hashes.insert(
            unsettled_tx.hash.clone(),
            unsettled_tx.parent_dp_hash.clone(),
        );
        block_under_construction.lane_ids.insert(
            unsettled_tx.hash.clone(),
            unsettled_tx.tx_context.lane_id.clone(),
        );

        // TODO: add diverse verifications ? (without the inital state checks!).
        // TODO: success to false is valid outcome and can be settled.
        Self::verify_hyle_output(unsettled_tx, &blob_proof_data.hyle_output)?;

        let Some(blob) = unsettled_tx
            .blobs
            .get_mut(&blob_proof_data.hyle_output.index)
        else {
            bail!(
                "blob at index {} not found in blob TX {}",
                blob_proof_data.hyle_output.index.0,
                &blob_tx_hash
            );
        };

        // If we arrived here, HyleOutput provided is OK and can now be saved
        debug!(
            "Saving a hyle_output for BlobTx {} index {}",
            blob_proof_data.hyle_output.tx_hash.0, blob_proof_data.hyle_output.index
        );

        block_under_construction
            .transactions_events
            .entry(blob_tx_hash.clone())
            .or_default()
            .push(TransactionStateEvent::NewProof {
                blob_index: blob_proof_data.hyle_output.index,
                proof_tx_hash: proof_tx_hash.clone(),
                program_output: blob_proof_data.hyle_output.program_outputs.clone(),
            });

        blob.possible_proofs.push((
            blob_proof_data.program_id.clone(),
            blob_proof_data.hyle_output.clone(),
        ));

        let unsettled_tx_hash = unsettled_tx.hash.clone();

        block_under_construction
            .blob_proof_outputs
            .push(HandledBlobProofOutput {
                proof_tx_hash,
                blob_tx_hash: unsettled_tx_hash.clone(),
                blob_index: blob_proof_data.hyle_output.index,
                blob_proof_output_index: blob.possible_proofs.len() - 1,
                #[allow(clippy::indexing_slicing, reason = "Guaranteed to exist by the above")]
                contract_name: unsettled_tx.blobs[&blob_proof_data.hyle_output.index]
                    .blob
                    .contract_name
                    .clone(),
                hyle_output: blob_proof_data.hyle_output.clone(),
            });

        Ok(match should_settle_tx {
            true => Some(unsettled_tx_hash),
            false => None,
        })
    }

    /// Settle all transactions that are ready to settle.
    /// Returns the list of new TXs next to be settled
    fn settle_txs_until_done(
        &mut self,
        block_under_construction: &mut Block,
        mut blob_tx_to_try_and_settle: BTreeSet<TxHash>,
    ) -> BTreeSet<TxHash> {
        let mut unsettlable_txs = BTreeSet::default();
        loop {
            // TODO: investigate most performant order;
            let Some(bth) = blob_tx_to_try_and_settle.pop_first() else {
                break;
            };

            let events = block_under_construction
                .transactions_events
                .entry(bth.clone())
                .or_default();

            let dp_parent_hash = block_under_construction
                .dp_parent_hashes
                .entry(bth.clone())
                .or_default();

            let lane_id = block_under_construction
                .lane_ids
                .entry(bth.clone())
                .or_default();

            match self.try_to_settle_blob_tx(&bth, events, dp_parent_hash, lane_id) {
                Ok(SettledTxOutput {
                    tx: settled_tx,
                    result,
                }) => {
                    // Settle the TX and add any new TXs to try and settle next.
                    let mut txs =
                        self.on_settled_blob_tx(block_under_construction, bth, settled_tx, result);
                    blob_tx_to_try_and_settle.append(&mut txs)
                }
                Err(e) => {
                    unsettlable_txs.insert(bth.clone());
                    let e = format!("Failed to settle: {e}");
                    debug!(tx_hash = %bth, "{e}");
                    events.push(TransactionStateEvent::SettleEvent(e));
                }
            }
        }
        unsettlable_txs
    }

    fn try_to_settle_blob_tx(
        &mut self,
        unsettled_tx_hash: &TxHash,
        events: &mut Vec<TransactionStateEvent>,
        dp_parent_hash: &mut DataProposalHash,
        lane_id: &mut LaneId,
    ) -> Result<SettledTxOutput, Error> {
        trace!("Trying to settle blob tx: {:?}", unsettled_tx_hash);

        let unsettled_tx =
            self.unsettled_transactions
                .get(unsettled_tx_hash)
                .ok_or(anyhow::anyhow!(
                    "Unsettled transaction not found in the state: {:?}",
                    unsettled_tx_hash
                ))?;

        // Insert dp hash of the tx, whether its a success or not
        *dp_parent_hash = unsettled_tx.parent_dp_hash.clone();
        *lane_id = unsettled_tx.tx_context.lane_id.clone();

        // Sanity check: if some of the blob contracts are not registered, we can't proceed
        if !unsettled_tx.blobs.values().all(|blob_metadata| {
            tracing::trace!("Checking contract: {:?}", blob_metadata.blob.contract_name);
            self.contracts
                .contains_key(&blob_metadata.blob.contract_name)
        }) {
            bail!("Cannot settle TX: some blob contracts are not registered");
        }

        let updated_contracts = BTreeMap::new();

        let result = if
        /*
        Fail fast: try to find a stateless (native verifiers are considered stateless for now) contract
        with a hyle output to success false (in all possible combinations)
        */
        unsettled_tx.blobs.values().any(|blob| {
            NATIVE_VERIFIERS_CONTRACT_LIST.contains(&blob.blob.contract_name.0.as_str())
                && blob
                    .possible_proofs
                    .iter()
                    .any(|possible_proof| !possible_proof.1.success)
        }) {
            debug!("Settling fast as failed because native blob was failed");
            Err(())
        } else {
            match Self::settle_blobs_recursively(
                &self.contracts,
                updated_contracts,
                unsettled_tx.blobs.values(),
                vec![],
                events,
            ) {
                Some(res) => res,
                None => {
                    bail!("Tx: {} is not ready to settle.", unsettled_tx.hash);
                }
            }
        };

        // If some blobs are still sequenced behind others, we can only settle this TX as failed.
        // (failed TX won't change the state, so we can settle it right away).
        if result.is_ok()
            && !self
                .unsettled_transactions
                .is_next_to_settle(unsettled_tx_hash)
        {
            bail!(
                "Transaction {} is not next to settle, skipping.",
                unsettled_tx_hash
            );
        };

        // We are OK to settle now.

        #[allow(clippy::unwrap_used, reason = "must exist because of above checks")]
        let unsettled_tx = self
            .unsettled_transactions
            .remove(unsettled_tx_hash)
            .unwrap();

        Ok(SettledTxOutput {
            tx: unsettled_tx,
            result,
        })
    }

    fn settle_blobs_recursively<'a>(
        contracts: &HashMap<ContractName, Contract>,
        mut contract_changes: BTreeMap<ContractName, ModifiedContractData>,
        mut blob_iter: impl Iterator<Item = &'a UnsettledBlobMetadata> + Clone,
        mut blob_proof_output_indices: Vec<usize>,
        events: &mut Vec<TransactionStateEvent>,
    ) -> Option<Result<SettlementResult, ()>> {
        // Recursion end-case: we succesfully settled all prior blobs, so success.
        let Some(current_blob) = blob_iter.next() else {
            tracing::trace!("Settlement - Done");
            return Some(Ok(SettlementResult {
                contract_changes,
                blob_proof_output_indices,
            }));
        };

        let contract_name = &current_blob.blob.contract_name;
        blob_proof_output_indices.push(0);

        #[allow(
            clippy::unwrap_used,
            reason = "all contract names are validated to exist above"
        )]
        // Super special case - the hyle contract has "synthetic proofs".
        // We need to check the current state of 'current_contracts' to check validity,
        // so we really can't do this before we've settled the earlier blobs.
        if contract_name.0 == "hyle" {
            tracing::trace!("Settlement - processing for Hyle");
            return match handle_blob_for_hyle_tld(
                contracts,
                &mut contract_changes,
                &current_blob.blob,
            ) {
                Ok(()) => {
                    tracing::trace!("Settlement - OK side effect");
                    Self::settle_blobs_recursively(
                        contracts,
                        contract_changes,
                        blob_iter.clone(),
                        blob_proof_output_indices.clone(),
                        events,
                    )
                }
                Err(err) => {
                    // We have a valid proof of failure, we short-circuit.
                    let msg = format!("Could not settle blob proof output for 'hyle': {err:?}");
                    debug!("{msg}");
                    events.push(TransactionStateEvent::SettleEvent(msg));
                    Some(Err(()))
                }
            };
        }

        // Regular case: go through each proof for this blob. If they settle, carry on recursively.
        for (i, proof_metadata) in current_blob.possible_proofs.iter().enumerate() {
            #[allow(clippy::unwrap_used, reason = "pushed above so last must exist")]
            let blob_index = blob_proof_output_indices.last_mut().unwrap();
            *blob_index = i;

            // TODO: ideally make this CoW
            let mut current_contracts = contract_changes.clone();
            if let Err(msg) = Self::process_proof(
                contracts,
                &mut current_contracts,
                contract_name,
                proof_metadata,
                current_blob,
            ) {
                // Not a valid proof, log it and try the next one.
                let msg = format!(
                    "Could not settle blob proof output #{i} for contract '{contract_name}': {msg}"
                );
                debug!("{msg}");
                events.push(TransactionStateEvent::SettleEvent(msg));
                continue;
            }
            if !proof_metadata.1.success {
                // We have a valid proof of failure, we short-circuit.
                let msg = format!(
                    "Proven failure for blob {} - {:?}",
                    i,
                    String::from_utf8(proof_metadata.1.program_outputs.clone())
                );
                debug!("{msg}");
                events.push(TransactionStateEvent::SettleEvent(msg));
                return Some(Err(()));
            }

            tracing::trace!("Settlement - OK blob");
            match Self::settle_blobs_recursively(
                contracts,
                current_contracts,
                blob_iter.clone(),
                blob_proof_output_indices.clone(),
                events,
            ) {
                // If this proof settles, early return, otherwise try the next one (with continue for explicitness)
                Some(res) => return Some(res),
                _ => continue,
            }
        }
        // If we end up here we didn't manage to settle all blobs, so the TX isn't ready yet.
        None
    }

    /// Handle a settled blob transaction.
    /// Handles the multiple side-effects of settling.
    /// This returns the list of new TXs to try and settle next,
    /// i.e. the "next" TXs for each contract.
    fn on_settled_blob_tx(
        &mut self,
        block_under_construction: &mut Block,
        bth: TxHash,
        settled_tx: UnsettledBlobTransaction,
        tx_result: Result<SettlementResult, ()>,
    ) -> BTreeSet<TxHash> {
        // Transaction was settled, update our state.

        // Note all the TXs that we might want to try and settle next
        let mut next_txs_to_try_and_settle = self
            .unsettled_transactions
            .get_next_txs_blocked_by_tx(&settled_tx);

        #[allow(clippy::unwrap_used, reason = "must exist because of above checks")]
        let Ok(SettlementResult {
            contract_changes: contracts_changes,
            blob_proof_output_indices,
        }) = tx_result
        else {
            // If it's a failed settlement, mark it so and move on.
            block_under_construction
                .transactions_events
                .entry(bth.clone())
                .or_default()
                .push(TransactionStateEvent::SettledAsFailed);

            self.metrics.add_failed_transactions(1);
            info!(tx_height =% block_under_construction.block_height, "⛈️ Settled tx {} as failed", &bth);

            block_under_construction.failed_txs.push(bth);
            return next_txs_to_try_and_settle;
        };

        // Otherwise process the side effects.
        block_under_construction
            .transactions_events
            .entry(bth.clone())
            .or_default()
            .push(TransactionStateEvent::Settled);
        self.metrics.add_settled_transactions(1);
        self.metrics.add_successful_transactions(1);
        info!(tx_height =% block_under_construction.block_height, "✨ Settled tx {}", &bth);

        let mut txs_to_nuke = BTreeMap::<TxHash, Vec<HyleOutput>>::new();

        // Go through each blob and:
        // - keep track of which blob proof output we used to settle the TX for each blob.
        // - take note of staking actions
        for (blob_index, blob_metadata) in settled_tx.blobs {
            block_under_construction.verified_blobs.push((
                bth.clone(),
                blob_index,
                blob_proof_output_indices.get(blob_index.0).cloned(),
            ));

            let blob = blob_metadata.blob;

            // Keep track of all txs to nuke
            if let Ok(data) = StructuredBlobData::<NukeTxAction>::try_from(blob.data.clone()) {
                txs_to_nuke.extend(data.parameters.txs.clone());
            }

            // Keep track of all stakers
            if blob.contract_name.0 == "staking" {
                if let Ok(structured_blob) = StructuredBlob::try_from(blob) {
                    let staking_action: StakingAction = structured_blob.data.parameters;

                    block_under_construction
                        .staking_actions
                        .push((settled_tx.identity.clone(), staking_action));
                } else {
                    error!("Failed to parse StakingAction");
                }
            }
        }

        // Update contract states
        for (contract_name, (mc, fields, side_effects)) in contracts_changes.into_iter() {
            match mc {
                None => {
                    debug!("✏️ Delete {} contract", contract_name);
                    self.contracts.remove(&contract_name);

                    let mut potentially_blocked_contracts = HashSet::new();

                    // Time-out all transactions for this contract
                    while let Some(tx_hash) = self
                        .unsettled_transactions
                        .get_next_unsettled_tx(&contract_name)
                        .cloned()
                    {
                        if let Some(popped_tx) = self.unsettled_transactions.remove(&tx_hash) {
                            info!("⏳ Timeout tx {} (from contract deletion)", &tx_hash);

                            potentially_blocked_contracts
                                .extend(OrderedTxMap::get_contracts_blocked_by_tx(&popped_tx));
                            block_under_construction
                                .transactions_events
                                .entry(tx_hash.clone())
                                .or_default()
                                .push(TransactionStateEvent::TimedOut);
                            block_under_construction
                                .dp_parent_hashes
                                .insert(tx_hash.clone(), popped_tx.parent_dp_hash);
                            block_under_construction
                                .lane_ids
                                .insert(tx_hash, popped_tx.tx_context.lane_id);
                        }
                    }

                    for contract in potentially_blocked_contracts {
                        if let Some(tx_hash) =
                            self.unsettled_transactions.get_next_unsettled_tx(&contract)
                        {
                            next_txs_to_try_and_settle.insert(tx_hash.clone());
                        }
                    }

                    block_under_construction
                        .registered_contracts
                        .remove(&contract_name);

                    block_under_construction
                        .deleted_contracts
                        .insert(contract_name, bth.clone());

                    continue;
                }
                Some(contract) => {
                    // Otherwise, apply any side effect and potentially note it in the map of registered contracts.
                    if !self.contracts.contains_key(&contract_name) {
                        info!("📝 Registering contract {}", contract_name);

                        // Let's find the metadata - for now it's unsupported to register the same contract twice in a single TX.
                        let metadata = side_effects.into_iter().find_map(|se| {
                            if let SideEffect::Register(m) = se {
                                Some(m)
                            } else {
                                None
                            }
                        });
                        if metadata.is_none() {
                            tracing::warn!(
                                "No register effect found for contract {} in TX {}",
                                contract_name,
                                bth
                            );
                        }
                        block_under_construction.registered_contracts.insert(
                            contract_name.clone(),
                            (
                                bth.clone(),
                                RegisterContractEffect {
                                    contract_name: contract_name.clone(),
                                    program_id: contract.program_id.clone(),
                                    state_commitment: contract.state.clone(),
                                    verifier: contract.verifier.clone(),
                                    timeout_window: Some(contract.timeout_window.clone()),
                                },
                                metadata.unwrap_or_default(),
                            ),
                        );
                        // If the contract was registered, we need to remove it from the deleted contracts
                        block_under_construction
                            .deleted_contracts
                            .remove(&contract_name);
                    }

                    self.contracts
                        .insert(contract.name.clone(), contract.clone());

                    if fields.state {
                        debug!(
                            "✍️  Modify '{}' state to {}",
                            &contract_name,
                            hex::encode(&contract.state.0)
                        );

                        block_under_construction
                            .updated_states
                            .insert(contract.name.clone(), contract.state.clone());
                    }
                    if fields.program_id {
                        debug!(
                            "✍️  Modify '{}' program_id to {}",
                            &contract_name,
                            hex::encode(&contract.program_id.0)
                        );

                        block_under_construction
                            .updated_program_ids
                            .insert(contract.name.clone(), contract.program_id);
                    }
                    if fields.timeout_window {
                        debug!(
                            "✍️  Modify '{}' timeout window to {}",
                            &contract_name, &contract.timeout_window
                        );

                        block_under_construction
                            .updated_timeout_windows
                            .insert(contract.name, contract.timeout_window);
                    }
                }
            }
        }

        if !txs_to_nuke.is_empty() {
            tracing::debug!("Txs to nuke: {:?}", txs_to_nuke);

            // For the first blob of each tx to nuke, we need to create a fake verified proof that has a hyle_output success at false
            let mut updates: BTreeMap<TxHash, Vec<(ProgramId, HyleOutput)>> = BTreeMap::new();

            for (tx_hash, hyle_outputs) in txs_to_nuke.iter() {
                if let Some(unsettled_blob_tx) = self.unsettled_transactions.get(tx_hash) {
                    for hyle_output in hyle_outputs {
                        if let Some(blob_metadata) = unsettled_blob_tx.blobs.get(&hyle_output.index)
                        {
                            let contract_name = &blob_metadata.blob.contract_name;
                            if let Some(contract) = self.contracts.get(contract_name) {
                                let mut hyle_output = hyle_output.clone();
                                // If the hyle_output received is failed, we select the current state of the contract as the initial and next state
                                if !hyle_output.success {
                                    hyle_output.initial_state = contract.state.clone();
                                    hyle_output.next_state = contract.state.clone();
                                }
                                updates
                                    .entry(tx_hash.clone())
                                    .or_default()
                                    .push((contract.program_id.clone(), hyle_output.clone()));
                            } else {
                                tracing::error!("Contract {} not found", contract_name);
                            }
                        } else {
                            tracing::error!(
                                "Blob at index {} not found for tx to nuke {}",
                                hyle_output.index,
                                tx_hash
                            );
                        }
                    }
                } else {
                    tracing::error!("Tx to nuke {} not found", tx_hash);
                }
            }

            let mut forced_txs = BTreeSet::new();

            for (tx_hash, hyle_outputs) in updates {
                if let Some(unsettled_blob_tx) = self.unsettled_transactions.get_mut(&tx_hash) {
                    for (program_id, hyle_output) in hyle_outputs {
                        if let Some(blob_metadata) =
                            unsettled_blob_tx.blobs.get_mut(&hyle_output.index)
                        {
                            // This is a hack to force the settlement as failed of the TXs to nuke.
                            forced_txs.insert(tx_hash.clone());
                            blob_metadata
                                .possible_proofs
                                .push((program_id, hyle_output.clone()));
                            block_under_construction
                                .transactions_events
                                .entry(tx_hash.clone())
                                .or_default()
                                .push(TransactionStateEvent::NewProof {
                                    blob_index: hyle_output.index,
                                    proof_tx_hash: bth.clone(),
                                    program_output: hyle_output.program_outputs.clone(),
                                });
                        }
                    }
                }
            }

            // Add the TXs to nuke to the list of TXs to try and settle next, in order to force them to fail
            // WARNING: this is a hack to force the settlement of the TXs to nuke.
            // WARNING: In the correct path, we are supposed to settle as failed only transaction that are next to settle
            next_txs_to_try_and_settle.extend(forced_txs);
        }

        // Keep track of settled txs
        block_under_construction.successful_txs.push(bth);

        next_txs_to_try_and_settle
    }

    // Called when processing a verified proof TX - checks the proof is potentially valid for settlement.
    // This is an "internally coherent" check - you can't rely on any node_state data as
    // the state might be different when settling.
    fn verify_hyle_output(
        unsettled_tx: &UnsettledBlobTransaction,
        hyle_output: &HyleOutput,
    ) -> Result<(), Error> {
        // Identity verification
        if unsettled_tx.identity != hyle_output.identity {
            bail!(
                "Proof identity '{}' does not correspond to BlobTx identity '{}'.",
                hyle_output.identity,
                unsettled_tx.identity
            )
        }

        // Verify Tx hash matches
        if hyle_output.tx_hash != unsettled_tx.hash {
            bail!(
                "Proof tx_hash '{}' does not correspond to BlobTx hash '{}'.",
                hyle_output.tx_hash,
                unsettled_tx.hash
            )
        }

        if let Some(tx_ctx) = &hyle_output.tx_ctx {
            if *tx_ctx != unsettled_tx.tx_context {
                bail!(
                    "Proof tx_context '{:?}' does not correspond to BlobTx tx_context '{:?}'.",
                    tx_ctx,
                    unsettled_tx.tx_context
                )
            }
        }

        // blob_hash verification
        let extracted_blobs_hash = (&hyle_output.blobs).into();
        if !unsettled_tx.blobs_hash.includes_all(&extracted_blobs_hash) {
            bail!(
                "Proof blobs hash '{}' do not correspond to BlobTx blobs hash '{}'.",
                extracted_blobs_hash,
                unsettled_tx.blobs_hash
            )
        }

        // Get the specific blob we're verifying
        let blob = &unsettled_tx
            .blobs
            .get(&hyle_output.index)
            .context("Blob index out of bounds")?
            .blob;

        // Verify that each side effect has a matching register/delete contract action in this specific blob
        if let Ok(data) = StructuredBlobData::<RegisterContractAction>::try_from(blob.data.clone())
        {
            let Some(eff) = hyle_output.onchain_effects.first() else {
                bail!(
                    "Proof for RegisterContractAction blob #{} does not have any onchain effects",
                    hyle_output.index
                )
            };
            if let OnchainEffect::RegisterContract(effect) = eff {
                if effect != &data.parameters.into() {
                    bail!(
                        "Proof for RegisterContractAction blob #{} does not match the onchain effect",
                        hyle_output.index
                    )
                }
            } else {
                bail!(
                    "Proof for RegisterContractAction blob #{} does not have a register onchain effect",
                    hyle_output.index
                )
            }
        } else if let Ok(data) =
            StructuredBlobData::<DeleteContractAction>::try_from(blob.data.clone())
        {
            let Some(eff) = hyle_output.onchain_effects.first() else {
                bail!(
                    "Proof for DeleteContractAction blob #{} does not have any onchain effects",
                    hyle_output.index
                )
            };
            if let OnchainEffect::DeleteContract(effect) = eff {
                if effect != &data.parameters.contract_name {
                    bail!(
                        "Proof for DeleteContractAction blob #{} does not match the onchain effect",
                        hyle_output.index
                    )
                }
            } else {
                bail!(
                    "Proof for DeleteContractAction blob #{} does not have a delete onchain effect",
                    hyle_output.index
                )
            }
        } else if let Ok(_data) =
            StructuredBlobData::<UpdateContractProgramIdAction>::try_from(blob.data.clone())
        {
            // FIXME: add checks?
        }

        Ok(())
    }

    // Helper for process_proof
    pub(self) fn get_contract<'a>(
        contracts: &'a HashMap<ContractName, Contract>,
        contract_changes: &'a BTreeMap<ContractName, ModifiedContractData>,
        contract_name: &ContractName,
    ) -> Result<&'a Contract, Error> {
        let Some(Some(contract)) = contract_changes
            .get(contract_name)
            .map(|(mc, ..)| mc.as_ref())
            .or(contracts.get(contract_name).map(Some))
        else {
            // Contract not found (presumably no longer exists), we can't settle this TX.
            bail!(
                "Cannot settle blob, contract '{}' no longer exists",
                contract_name
            );
        };
        Ok(contract)
    }

    // Called when trying to actually settle a blob TX - processes a proof for settlement.
    // verify_hyle_output has already been called at this point.
    // Not called for the Hyle TLD.
    fn process_proof(
        contracts: &HashMap<ContractName, Contract>,
        contract_changes: &mut BTreeMap<ContractName, ModifiedContractData>,
        contract_name: &ContractName,
        proof_metadata: &(ProgramId, HyleOutput),
        current_blob: &UnsettledBlobMetadata,
    ) -> Result<()> {
        validate_state_commitment_size(&proof_metadata.1.next_state)?;

        let contract = Self::get_contract(contracts, contract_changes, contract_name)?.clone();

        tracing::trace!(
            "Processing proof for contract {} with state {:?}",
            contract.name,
            contract.state
        );
        if proof_metadata.1.initial_state != contract.state {
            bail!(
                "Initial state mismatch: {:?}, expected {:?}",
                proof_metadata.1.initial_state,
                contract.state
            )
        }

        if proof_metadata.0 != contract.program_id {
            bail!(
                "Program ID mismatch: {:?}, expected {:?}",
                proof_metadata.0,
                contract.program_id
            )
        }

        for state_read in &proof_metadata.1.state_reads {
            let other_contract = Self::get_contract(contracts, contract_changes, &state_read.0)?;
            if state_read.1 != other_contract.state {
                bail!(
                    "State read {:?} does not match other contract state {:?}",
                    state_read,
                    other_contract.state
                )
            }
        }

        for effect in &proof_metadata.1.onchain_effects {
            match effect {
                OnchainEffect::RegisterContract(effect) => {
                    validate_contract_registration_metadata(
                        &contract.name,
                        &effect.contract_name,
                        &effect.verifier,
                        &effect.program_id,
                        &effect.state_commitment,
                    )?;

                    let metadata = StructuredBlobData::<RegisterContractAction>::try_from(
                        current_blob.blob.data.clone(),
                    )?;

                    contract_changes.insert(
                        effect.contract_name.clone(),
                        (
                            Some(Contract {
                                name: effect.contract_name.clone(),
                                program_id: effect.program_id.clone(),
                                state: effect.state_commitment.clone(),
                                verifier: effect.verifier.clone(),
                                timeout_window: effect
                                    .timeout_window
                                    .clone()
                                    .unwrap_or(contract.timeout_window.clone()),
                            }),
                            ModifiedContractFields::all(),
                            vec![SideEffect::Register(
                                metadata.parameters.constructor_metadata,
                            )],
                        ),
                    );
                }
                OnchainEffect::DeleteContract(cn) => {
                    // TODO - check the contract exists ?
                    validate_contract_name_registration(&contract.name, cn)?;
                    contract_changes
                        .entry(cn.clone())
                        .and_modify(|c| {
                            c.0 = None; // Mark the contract as deleted
                            c.2.push(SideEffect::Delete);
                        })
                        .or_insert_with(|| {
                            (
                                None,
                                ModifiedContractFields::all(),
                                vec![SideEffect::Delete],
                            )
                        });
                }
            }
        }

        // Apply the generic state updates
        let contract_name = contract.name.clone();
        contract_changes
            .entry(contract_name)
            .and_modify(|u| {
                if let Some(c) = u.0.as_mut() {
                    c.state = proof_metadata.1.next_state.clone();
                    u.1.state = true;
                    u.2.push(SideEffect::UpdateState);
                }
            })
            .or_insert_with(|| {
                (
                    Some(Contract {
                        state: proof_metadata.1.next_state.clone(),
                        ..contract
                    }),
                    ModifiedContractFields {
                        state: true,
                        ..ModifiedContractFields::default()
                    },
                    vec![SideEffect::UpdateState],
                )
            });

        Ok(())
    }

    /// Clear timeouts for transactions that have timed out.
    /// This happens in four steps:
    ///    1. Retrieve the transactions that have timed out
    ///    2. For each contract involved in these transactions, retrieve the next transaction to settle
    ///    3. Try to settle_until_done all descendant transactions
    ///    4. Among the remaining descendants, set a timeout for them
    fn clear_timeouts(&mut self, block_under_construction: &mut Block) {
        let mut txs_at_timeout = self.timeouts.drop(&block_under_construction.block_height);
        txs_at_timeout.retain(|tx| {
            if let Some(tx) = self.unsettled_transactions.remove(tx) {
                info!("⏰ Blob tx timed out: {}", &tx.hash);
                self.metrics.add_triggered_timeouts();
                let hash = tx.hash.clone();
                let parent_hash = tx.parent_dp_hash.clone();
                let lane_id = tx.tx_context.lane_id.clone();
                block_under_construction
                    .transactions_events
                    .entry(hash.clone())
                    .or_default()
                    .push(TransactionStateEvent::TimedOut);
                block_under_construction
                    .dp_parent_hashes
                    .insert(hash.clone(), parent_hash);
                block_under_construction.lane_ids.insert(hash, lane_id);

                // Attempt to settle following transactions
                let blob_tx_to_try_and_settle: BTreeSet<TxHash> =
                    self.unsettled_transactions.get_next_txs_blocked_by_tx(&tx);

                // Then try to settle transactions when we can.
                let next_unsettled_txs =
                    self.settle_txs_until_done(block_under_construction, blob_tx_to_try_and_settle);

                // For each transaction that could not be settled, if it is the next one to be settled, reset its timeout
                for unsettled_tx in next_unsettled_txs {
                    if self.unsettled_transactions.is_next_to_settle(&unsettled_tx) {
                        let block_height = self.current_height;
                        #[allow(clippy::unwrap_used, reason = "must exist because of above checks")]
                        let tx = self.unsettled_transactions.get(&unsettled_tx).unwrap();
                        // Get the contract's timeout window
                        let timeout_window =
                            self.get_tx_timeout_window(tx.blobs.values().map(|b| &b.blob));
                        if let TimeoutWindow::Timeout(timeout_window) = timeout_window {
                            // Set the timeout for the transaction
                            self.timeouts
                                .set(unsettled_tx.clone(), block_height, timeout_window);
                        }
                    }
                }

                true
            } else {
                false
            }
        });

        block_under_construction.timed_out_txs = txs_at_timeout;
    }
}

#[cfg(any(test, feature = "test"))]
#[allow(unused)]
pub mod test {
    mod contract_registration_tests;
    mod node_state_tests;

    use super::*;
    use hyle_net::clock::TimestampMsClock;
    use sdk::verifiers::ShaBlob;
    use sha3::Digest;

    pub(crate) async fn new_node_state() -> NodeState {
        NodeState {
            metrics: NodeStateMetrics::global("test".to_string(), "test"),
            store: NodeStateStore::default(),
        }
    }

    fn new_blob(contract: &str) -> Blob {
        Blob {
            contract_name: ContractName::new(contract),
            data: BlobData(vec![0, 1, 2, 3]),
        }
    }

    fn new_native_blob(contract: &str, identity: Identity) -> Blob {
        let data = vec![0, 1, 2, 3];
        let mut hasher = sha3::Sha3_256::new();
        hasher.update(&data);
        let sha = hasher.finalize().to_vec();

        let data = ShaBlob {
            identity,
            data,
            sha,
        };

        let data = borsh::to_vec(&data).unwrap();

        Blob {
            contract_name: ContractName::new(contract),
            data: BlobData(data),
        }
    }

    fn new_failing_native_blob(contract: &str, identity: Identity) -> Blob {
        let data = vec![0, 1, 2, 3];

        Blob {
            contract_name: ContractName::new(contract),
            data: BlobData(data),
        }
    }

    pub fn make_register_contract_tx(name: ContractName) -> BlobTransaction {
        BlobTransaction::new(
            "hyle@hyle",
            vec![RegisterContractAction {
                verifier: "test".into(),
                program_id: ProgramId(vec![]),
                state_commitment: StateCommitment(vec![0, 1, 2, 3]),
                contract_name: name,
                ..Default::default()
            }
            .as_blob("hyle".into(), None, None)],
        )
    }
    pub fn make_register_contract_tx_with_actions(
        name: ContractName,
        blobs: Vec<Blob>,
    ) -> BlobTransaction {
        let list = [
            vec![RegisterContractAction {
                verifier: "test".into(),
                program_id: ProgramId(vec![]),
                state_commitment: StateCommitment(vec![0, 1, 2, 3]),
                contract_name: name,
                ..Default::default()
            }
            .as_blob("hyle".into(), None, None)],
            blobs,
        ]
        .concat();

        BlobTransaction::new("hyle@hyle", list)
    }

    pub fn make_register_contract_effect(contract_name: ContractName) -> RegisterContractEffect {
        RegisterContractEffect {
            verifier: "test".into(),
            program_id: ProgramId(vec![]),
            state_commitment: StateCommitment(vec![0, 1, 2, 3]),
            contract_name,
            timeout_window: None,
        }
    }

    pub fn make_register_native_contract_effect(
        contract_name: ContractName,
    ) -> RegisterContractEffect {
        RegisterContractEffect {
            verifier: Verifier("sha3_256".to_string()),
            program_id: ProgramId(vec![]),
            state_commitment: StateCommitment(vec![0, 1, 2, 3]),
            contract_name,
            timeout_window: None,
        }
    }

    pub fn new_proof_tx(
        contract: &ContractName,
        hyle_output: &HyleOutput,
        blob_tx_hash: &TxHash,
    ) -> VerifiedProofTransaction {
        let proof = ProofTransaction {
            contract_name: contract.clone(),
            proof: ProofData(borsh::to_vec(&vec![hyle_output.clone()]).unwrap()),
        };
        VerifiedProofTransaction {
            contract_name: contract.clone(),
            proven_blobs: vec![BlobProofOutput {
                hyle_output: hyle_output.clone(),
                program_id: ProgramId(vec![]),
                blob_tx_hash: blob_tx_hash.clone(),
                original_proof_hash: proof.proof.hashed(),
            }],
            proof_hash: proof.proof.hashed(),
            proof_size: proof.estimate_size(),
            proof: Some(proof.proof),
            is_recursive: false,
        }
    }

    pub fn make_hyle_output(blob_tx: BlobTransaction, blob_index: BlobIndex) -> HyleOutput {
        HyleOutput {
            version: 1,
            identity: blob_tx.identity.clone(),
            index: blob_index,
            blobs: blob_tx.blobs.clone().into(),
            tx_blob_count: blob_tx.blobs.len(),
            initial_state: StateCommitment(vec![0, 1, 2, 3]),
            next_state: StateCommitment(vec![4, 5, 6]),
            success: true,
            tx_hash: blob_tx.hashed(),
            tx_ctx: None,
            state_reads: vec![],
            onchain_effects: vec![],
            program_outputs: vec![],
        }
    }

    pub fn make_hyle_output_bis(blob_tx: BlobTransaction, blob_index: BlobIndex) -> HyleOutput {
        HyleOutput {
            version: 1,
            identity: blob_tx.identity.clone(),
            index: blob_index,
            blobs: blob_tx.blobs.clone().into(),
            tx_blob_count: blob_tx.blobs.len(),
            initial_state: StateCommitment(vec![4, 5, 6]),
            next_state: StateCommitment(vec![7, 8, 9]),
            success: true,
            tx_hash: blob_tx.hashed(),
            tx_ctx: None,
            state_reads: vec![],
            onchain_effects: vec![],
            program_outputs: vec![],
        }
    }

    pub fn make_hyle_output_ter(blob_tx: BlobTransaction, blob_index: BlobIndex) -> HyleOutput {
        HyleOutput {
            version: 1,
            identity: blob_tx.identity.clone(),
            index: blob_index,
            blobs: blob_tx.blobs.clone().into(),
            tx_blob_count: blob_tx.blobs.len(),
            initial_state: StateCommitment(vec![7, 8, 9]),
            next_state: StateCommitment(vec![10, 11, 12]),
            success: true,
            tx_hash: blob_tx.hashed(),
            tx_ctx: None,
            state_reads: vec![],
            onchain_effects: vec![],
            program_outputs: vec![],
        }
    }
    pub fn make_hyle_output_with_state(
        blob_tx: BlobTransaction,
        blob_index: BlobIndex,
        initial_state: &[u8],
        next_state: &[u8],
    ) -> HyleOutput {
        HyleOutput {
            version: 1,
            identity: blob_tx.identity.clone(),
            index: blob_index,
            blobs: blob_tx.blobs.clone().into(),
            tx_blob_count: blob_tx.blobs.len(),
            initial_state: StateCommitment(initial_state.to_vec()),
            next_state: StateCommitment(next_state.to_vec()),
            success: true,
            tx_hash: blob_tx.hashed(),
            tx_ctx: None,
            state_reads: vec![],
            onchain_effects: vec![],
            program_outputs: vec![],
        }
    }

    pub fn craft_signed_block(height: u64, txs: Vec<Transaction>) -> SignedBlock {
        SignedBlock {
            certificate: AggregateSignature::default(),
            consensus_proposal: ConsensusProposal {
                slot: height,
                ..ConsensusProposal::default()
            },
            data_proposals: vec![(
                LaneId::default(),
                vec![DataProposal::new(
<<<<<<< HEAD
                    Some(DataProposalHash(format!("{:064x}", height))),
=======
                    Some(DataProposalHash(format!("{height}"))),
>>>>>>> 2d90889a
                    txs,
                )],
            )],
        }
    }

    pub fn craft_signed_block_with_lane_id_and_parent_dp_hash(
        height: u64,
        lane_id: LaneId,
        parent_dp_hash: Option<DataProposalHash>,
        txs: Vec<Transaction>,
    ) -> SignedBlock {
        SignedBlock {
            certificate: AggregateSignature::default(),
            consensus_proposal: ConsensusProposal {
                slot: height,
                ..ConsensusProposal::default()
            },
            data_proposals: vec![(lane_id, vec![DataProposal::new(parent_dp_hash, txs)])],
        }
    }

    pub fn craft_signed_block_with_parent_dp_hash(
        height: u64,
        txs: Vec<Transaction>,
        parent_dp_hash: DataProposalHash,
    ) -> SignedBlock {
        SignedBlock {
            certificate: AggregateSignature::default(),
            consensus_proposal: ConsensusProposal {
                slot: height,
                ..ConsensusProposal::default()
            },
            data_proposals: vec![(
                LaneId(ValidatorPublicKey(vec![0; 48])),
                vec![DataProposal::new(Some(parent_dp_hash), txs)],
            )],
        }
    }
    impl NodeState {
        // Convenience method to handle a signed block in tests.
        pub fn force_handle_block(&mut self, block: &SignedBlock) -> Block {
            if block.consensus_proposal.slot <= self.current_height.0
                || block.consensus_proposal.slot == 0
            {
                panic!("Invalid block height");
            }
            self.current_height = BlockHeight(block.consensus_proposal.slot - 1);
            self.handle_signed_block(block).unwrap()
        }

        pub fn craft_block_and_handle(&mut self, height: u64, txs: Vec<Transaction>) -> Block {
            let block = craft_signed_block(height, txs);
            self.force_handle_block(&block)
        }

        pub fn craft_block_and_handle_with_lane_id_and_parent_dp_hash(
            &mut self,
            height: u64,
            lane_id: LaneId,
            parent_dp_hash: Option<DataProposalHash>,
            txs: Vec<Transaction>,
        ) -> (Block, Vec<DataProposalMetadata>) {
            let block = craft_signed_block_with_lane_id_and_parent_dp_hash(
                height,
                lane_id,
                parent_dp_hash,
                txs,
            );
            let data_proposals_metadata = block.extract_data_proposal_metadata();
            (self.force_handle_block(&block), data_proposals_metadata)
        }

        pub fn craft_block_and_handle_with_parent_dp_hash(
            &mut self,
            height: u64,
            txs: Vec<Transaction>,
            parent_dp_hash: DataProposalHash,
        ) -> Block {
            let block = craft_signed_block_with_parent_dp_hash(height, txs, parent_dp_hash);
            self.force_handle_block(&block)
        }

        pub fn handle_register_contract_effect(&mut self, tx: &RegisterContractEffect) {
            info!("📝 Registering contract {}", tx.contract_name);
            self.contracts.insert(
                tx.contract_name.clone(),
                Contract {
                    name: tx.contract_name.clone(),
                    program_id: tx.program_id.clone(),
                    state: tx.state_commitment.clone(),
                    verifier: tx.verifier.clone(),
                    timeout_window: tx.timeout_window.clone().unwrap_or_default(),
                },
            );
        }

        pub fn get_earliest_unsettled_height(
            &self,
            contract_name: &ContractName,
        ) -> Option<BlockHeight> {
            self.unsettled_transactions
                .get_earliest_unsettled_height(contract_name)
        }
    }

    fn bogus_tx_context() -> TxContext {
        TxContext {
            lane_id: LaneId::default(),
            block_hash: ConsensusProposalHash("0xfedbeef".to_owned()),
            block_height: BlockHeight(133),
            timestamp: TimestampMsClock::now(),
            chain_id: HYLE_TESTNET_CHAIN_ID,
        }
    }
}<|MERGE_RESOLUTION|>--- conflicted
+++ resolved
@@ -1695,11 +1695,7 @@
             data_proposals: vec![(
                 LaneId::default(),
                 vec![DataProposal::new(
-<<<<<<< HEAD
                     Some(DataProposalHash(format!("{:064x}", height))),
-=======
-                    Some(DataProposalHash(format!("{height}"))),
->>>>>>> 2d90889a
                     txs,
                 )],
             )],
