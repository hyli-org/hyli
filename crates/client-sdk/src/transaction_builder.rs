use std::{collections::BTreeMap, pin::Pin, sync::OnceLock};

use anyhow::Result;

use sdk::{
    info, Blob, BlobData, BlobIndex, ContractAction, ContractInput, ContractName, HyleOutput,
    Identity, StateDigest,
};

use crate::{helpers, ProofData};

pub struct BuildResult {
    pub identity: Identity,
    pub blobs: Vec<Blob>,
    pub outputs: Vec<(ContractName, HyleOutput)>,
}

pub struct TransactionBuilder {
    pub identity: Identity,
    runners: Vec<ContractRunner>,
    pub blobs: Vec<Blob>,
    on_chain_states: BTreeMap<ContractName, StateDigest>,
}

pub trait StateUpdater {
    fn update(&mut self, contract_name: &ContractName, new_state: StateDigest) -> Result<()>;
    fn get(&self, contract_name: &ContractName) -> Result<StateDigest>;
}

impl TransactionBuilder {
    pub fn new(identity: Identity) -> Self {
        TransactionBuilder {
            identity,
            runners: vec![],
            blobs: vec![],
            on_chain_states: BTreeMap::new(),
        }
    }

    pub fn init_with(&mut self, contract_name: ContractName, state: StateDigest) {
        self.on_chain_states.entry(contract_name).or_insert(state);
    }

    #[allow(clippy::too_many_arguments)]
    pub fn add_action<CF: ContractAction>(
        &mut self,
        contract_name: ContractName,
        binary: &'static [u8],
        prover: helpers::Prover,
        action: CF,
        caller: Option<BlobIndex>,
        callees: Option<Vec<BlobIndex>>,
    ) -> Result<&'_ mut ContractRunner> {
        let runner = ContractRunner::new(
            contract_name.clone(),
            binary,
            prover,
            self.identity.clone(),
            BlobIndex(self.blobs.len()),
        )?;
        self.runners.push(runner);
        self.blobs
            .push(action.as_blob(contract_name, caller, callees));
        Ok(self.runners.last_mut().unwrap())
    }

    pub fn build<S: StateUpdater>(&mut self, full_states: &mut S) -> Result<BuildResult> {
        let mut outputs = vec![];
        for runner in self.runners.iter_mut() {
            let on_chain_state = self
                .on_chain_states
                .get(&runner.contract_name)
                .cloned()
                .ok_or(anyhow::anyhow!("State not found"))?;
            let full_state = full_states.get(&runner.contract_name)?.clone();

            let private_blob = runner.private_blob(full_state.clone())?;

            runner.build_input(self.blobs.clone(), private_blob, on_chain_state.clone());

            let out = runner.execute()?;
            self.on_chain_states
                .entry(runner.contract_name.clone())
                .and_modify(|v| *v = out.next_state.clone());

            if let Some(off_chain_new_state) = runner.callback(full_state)? {
                full_states.update(&runner.contract_name, off_chain_new_state)?;
            } else {
                full_states.update(&runner.contract_name, out.next_state.clone())?;
            }

            outputs.push((runner.contract_name.clone(), out));
        }

        Ok(BuildResult {
            identity: self.identity.clone(),
            blobs: self.blobs.clone(),
            outputs,
        })
    }

    pub fn stateless_build(&mut self) -> Result<BuildResult> {
        Ok(BuildResult {
            identity: self.identity.clone(),
            blobs: self.blobs.clone(),
            outputs: vec![],
        })
    }

    /// Returns an iterator over the proofs of the transactions
    /// In order to send proofs when they are ready, without waiting for all of them to be ready
    /// Example usage:
    /// for (proof, contract_name) in transaction.iter_prove() {
    ///    let proof: ProofData = proof.await.unwrap();
    ///    ctx.client()
    ///        .send_tx_proof(&hyle::model::ProofTransaction {
    ///            blob_tx_hash: blob_tx_hash.clone(),
    ///            proof,
    ///            contract_name,
    ///        })
    ///        .await
    ///        .unwrap();
    ///}
    pub fn iter_prove<'a>(
        &'a self,
        verifier: &'a sdk::Verifier,
    ) -> impl Iterator<
        Item = (
            Pin<Box<dyn std::future::Future<Output = Result<ProofData>> + Send + 'a>>,
            ContractName,
        ),
    > + 'a {
        self.runners.iter().map(|runner| {
            let future = runner.prove(verifier);
            (
                Box::pin(future)
                    as Pin<Box<dyn std::future::Future<Output = Result<ProofData>> + Send + 'a>>,
                runner.contract_name.clone(),
            )
        })
    }
}

pub struct ContractRunner {
    pub contract_name: ContractName,
    identity: Identity,
    index: BlobIndex,
    binary: &'static [u8],
    prover: helpers::Prover,
    contract_input: OnceLock<ContractInput>,
    offchain_cb: Option<Box<dyn Fn(StateDigest) -> Result<StateDigest> + Send + Sync>>,
    private_blob_cb: Option<Box<dyn Fn(StateDigest) -> Result<BlobData> + Send + Sync>>,
}

impl ContractRunner {
    fn new(
        contract_name: ContractName,
        binary: &'static [u8],
        prover: helpers::Prover,
        identity: Identity,
        index: BlobIndex,
    ) -> Result<Self> {
        Ok(Self {
            contract_name,
            binary,
            prover,
            identity,
            index,
            contract_input: OnceLock::new(),
            offchain_cb: None,
            private_blob_cb: None,
        })
    }

    pub fn build_offchain_state<F>(&mut self, f: F) -> &mut Self
    where
        F: Fn(StateDigest) -> Result<StateDigest> + Send + Sync + 'static,
    {
        self.offchain_cb = Some(Box::new(f));
        self
    }

    pub fn with_private_blob<F>(&mut self, f: F) -> &mut Self
    where
        F: Fn(StateDigest) -> Result<BlobData> + Send + Sync + 'static,
    {
        self.private_blob_cb = Some(Box::new(f));
        self
    }

    fn callback(&self, state: StateDigest) -> Result<Option<StateDigest>> {
        self.offchain_cb
            .as_ref()
            .map(|cb| cb(state))
            .map_or(Ok(None), |v| v.map(Some))
    }

    fn private_blob(&self, state: StateDigest) -> Result<BlobData> {
        self.private_blob_cb
            .as_ref()
            .map(|cb| cb(state))
            .map_or(Ok(BlobData::default()), |v| v)
    }

    fn build_input(
        &mut self,
        blobs: Vec<Blob>,
        private_blob: BlobData,
        initial_state: StateDigest,
    ) {
        self.contract_input.get_or_init(|| ContractInput {
            identity: self.identity.clone(),
            tx_hash: "".into(),
            blobs,
            private_blob,
            index: self.index.clone(),
            initial_state,
        });
    }

    fn execute(&self) -> Result<HyleOutput> {
        info!("Checking transition for {}...", self.contract_name);

        self.prover
            .execute(self.binary, self.contract_input.get().unwrap())
    }

    async fn prove(&self, verifier: &sdk::Verifier) -> Result<ProofData> {
        info!("Proving transition for {}...", self.contract_name);

<<<<<<< HEAD
        let (proof, _) =
            crate::helpers::prove(self.binary, self.contract_input.get().unwrap(), verifier)
                .await?;

=======
        let (proof, _) = self
            .prover
            .prove(self.binary, self.contract_input.get().unwrap())
            .await?;
>>>>>>> 379182ad
        Ok(proof)
    }
}<|MERGE_RESOLUTION|>--- conflicted
+++ resolved
@@ -123,7 +123,6 @@
     ///}
     pub fn iter_prove<'a>(
         &'a self,
-        verifier: &'a sdk::Verifier,
     ) -> impl Iterator<
         Item = (
             Pin<Box<dyn std::future::Future<Output = Result<ProofData>> + Send + 'a>>,
@@ -131,7 +130,7 @@
         ),
     > + 'a {
         self.runners.iter().map(|runner| {
-            let future = runner.prove(verifier);
+            let future = runner.prove();
             (
                 Box::pin(future)
                     as Pin<Box<dyn std::future::Future<Output = Result<ProofData>> + Send + 'a>>,
@@ -225,20 +224,13 @@
             .execute(self.binary, self.contract_input.get().unwrap())
     }
 
-    async fn prove(&self, verifier: &sdk::Verifier) -> Result<ProofData> {
+    async fn prove(&self) -> Result<ProofData> {
         info!("Proving transition for {}...", self.contract_name);
 
-<<<<<<< HEAD
-        let (proof, _) =
-            crate::helpers::prove(self.binary, self.contract_input.get().unwrap(), verifier)
-                .await?;
-
-=======
         let (proof, _) = self
             .prover
             .prove(self.binary, self.contract_input.get().unwrap())
             .await?;
->>>>>>> 379182ad
         Ok(proof)
     }
 }