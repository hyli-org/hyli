//! Public API for interacting with the node.

use crate::{
    bus::SharedMessageBus, log_error, module_bus_client, module_handle_messages, modules::Module,
};
use anyhow::{Context, Result};
pub use axum::Router;
use axum::{
    body::Body,
    extract::{DefaultBodyLimit, State},
    http::{header, Request, Response, StatusCode},
    middleware::Next,
    response::IntoResponse,
    routing::get,
    Json,
};
use prometheus::{Encoder, Registry, TextEncoder};
use sdk::{api::NodeInfo, *};
use tokio::time::Instant;
use tokio_util::sync::CancellationToken;
use tower_http::catch_panic::CatchPanicLayer;
use tower_http::trace::TraceLayer;
use tracing::info;
use utoipa::OpenApi;
use utoipa_swagger_ui::SwaggerUi;

pub use client_sdk::contract_indexer::AppError;
pub use client_sdk::rest_client as client;

module_bus_client! {
    struct RestBusClient {
    }
}

pub struct RestApiRunContext {
    pub port: u16,
    pub info: NodeInfo,
    pub router: Router,
    pub registry: Registry,
    pub max_body_size: usize,
    pub openapi: utoipa::openapi::OpenApi,
}

impl RestApiRunContext {
    pub fn new(
        port: u16,
        info: NodeInfo,
        router: Router,
        max_body_size: usize,
        openapi: utoipa::openapi::OpenApi,
    ) -> RestApiRunContext {
        Self {
            port,
            info,
            router,
            registry: Registry::new(),
            max_body_size,
            openapi,
        }
    }
    pub fn with_registry(self, registry: Registry) -> Self {
        Self { registry, ..self }
    }
}

pub struct RouterState {
    info: NodeInfo,
    registry: Registry,
}

pub struct RestApi {
    port: u16,
    app: Option<Router>,
    bus: RestBusClient,
}

#[derive(OpenApi)]
#[openapi(
    info(
        description = "Hyli Node API",
        title = "Hyli Node API",
    ),
    // When opening the swagger, if on some endpoint you get the error:
    // Could not resolve reference: JSON Pointer evaluation failed while evaluating token "BlobIndex" against an ObjectElement
    // then it means you need to add it to this list.
    // More details here: https://github.com/juhaku/utoipa/issues/894
    components(schemas(BlobIndex, RegisterContractEffect))
)]
pub struct ApiDoc;

impl Module for RestApi {
    type Context = RestApiRunContext;

    async fn build(bus: SharedMessageBus, ctx: Self::Context) -> Result<Self> {
        #[cfg(feature = "instrumentation")]
        let app = ctx.router.layer(
            TraceLayer::new_for_http()
                .make_span_with(make_span)
                .on_response(close_span),
        );
<<<<<<< HEAD
=======

>>>>>>> 89bd7e63
        #[cfg(not(feature = "instrumentation"))]
        let app = ctx.router;

        let app = app.merge(
            Router::new()
                .merge(SwaggerUi::new("/swagger-ui").url("/api-docs/openapi.json", ctx.openapi))
                .route("/v1/info", get(get_info))
                .route("/v1/metrics", get(get_metrics))
                .with_state(RouterState {
                    info: ctx.info,
                    registry: ctx.registry,
                }),
        );
        let app = app
            .layer(CatchPanicLayer::custom(handle_panic))
            .layer(DefaultBodyLimit::max(ctx.max_body_size)) // 10 MB
            .layer(tower_http::cors::CorsLayer::permissive())
            .layer(TraceLayer::new_for_http())
            .layer(tower_http::decompression::RequestDecompressionLayer::new())
            .layer(axum::middleware::from_fn(request_logger));

        Ok(RestApi {
            port: ctx.port,
            app: Some(app),
            bus: RestBusClient::new_from_bus(bus.new_handle()).await,
        })
    }

    async fn run(&mut self) -> Result<()> {
        self.serve().await
    }
}

pub async fn request_logger(req: Request<Body>, next: Next) -> impl IntoResponse {
    let method = req.method().clone();
    let uri = req.uri().clone();
    let start_time = Instant::now();

    // Passer la requête au prochain middleware ou au gestionnaire
    let response = next.run(req).await;

    let status = response.status();
    let elapsed_time = start_time.elapsed();

    // Debug log for metrics and health endpoints, info for others
    let path = uri.path();
    if path.starts_with("/v1/metrics") || path == "/_health" || path.starts_with("/v1/info") {
        tracing::debug!(
            "[{}] {} - {} ({} μs)",
            method,
            uri,
            status,
            elapsed_time.as_micros()
        );
    } else {
        info!(
            "[{}] {} - {} ({} μs)",
            method,
            uri,
            status,
            elapsed_time.as_micros()
        );
    }

    response
}

#[cfg(feature = "instrumentation")]
fn make_span<B>(request: &Request<B>) -> tracing::Span {
    use opentelemetry_http::HeaderExtractor;
    use tracing::field;
    use tracing_opentelemetry::OpenTelemetrySpanExt;

    let headers = request.headers();
    let name = format!("{} {}", request.method(), request.uri());
    let span = tracing::info_span!(
        "http-request",
        name,
        ?headers,
        http.method =  %request.method(),
        http.uri =  %request.uri(),
        http.status = field::Empty,
        http.duration = field::Empty,
    );

    let parent_context = opentelemetry::global::get_text_map_propagator(|propagator| {
        propagator.extract(&HeaderExtractor(request.headers()))
    });
    span.set_parent(parent_context);

    span
}

#[cfg(feature = "instrumentation")]
fn close_span<B>(response: &Response<B>, latency: std::time::Duration, span: &tracing::Span) {
    span.record("http.status", tracing::field::display(response.status()));
    span.record(
        "http.duration",
        tracing::field::display(latency.as_micros()),
    );
}

pub async fn get_info(State(state): State<RouterState>) -> Result<impl IntoResponse, AppError> {
    Ok(Json(state.info))
}

pub async fn get_metrics(State(s): State<RouterState>) -> Result<impl IntoResponse, AppError> {
    let mut buffer = Vec::new();
    let encoder = TextEncoder::new();
    encoder.encode(&s.registry.gather(), &mut buffer)?;
    String::from_utf8(buffer).map_err(Into::into)
}

impl RestApi {
    pub async fn serve(&mut self) -> Result<()> {
        info!(
            "📡  Starting {} module, listening on port {}",
            std::any::type_name::<Self>(),
            self.port
        );

        let listener = hyli_net::net::bind_tcp_listener(self.port)
            .await
            .context("Starting rest server")?;

        #[allow(
            clippy::expect_used,
            reason = "app is guaranteed to be set during initialization"
        )]
        let app = self.app.take().expect("app is not set");

        // On module shutdown, we want to shutdown the axum server and wait for its shutdown to complete.
        let axum_cancel_token = CancellationToken::new();
        let axum_server = tokio::spawn({
            let token = axum_cancel_token.clone();
            async move {
                log_error!(
                    axum::serve(listener, app)
                        .with_graceful_shutdown(async move {
                            token.cancelled().await;
                        })
                        .await,
                    "serving Axum"
                )?;
                Ok::<(), anyhow::Error>(())
            }
        });
        module_handle_messages! {
            on_self self,
            delay_shutdown_until {
                // When the module tries to shutdown it'll cancel the token
                // and then we actually exit the loop when axum is done.
                axum_cancel_token.cancel();
                axum_server.is_finished()
            },
        };

        Ok(())
    }
}

impl Clone for RouterState {
    fn clone(&self) -> Self {
        Self {
            info: self.info.clone(),
            registry: self.registry.clone(),
        }
    }
}

pub fn handle_panic(err: Box<dyn std::any::Any + Send + 'static>) -> Response<String> {
    let details = if let Some(s) = err.downcast_ref::<String>() {
        s.clone()
    } else if let Some(s) = err.downcast_ref::<&str>() {
        s.to_string()
    } else {
        "Unknown panic message".to_string()
    };

    tracing::error!("Panic occurred in Axum route: {}", details);

    let body = serde_json::json!({
        "error": {
            "kind": "panic",
            "details": details,
        }
    });
    let body = serde_json::to_string(&body).unwrap();

    Response::builder()
        .status(StatusCode::INTERNAL_SERVER_ERROR)
        .header(header::CONTENT_TYPE, "application/json")
        .body(body)
        .unwrap()
}<|MERGE_RESOLUTION|>--- conflicted
+++ resolved
@@ -98,10 +98,7 @@
                 .make_span_with(make_span)
                 .on_response(close_span),
         );
-<<<<<<< HEAD
-=======
-
->>>>>>> 89bd7e63
+
         #[cfg(not(feature = "instrumentation"))]
         let app = ctx.router;
 
