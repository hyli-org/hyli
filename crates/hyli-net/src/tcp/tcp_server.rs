--- conflicted
+++ resolved
@@ -302,27 +302,12 @@
                             );
                             metrics.message_received();
                             metrics.message_received_bytes(bytes.len() as u64);
-<<<<<<< HEAD
-                            let _ = pool_sender
-                                .send(Box::new(match decode_tcp_payload(&bytes) {
-                                    Ok((headers, data)) => TcpEvent::Message {
-                                        dest: cloned_socket_addr.clone(),
-                                        data,
-                                        headers,
-                                    },
-                                    Err(io) => {
-                                        error!(
-                                            "Error decoding TCP payload from socket {}: {}",
-                                            cloned_socket_addr, io
-                                        );
-                                        metrics.message_error();
-                                        TcpEvent::Error {
-=======
                             // Try non-blocking send first to detect channel pressure.
-                            let event = match borsh::from_slice(&bytes) {
-                                Ok(data) => TcpEvent::Message {
+                            let event = match decode_tcp_payload(&bytes) {
+                                Ok((headers, data)) => TcpEvent::Message {
                                     dest: cloned_socket_addr.clone(),
                                     data,
+                                    headers,
                                 },
                                 Err(io) => {
                                     metrics.message_error();
@@ -335,7 +320,6 @@
                                     // Treat decode failure as fatal: notify upstream and stop the loop.
                                     let _ = pool_sender
                                         .send(Box::new(TcpEvent::Error {
->>>>>>> f380ee6e
                                             dest: cloned_socket_addr.clone(),
                                             error: io.to_string(),
                                         }))
