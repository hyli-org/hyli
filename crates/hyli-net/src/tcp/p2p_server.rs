use std::{
    cmp::Ordering,
    collections::{HashMap, HashSet},
    sync::Arc,
    task::Poll,
    time::Duration,
};

use anyhow::{bail, Context};
use borsh::{BorshDeserialize, BorshSerialize};
use hyli_crypto::BlstCrypto;
use sdk::{hyli_model_utils::TimestampMs, SignedByValidator, ValidatorPublicKey};
use tokio::{
    task::{AbortHandle, JoinSet},
    time::Interval,
};
use tracing::{debug, error, info, trace, warn};

use crate::{
    clock::TimestampMsClock,
    metrics::P2PMetrics,
    ordered_join_set::OrderedJoinSet,
    tcp::{tcp_client::TcpClient, Handshake, TcpHeaders},
};

use super::{tcp_server::TcpServer, Canal, NodeConnectionData, P2PTcpMessage, TcpEvent};

#[derive(Debug)]
pub enum P2PServerEvent<Msg> {
    NewPeer {
        name: String,
        pubkey: ValidatorPublicKey,
        height: u64,
        da_address: String,
    },
    P2PMessage {
        msg: Msg,
        headers: TcpHeaders,
    },
}

#[derive(Debug)]
pub enum P2PTcpEvent<Data: BorshDeserialize + BorshSerialize> {
    TcpEvent(TcpEvent<Data>),
    HandShakeTcpClient(String, TcpClient<Data, Data>, Canal),
    PingPeers,
}

#[derive(Clone, Debug)]
pub struct PeerSocket {
    // Timestamp of the lastest handshake
    timestamp: TimestampMs,
    // This is the socket_addr used in the tcp_server for the current peer
    pub socket_addr: String,
}

#[derive(Clone, Debug)]
pub struct PeerInfo {
    // Hashmap containing a sockets for all canals of this peer
    pub canals: HashMap<Canal, PeerSocket>,
    // The address that will be used to reconnect to that peer
    #[allow(dead_code)]
    pub node_connection_data: NodeConnectionData,
}

type HandShakeJoinSet<Data> = JoinSet<(String, anyhow::Result<TcpClient<Data, Data>>, Canal)>;

type CanalJob = (HashSet<ValidatorPublicKey>, Result<Vec<u8>, std::io::Error>);
type CanalJobResult = (
    Canal,
    HashSet<ValidatorPublicKey>,
    Result<Vec<u8>, std::io::Error>,
);

#[derive(Debug)]
pub enum HandshakeOngoing {
    TcpClientStartedAt(TimestampMs, AbortHandle),
    HandshakeStartedAt(String, TimestampMs),
}

/// P2PServer is a wrapper around TcpServer that manages peer connections
/// Its role is to process a full handshake with a peer, in order to get its public key.
/// Once handshake is done, the peer is added to the list of peers.
/// The connection is kept alive, hance restarted if it disconnects.
pub struct P2PServer<Msg>
where
    Msg: std::fmt::Debug + BorshDeserialize + BorshSerialize,
{
    // Crypto object used to sign and verify messages
    crypto: Arc<BlstCrypto>,
    node_id: String,
    metrics: P2PMetrics,
    // Hashmap containing the last attempts to connect
    pub connecting: HashMap<(String, Canal), HandshakeOngoing>,
    node_p2p_public_address: String,
    node_da_public_address: String,
    pub current_height: u64,
    max_frame_length: Option<usize>,
    pub tcp_server: TcpServer<P2PTcpMessage<Msg>, P2PTcpMessage<Msg>>,
    pub peers: HashMap<ValidatorPublicKey, PeerInfo>,
    handshake_clients_tasks: HandShakeJoinSet<P2PTcpMessage<Msg>>,
    peers_ping_ticker: Interval,
    // Serialization of messages can take time so we offload them.
    canal_jobs: HashMap<Canal, OrderedJoinSet<CanalJob>>,
    _phantom: std::marker::PhantomData<Msg>,
}

impl<Msg> P2PServer<Msg>
where
    Msg: std::fmt::Debug + BorshDeserialize + BorshSerialize + Send + 'static,
{
    pub async fn new(
        crypto: Arc<BlstCrypto>,
        node_id: String,
        port: u16,
        max_frame_length: Option<usize>,
        node_p2p_public_address: String,
        node_da_public_address: String,
        canals: HashSet<Canal>,
    ) -> Result<Self, anyhow::Error> {
        Ok(Self {
            crypto,
            node_id: node_id.clone(),
            metrics: P2PMetrics::global(node_id.clone()),
            connecting: HashMap::default(),
            max_frame_length,
            node_p2p_public_address,
            node_da_public_address,
            current_height: 0,
            tcp_server: TcpServer::start_with_opts(
                port,
                max_frame_length,
                format!("P2P-{node_id}").as_str(),
            )
            .await?,
            peers: HashMap::new(),
            handshake_clients_tasks: JoinSet::new(),
            peers_ping_ticker: tokio::time::interval(std::time::Duration::from_secs(2)),
            canal_jobs: canals
                .into_iter()
                .map(|canal| (canal, OrderedJoinSet::new()))
                .collect(),
            _phantom: std::marker::PhantomData,
        })
    }

    fn poll_hashmap(
        jobs: &mut HashMap<Canal, OrderedJoinSet<CanalJob>>,
        cx: &mut std::task::Context,
    ) -> Poll<CanalJobResult> {
        for (canal, jobs) in jobs.iter_mut() {
            if let Poll::Ready(Some(result)) = jobs.poll_join_next(cx) {
                match result {
                    Ok((p, r)) => {
                        return Poll::Ready((canal.clone(), p, r));
                    }
                    Err(e) => {
                        warn!("Error in canal jobs: {:?}", e);
                    }
                }
            }
        }
        Poll::Pending
    }

    pub async fn listen_next(&mut self) -> P2PTcpEvent<P2PTcpMessage<Msg>> {
        // Await either of the joinsets in the self.canal_jobs hashmap

        loop {
            tokio::select! {
                Some(tcp_event) = self.tcp_server.listen_next() => {
                    return P2PTcpEvent::TcpEvent(tcp_event);
                },
                Some(joinset_result) = self.handshake_clients_tasks.join_next() => {
                    match joinset_result {
                        Ok(task_result) =>{
                            if let (public_addr, Ok(tcp_client), canal) = task_result {
                                return P2PTcpEvent::HandShakeTcpClient(public_addr, tcp_client, canal);
                            }
                            else {
                                warn!("Error during TcpClient connection, retrying on {}/{}", task_result.0, task_result.2);
                                _ = self.try_start_connection(task_result.0, task_result.2);
                                continue
                            }
                        },
                        Err(e) =>
                        {
                            debug!("Error during joinset execution of handshake task (probably): {:?}", e);
                            continue
                        }
                    }
                },
                (canal, pubkeys, data) = std::future::poll_fn(|cx| Self::poll_hashmap(&mut self.canal_jobs, cx)) => {
                    let Ok(msg) = data else {
                        warn!("Error in canal jobs: {:?}", data);
                        continue
                    };
                    // TODO: handle errors?
                    self.actually_send_to(pubkeys, canal, msg).await;
                }
                _ = self.peers_ping_ticker.tick() => {
                    return P2PTcpEvent::PingPeers;
                }
            }
        }
    }

    /// Handle a P2PTCPEvent. This is done as separate function to easily handle async tasks
    pub async fn handle_p2p_tcp_event(
        &mut self,
        p2p_tcp_event: P2PTcpEvent<P2PTcpMessage<Msg>>,
    ) -> anyhow::Result<Option<P2PServerEvent<Msg>>> {
        match p2p_tcp_event {
            P2PTcpEvent::TcpEvent(tcp_event) => match tcp_event {
                TcpEvent::Message {
                    dest,
                    data: P2PTcpMessage::Handshake(handshake),
                    ..
                } => self.handle_handshake(dest, handshake).await,
                TcpEvent::Message {
                    dest,
                    data: P2PTcpMessage::Data(msg),
                    headers,
                } => {
                    let mut canal_label: Option<Canal> = None;
                    if let Some((_peer_pubkey, canal, peer_info, _)) =
                        self.get_peer_by_socket_addr(&dest)
                    {
                        self.metrics.message_received(
                            peer_info.node_connection_data.p2p_public_address.clone(),
                            canal.clone(),
                        );
                        canal_label = Some(canal.clone());
                    }
<<<<<<< HEAD
                    Ok(Some(P2PServerEvent::P2PMessage { msg, headers }))
=======
                    trace!(
                        "P2PServer delivering TcpEvent::Message canal={} dest={} node={}",
                        canal_label
                            .as_ref()
                            .map(|c| c.to_string())
                            .unwrap_or_else(|| "unknown".into()),
                        dest,
                        self.node_id
                    );
                    Ok(Some(P2PServerEvent::P2PMessage { msg }))
>>>>>>> f380ee6e
                }
                TcpEvent::Error { dest, error } => {
                    if let Some((peer_pubkey, _canal, peer_info, _)) =
                        self.get_peer_by_socket_addr(&dest)
                    {
                        self.metrics.message_error(
                            peer_info.node_connection_data.p2p_public_address.clone(),
                            _canal.clone(),
                        );
                        warn!(
                            "P2P TCP error on socket {} (node={}, peer={}, canal={})",
                            dest, self.node_id, peer_pubkey, _canal
                        );
                    }
                    warn!(
                        "P2P TCP error on socket {} (node={}): {}",
                        dest, self.node_id, error
                    );
                    self.handle_error_event(dest, error).await;
                    Ok(None)
                }
                TcpEvent::Closed { dest } => {
                    if let Some((peer_pubkey, canal, peer_info, _)) =
                        self.get_peer_by_socket_addr(&dest)
                    {
                        self.metrics.message_closed(
                            peer_info.node_connection_data.p2p_public_address.clone(),
                            canal.clone(),
                        );
                        warn!(
                            "P2P TCP closed on socket {} (node={}, peer={}, canal={})",
                            dest, self.node_id, peer_pubkey, canal
                        );
                    }
                    self.handle_closed_event(dest);
                    Ok(None)
                }
            },
            P2PTcpEvent::HandShakeTcpClient(public_addr, tcp_client, canal) => {
                if let Err(e) = self
                    .do_handshake(public_addr.clone(), tcp_client, canal.clone())
                    .await
                {
                    warn!("Error during handshake: {:?}", e);
                    let _ = self.try_start_connection(public_addr, canal);
                }
                Ok(None)
            }
            P2PTcpEvent::PingPeers => {
                let sockets: Vec<(ValidatorPublicKey, Canal, String, PeerSocket)> = self
                    .peers
                    .iter()
                    .flat_map(move |(k, v)| {
                        let cloned = k.clone();
                        let addr = v.node_connection_data.da_public_address.clone();
                        v.canals
                            .iter()
                            .map(move |(c, s)| (cloned.clone(), c.clone(), addr.clone(), s.clone()))
                    })
                    .collect();

                for (pubkey, canal, public_addr, socket) in sockets {
                    self.metrics.ping(public_addr, canal.clone());
                    if let Err(e) = self.tcp_server.ping(socket.socket_addr.clone()).await {
                        debug!("Error pinging peer {}: {:?}", socket.socket_addr, e);
                        let _ = self.try_start_connection_for_peer(&pubkey, canal.clone());
                    }
                }
                Ok(None)
            }
        }
    }

    pub fn find_socket_addr(&self, canal: &Canal, vid: &ValidatorPublicKey) -> Option<&String> {
        self.peers
            .get(vid)
            .and_then(|p| p.canals.get(canal).map(|socket| &socket.socket_addr))
    }

    pub fn get_socket_mut(
        &mut self,
        canal: &Canal,
        vid: &ValidatorPublicKey,
    ) -> Option<&mut PeerSocket> {
        self.peers
            .get_mut(vid)
            .and_then(|p| p.canals.get_mut(canal))
    }

    pub fn get_peer_by_socket_addr(
        &self,
        dest: &String,
    ) -> Option<(&ValidatorPublicKey, &Canal, &PeerInfo, &PeerSocket)> {
        self.peers.iter().find_map(|(pubkey, peer_info)| {
            peer_info.canals.iter().find_map(|(canal, peer_socket)| {
                (&peer_socket.socket_addr == dest).then_some((
                    pubkey,
                    canal,
                    peer_info,
                    peer_socket,
                ))
            })
        })
    }

    async fn handle_error_event(
        &mut self,
        dest: String,
        _error: String,
    ) -> Option<P2PServerEvent<Msg>> {
        warn!(
            "Error with peer connection on {} (node={}): {:?}",
            dest, self.node_id, _error
        );
        // There was an error with the connection with the peer. We try to reconnect.

        // TODO: An error can happen when a message was no *sent* correctly. Investigate how to handle that specific case
        // TODO: match the error type to decide what to do
        self.tcp_server.drop_peer_stream(dest.clone());
        if let Some((_peer_pubkey, canal, info, _)) = self.get_peer_by_socket_addr(&dest) {
            trace!(
                "Will retry connection to peer {} canal {} after error {}",
                info.node_connection_data.name,
                canal,
                dest
            );
            self.start_connection_task(
                info.node_connection_data.p2p_public_address.clone(),
                canal.clone(),
            )
        }
        None
    }

    fn handle_closed_event(&mut self, dest: String) {
        // TODO: investigate how to properly handle this case
        // The connection has been closed by peer. We remove the peer and try to reconnect.
        warn!("Peer connection closed on {} (node={})", dest, self.node_id);

        // When we receive a close event
        // It is a closed connection that need to be removed from tcp server clients in all cases
        // If it is a connection matching a canal/peer, it means we can retry
        self.tcp_server.drop_peer_stream(dest.clone());
        if let Some((_peer_pubkey, canal, info, _)) = self.get_peer_by_socket_addr(&dest) {
            trace!(
                "Will retry connection to peer {} canal {} after close {}",
                info.node_connection_data.name,
                canal,
                dest
            );
            self.start_connection_task(
                info.node_connection_data.p2p_public_address.clone(),
                canal.clone(),
            )
        } else {
            warn!(
                "Closed socket {} did not map to a known peer/canal on node={}",
                dest, self.node_id
            );
        }
    }

    async fn handle_handshake(
        &mut self,
        dest: String,
        handshake: Handshake,
    ) -> anyhow::Result<Option<P2PServerEvent<Msg>>> {
        match handshake {
            Handshake::Hello((canal, v, timestamp)) => {
                self.metrics
                    .handshake_hello_received(v.msg.p2p_public_address.clone(), canal.clone());

                // Verify message signature
                BlstCrypto::verify(&v).context("Error verifying Hello message")?;

                info!(
                    "👋 [{}] Processing Hello handshake message {:?}",
                    canal, v.msg
                );
                match self.create_signed_node_connection_data() {
                    Ok(verack) => {
                        // Send Verack response
                        if let Err(e) = self
                            .tcp_server
                            .send(
                                dest.clone(),
                                P2PTcpMessage::<Msg>::Handshake(Handshake::Verack((
                                    canal.clone(),
                                    verack,
                                    timestamp.clone(),
                                ))),
                            )
                            .await
                        {
                            bail!("Error sending Verack message to {dest}: {:?}", e);
                        }

                        self.metrics.handshake_verack_emitted(
                            v.msg.p2p_public_address.clone(),
                            canal.clone(),
                        );
                    }
                    Err(e) => {
                        bail!("Error creating signed node connection data: {:?}", e);
                    }
                }

                Ok(self.handle_peer_update(canal, &v, timestamp, dest))
            }
            Handshake::Verack((canal, v, timestamp)) => {
                self.metrics
                    .handshake_verack_received(v.msg.p2p_public_address.clone(), canal.clone());

                // Verify message signature
                BlstCrypto::verify(&v).context("Error verifying Verack message")?;

                info!(
                    "👋 [{}] Processing Verack handshake message {:?}",
                    canal, v.msg
                );
                Ok(self.handle_peer_update(canal, &v, timestamp, dest))
            }
        }
    }

    fn handle_peer_update(
        &mut self,
        canal: Canal,
        v: &SignedByValidator<NodeConnectionData>,
        timestamp: TimestampMs,
        dest: String,
    ) -> Option<P2PServerEvent<Msg>> {
        let peer_pubkey = v.signature.validator.clone();

        // in case timestamps are equal -_-
        let local_pubkey = self.crypto.validator_pubkey().clone();

        self.connecting
            .remove(&(v.msg.p2p_public_address.clone(), canal.clone()));

        if let Some(peer_socket) = self.get_socket_mut(&canal, &peer_pubkey) {
            let (peer_addr_to_drop, kept_socket) = if peer_socket.timestamp < timestamp || {
                peer_socket.timestamp == timestamp
                    && local_pubkey.cmp(&peer_pubkey) == Ordering::Less
            } {
                debug!(
                    "Local peer {}/{} ({}): dropping socket {} in favor of more recent one {}",
                    v.msg.p2p_public_address, canal, peer_pubkey, peer_socket.socket_addr, dest
                );
                let socket_addr = peer_socket.socket_addr.clone();
                peer_socket.timestamp = timestamp;
                peer_socket.socket_addr = dest.clone();
                (socket_addr.clone(), dest.clone())
            } else {
                debug!(
                    "Local peer {}/{} ({}): keeping socket {} and discard too old {}",
                    v.msg.p2p_public_address, canal, peer_pubkey, peer_socket.socket_addr, dest
                );
                (dest.clone(), peer_socket.socket_addr.clone())
            };
            trace!(
                "Updating existing canal {} for peer {} on node {} -> dropping {} keeping {}",
                canal,
                peer_pubkey,
                self.node_id,
                peer_addr_to_drop,
                kept_socket
            );
            self.tcp_server.drop_peer_stream(peer_addr_to_drop);
            None
        } else {
            // If the validator exists, but not this canal, we create it
            if let Some(validator) = self.peers.get_mut(&peer_pubkey) {
                debug!(
                    "Local peer {}/{} ({}): creating canal for existing peer on socket {}",
                    v.msg.p2p_public_address, canal, peer_pubkey, dest
                );
                trace!(
                    "Node {} adding new canal {} to existing peer {} on socket {}",
                    self.node_id,
                    canal,
                    peer_pubkey,
                    dest
                );
                validator.canals.insert(
                    canal.clone(),
                    PeerSocket {
                        timestamp,
                        socket_addr: dest,
                    },
                );
            }
            // If the validator was never created before
            else {
                debug!(
                    "Local peer {}/{} ({}): creating new peer and canal on socket {}",
                    v.msg.p2p_public_address, canal, peer_pubkey, dest
                );
                trace!(
                    "Node {} storing new peer {} on canal {} via socket {}",
                    self.node_id,
                    peer_pubkey,
                    canal,
                    dest
                );
                let peer_info = PeerInfo {
                    canals: HashMap::from_iter(vec![(
                        canal.clone(),
                        PeerSocket {
                            timestamp,
                            socket_addr: dest,
                        },
                    )]),
                    node_connection_data: v.msg.clone(),
                };

                self.peers.insert(peer_pubkey.clone(), peer_info);
            }

            self.metrics.peers_snapshot(self.peers.len() as u64);
            tracing::info!("New peer connected on canal {}: {}", canal, peer_pubkey);
            Some(P2PServerEvent::NewPeer {
                name: v.msg.name.to_string(),
                pubkey: v.signature.validator.clone(),
                da_address: v.msg.da_public_address.clone(),
                height: v.msg.current_height,
            })
        }
    }

    pub fn remove_peer(&mut self, peer_pubkey: &ValidatorPublicKey, canal: Canal) {
        if let Some(peer_info) = self.peers.get_mut(peer_pubkey) {
            if let Some(removed) = peer_info.canals.remove(&canal) {
                self.tcp_server
                    .drop_peer_stream(removed.socket_addr.clone());
            }
        }
    }

    // TODO: Make P2P server generic with this payload ? This data is 100% custom
    /// Create a payload with data that will be transmitted during handshake
    fn create_signed_node_connection_data(
        &self,
    ) -> anyhow::Result<SignedByValidator<NodeConnectionData>> {
        let node_connection_data = NodeConnectionData {
            version: 1,
            name: self.node_id.clone(),
            current_height: self.current_height,
            p2p_public_address: self.node_p2p_public_address.clone(),
            da_public_address: self.node_da_public_address.clone(),
        };
        self.crypto.sign(node_connection_data)
    }

    fn try_start_connection_for_peer(
        &mut self,
        pubkey: &ValidatorPublicKey,
        canal: Canal,
    ) -> anyhow::Result<()> {
        let peer = self
            .peers
            .get(pubkey)
            .context(format!("Peer not found {pubkey}"))?;

        tracing::info!(
            "Attempt to reconnect to {}/{}",
            peer.node_connection_data.p2p_public_address,
            canal
        );

        self.try_start_connection(peer.node_connection_data.p2p_public_address.clone(), canal)?;

        Ok(())
    }

    /// Checks if creating a fresh tcp client is relevant and do it if so
    /// Start a task, cancellation safe
    pub fn try_start_connection(
        &mut self,
        peer_address: String,
        canal: Canal,
    ) -> anyhow::Result<()> {
        trace!(
            "try_start_connection request to {} on canal {} (node={}, connecting={})",
            peer_address,
            canal,
            self.node_id,
            self.connecting.len()
        );
        if peer_address == self.node_p2p_public_address {
            trace!("Trying to connect to self");
            return Ok(());
        }

        let now = TimestampMsClock::now();

        // A connection is already started for this public address ? If it is too old, let 's try retry one
        // If it is recent, let's wait for it to finish
        if let Some(ongoing) = self.connecting.get(&(peer_address.clone(), canal.clone())) {
            match ongoing {
                HandshakeOngoing::TcpClientStartedAt(last_connect_attempt, abort_handle) => {
                    if now.clone() - last_connect_attempt.clone() < Duration::from_secs(3) {
                        {
                            return Ok(());
                        }
                    }
                    abort_handle.abort();
                }
                HandshakeOngoing::HandshakeStartedAt(addr, last_handshake_started_at) => {
                    if now.clone() - last_handshake_started_at.clone() < Duration::from_secs(3) {
                        {
                            return Ok(());
                        }
                    }
                    self.tcp_server.drop_peer_stream(addr.to_string());
                }
            }
        }

        self.start_connection_task(peer_address, canal);
        Ok(())
    }

    /// Creates a task that attempts to create a tcp client
    pub fn start_connection_task(&mut self, peer_address: String, canal: Canal) {
        let mfl = self.max_frame_length;
        let now = TimestampMsClock::now();
        let peer_address_clone = peer_address.clone();
        let canal_clone = canal.clone();

        tracing::info!("Starting connecting to {}/{}", peer_address, canal);

        let abort_handle = self.handshake_clients_tasks.spawn(async move {
            let handshake_task = TcpClient::connect_with_opts(
                "p2p_server_handshake",
                mfl,
                peer_address_clone.clone(),
            );

            let result = handshake_task.await;
            (peer_address_clone, result, canal_clone)
        });

        self.connecting.insert(
            (peer_address.clone(), canal.clone()),
            HandshakeOngoing::TcpClientStartedAt(now, abort_handle),
        );

        self.metrics
            .handshake_connection_emitted(peer_address.clone(), canal);
    }

    async fn do_handshake(
        &mut self,
        public_addr: String,
        tcp_client: TcpClient<P2PTcpMessage<Msg>, P2PTcpMessage<Msg>>,
        canal: Canal,
    ) -> anyhow::Result<()> {
        let signed_node_connection_data = self.create_signed_node_connection_data()?;
        let timestamp = TimestampMsClock::now();

        debug!(
            "Doing handshake on {}({})/{}",
            public_addr,
            tcp_client.socket_addr.to_string(),
            canal
        );

        let addr = format!("{public_addr}/{canal}");

        self.connecting.insert(
            (public_addr.clone(), canal.clone()),
            HandshakeOngoing::HandshakeStartedAt(addr.clone(), timestamp.clone()),
        );

        self.tcp_server.setup_client(addr.clone(), tcp_client);
        self.tcp_server
            .send(
                addr,
                P2PTcpMessage::<Msg>::Handshake(Handshake::Hello((
                    canal.clone(),
                    signed_node_connection_data.clone(),
                    timestamp,
                ))),
            )
            .await?;

        self.metrics.handshake_hello_emitted(public_addr, canal);

        Ok(())
    }

    #[cfg_attr(feature = "instrumentation", tracing::instrument(skip(self, msg)))]
    pub async fn send(
        &mut self,
        validator_pub_key: ValidatorPublicKey,
        canal: Canal,
        msg: Msg,
    ) -> anyhow::Result<()> {
        let Some(peer) = self.peers.get(&validator_pub_key) else {
            warn!(
                "Trying to send message to unknown Peer {}/{}. Unable to proceed.",
                validator_pub_key, canal
            );
            return Ok(());
        };

        let Some(peer_socket) = peer.canals.get(&canal) else {
            warn!(
                "Peer {} has no socket for canal {} on node {}; available canals: {:?}",
                validator_pub_key,
                canal,
                self.node_id,
                peer.canals.keys().collect::<Vec<_>>()
            );
            return Ok(());
        };

        if let Some(jobs) = self.canal_jobs.get_mut(&canal) {
            if !jobs.is_empty() {
                jobs.spawn(async move {
                    (
                        HashSet::from_iter(std::iter::once(validator_pub_key)),
                        borsh::to_vec(&P2PTcpMessage::Data(msg)),
                    )
                });
                return Ok(());
            }
        }

        let pub_addr = peer.node_connection_data.p2p_public_address.clone();

        if let Err(e) = self
            .tcp_server
            .send(peer_socket.socket_addr.clone(), P2PTcpMessage::Data(msg))
            .await
        {
            self.try_start_connection_for_peer(&validator_pub_key, canal)
                .context(format!(
                    "Re-handshaking after message sending error with peer {validator_pub_key}"
                ))?;
            bail!(
                "Failed to send message to peer {}: {:?}",
                validator_pub_key,
                e
            );
        }

        self.metrics.message_emitted(pub_addr, canal);
        Ok(())
    }

    #[cfg_attr(feature = "instrumentation", tracing::instrument(skip(self, msg)))]
    pub fn broadcast(&mut self, msg: Msg, canal: Canal) {
        let Some(jobs) = self.canal_jobs.get_mut(&canal) else {
            error!("Canal {:?} does not exist in P2P server", canal);
            return;
        };
        let peers = self.peers.keys().cloned().collect();
        jobs.spawn(async move { (peers, borsh::to_vec(&P2PTcpMessage::Data(msg))) });
    }

    #[cfg_attr(feature = "instrumentation", tracing::instrument(skip(self, msg)))]
    pub fn broadcast_only_for(
        &mut self,
        only_for: &HashSet<ValidatorPublicKey>,
        canal: Canal,
        msg: Msg,
    ) {
        let Some(jobs) = self.canal_jobs.get_mut(&canal) else {
            error!("Canal {:?} does not exist in P2P server", canal);
            return;
        };
        let peers = only_for.clone();
        jobs.spawn(async move { (peers, borsh::to_vec(&P2PTcpMessage::Data(msg))) });
    }

    #[cfg_attr(feature = "instrumentation", tracing::instrument(skip(self, msg)))]
    async fn actually_send_to(
        &mut self,
        only_for: HashSet<ValidatorPublicKey>,
        canal: Canal,
        msg: Vec<u8>,
    ) -> HashMap<ValidatorPublicKey, anyhow::Error> {
        let peer_addr_to_pubkey: HashMap<String, ValidatorPublicKey> = self
            .peers
            .iter()
            .filter_map(|(pubkey, peer)| {
                if only_for.contains(pubkey) {
                    peer.canals
                        .get(&canal)
                        .map(|socket| (socket.socket_addr.clone(), pubkey.clone()))
                } else {
                    None
                }
            })
            .collect();

        let res = self
            .tcp_server
            .raw_send_parallel(peer_addr_to_pubkey.keys().cloned().collect(), msg)
            .await;

        HashMap::from_iter(res.into_iter().filter_map(|(k, v)| {
            peer_addr_to_pubkey.get(&k).map(|pubkey| {
                error!("Error sending message to {} during broadcast: {}", k, v);
                if let Err(e) = self.try_start_connection_for_peer(pubkey, canal.clone()) {
                    warn!("Problem when triggering re-handshake after message sending error with peer {}/{}: {}", pubkey, canal, e);
                }
                (pubkey.clone(), v)
            })
        }))
    }
}

#[cfg(test)]
pub mod tests {
    use std::collections::HashSet;

    use anyhow::Result;
    use borsh::{BorshDeserialize, BorshSerialize};
    use hyli_crypto::BlstCrypto;
    use tokio::net::TcpListener;

    use crate::tcp::{p2p_server::P2PServer, Canal, Handshake, P2PTcpMessage, TcpEvent};

    use super::P2PTcpEvent;

    pub async fn find_available_port() -> u16 {
        let listener = TcpListener::bind("127.0.0.1:0").await.unwrap();
        let addr = listener.local_addr().unwrap();
        addr.port()
    }
    // Simple message type for testing
    #[derive(Debug, Clone, BorshSerialize, BorshDeserialize, Eq, PartialEq, PartialOrd, Ord)]
    pub struct TestMessage(String);

    macro_rules! receive_and_handle_event {
        ($server:expr, $pattern:pat, $error_msg:expr) => {{
            let event = receive_event($server, $error_msg).await?;
            assert!(
                matches!(event, $pattern),
                "Expected {:?}, got {:?}",
                stringify!($pattern),
                event,
            );
            $server.handle_p2p_tcp_event(event).await?;
        }};
    }

    async fn receive_and_handle_until(
        server: &mut super::P2PServer<TestMessage>,
        error_msg: &str,
        predicate: impl Fn(&P2PTcpEvent<P2PTcpMessage<TestMessage>>) -> bool,
    ) -> Result<()> {
        loop {
            let event = receive_event(server, error_msg).await?;
            let matched = predicate(&event);
            server.handle_p2p_tcp_event(event).await?;
            if matched {
                return Ok(());
            }
        }
    }

    async fn setup_p2p_server_pair() -> Result<(
        (u16, super::P2PServer<TestMessage>),
        (u16, super::P2PServer<TestMessage>),
    )> {
        let crypto1 = BlstCrypto::new_random().unwrap();
        let crypto2 = BlstCrypto::new_random().unwrap();

        let port1 = find_available_port().await;
        let port2 = find_available_port().await;

        tracing::info!("Starting P2P server1 on port {port1}");
        tracing::info!("Starting P2P server2 on port {port2}");
        let p2p_server1 = P2PServer::new(
            crypto1.into(),
            "node1".to_string(),
            port1,
            None,
            format!("127.0.0.1:{port1}"),
            "127.0.0.1:4321".into(), // send some dummy address for DA,
            HashSet::from_iter(vec![Canal::new("A"), Canal::new("B")]),
        )
        .await?;
        let p2p_server2 = P2PServer::new(
            crypto2.into(),
            "node2".to_string(),
            port2,
            None,
            format!("127.0.0.1:{port2}"),
            "127.0.0.1:4321".into(), // send some dummy address for DA
            HashSet::from_iter(vec![Canal::new("A"), Canal::new("B")]),
        )
        .await?;

        Ok(((port1, p2p_server1), (port2, p2p_server2)))
    }

    async fn receive_event(
        p2p_server: &mut super::P2PServer<TestMessage>,
        error_msg: &str,
    ) -> Result<P2PTcpEvent<P2PTcpMessage<TestMessage>>> {
        loop {
            let timeout_duration = std::time::Duration::from_millis(100);

            match tokio::time::timeout(timeout_duration, p2p_server.listen_next()).await {
                Ok(event) => match event {
                    P2PTcpEvent::PingPeers => {
                        continue;
                    }
                    _ => return Ok(event),
                },
                Err(_) => {
                    anyhow::bail!("Timed out while waiting for message: {error_msg}");
                }
            }
        }
    }

    #[test_log::test(tokio::test)]
    async fn p2p_server_concurrent_handshake_test() -> Result<()> {
        let ((port1, mut p2p_server1), (port2, mut p2p_server2)) = setup_p2p_server_pair().await?;

        // Initiate handshake from p2p_server1 to p2p_server2
        _ = p2p_server1.try_start_connection(format!("127.0.0.1:{port2}"), Canal::new("A"));

        // Initiate handshake from p2p_server2 to p2p_server1
        _ = p2p_server2.try_start_connection(format!("127.0.0.1:{port1}"), Canal::new("A"));

        // For TcpClient to connect
        receive_and_handle_event!(
            &mut p2p_server1,
            P2PTcpEvent::HandShakeTcpClient(_, _, _),
            "Expected HandShake TCP Client connection"
        );
        receive_and_handle_event!(
            &mut p2p_server2,
            P2PTcpEvent::HandShakeTcpClient(_, _, _),
            "Expected HandShake TCP Client connection"
        );

        // For handshake Hello message
        receive_and_handle_event!(
            &mut p2p_server2,
            P2PTcpEvent::TcpEvent(TcpEvent::Message {
                dest: _,
                data: P2PTcpMessage::Handshake(Handshake::Hello(_)),
                ..
            }),
            "Expected HandShake Hello message"
        );
        receive_and_handle_event!(
            &mut p2p_server1,
            P2PTcpEvent::TcpEvent(TcpEvent::Message {
                dest: _,
                data: P2PTcpMessage::Handshake(Handshake::Hello(_)),
                ..
            }),
            "Expected HandShake Hello message"
        );

        // For handshake Verack message
        receive_and_handle_event!(
            &mut p2p_server1,
            P2PTcpEvent::TcpEvent(TcpEvent::Message {
                dest: _,
                data: P2PTcpMessage::Handshake(Handshake::Verack(_)),
                ..
            }),
            "Expected HandShake Verack"
        );
        receive_and_handle_event!(
            &mut p2p_server2,
            P2PTcpEvent::TcpEvent(TcpEvent::Message {
                dest: _,
                data: P2PTcpMessage::Handshake(Handshake::Verack(_)),
                ..
            }),
            "Expected HandShake Verack"
        );

        // Verify that both servers have each other in their peers map
        assert_eq!(p2p_server1.peers.len(), 1);
        assert_eq!(p2p_server2.peers.len(), 1);

        assert_eq!(p2p_server1.peers.values().last().unwrap().canals.len(), 1);
        assert_eq!(p2p_server2.peers.values().last().unwrap().canals.len(), 1);

        // Both peers should have each other's ValidatorPublicKey in their maps
        let p1_peer_key = p2p_server1.peers.keys().next().unwrap();
        let p2_peer_key = p2p_server2.peers.keys().next().unwrap();
        assert_eq!(p1_peer_key.0, p2p_server2.crypto.validator_pubkey().0);
        assert_eq!(p2_peer_key.0, p2p_server1.crypto.validator_pubkey().0);

        Ok(())
    }

    #[test_log::test(tokio::test)]
    async fn p2p_server_multi_canal_handshake() -> Result<()> {
        let ((port1, mut p2p_server1), (port2, mut p2p_server2)) = setup_p2p_server_pair().await?;

        // Initiate handshake from p2p_server1 to p2p_server2 on canal A
        let _ = p2p_server1.try_start_connection(format!("127.0.0.1:{port2}"), Canal::new("A"));

        // Initiate handshake from p2p_server2 to p2p_server1 on canal A
        let _ = p2p_server2.try_start_connection(format!("127.0.0.1:{port1}"), Canal::new("A"));

        // Initiate handshake from p2p_server1 to p2p_server2 on canal B
        let _ = p2p_server1.try_start_connection(format!("127.0.0.1:{port2}"), Canal::new("B"));

        // Initiate handshake from p2p_server2 to p2p_server1 on canal B
        let _ = p2p_server2.try_start_connection(format!("127.0.0.1:{port1}"), Canal::new("B"));

        // For TcpClient to connect
        receive_and_handle_event!(
            &mut p2p_server1,
            P2PTcpEvent::HandShakeTcpClient(_, _, _),
            "Expected HandShake TCP Client connection"
        );
        receive_and_handle_event!(
            &mut p2p_server2,
            P2PTcpEvent::HandShakeTcpClient(_, _, _),
            "Expected HandShake TCP Client connection"
        );
        receive_and_handle_event!(
            &mut p2p_server1,
            P2PTcpEvent::HandShakeTcpClient(_, _, _),
            "Expected HandShake TCP Client connection"
        );
        receive_and_handle_event!(
            &mut p2p_server2,
            P2PTcpEvent::HandShakeTcpClient(_, _, _),
            "Expected HandShake TCP Client connection"
        );

        // For handshake Hello message
        receive_and_handle_event!(
            &mut p2p_server2,
            P2PTcpEvent::TcpEvent(TcpEvent::Message {
                dest: _,
                data: P2PTcpMessage::Handshake(Handshake::Hello(_)),
                ..
            }),
            "Expected HandShake Hello message canal A"
        );
        receive_and_handle_event!(
            &mut p2p_server2,
            P2PTcpEvent::TcpEvent(TcpEvent::Message {
                dest: _,
                data: P2PTcpMessage::Handshake(Handshake::Hello(_)),
                ..
            }),
            "Expected HandShake Hello message canal B"
        );
        receive_and_handle_event!(
            &mut p2p_server1,
            P2PTcpEvent::TcpEvent(TcpEvent::Message {
                dest: _,
                data: P2PTcpMessage::Handshake(Handshake::Hello(_)),
                ..
            }),
            "Expected HandShake Hello message canal A"
        );
        receive_and_handle_event!(
            &mut p2p_server1,
            P2PTcpEvent::TcpEvent(TcpEvent::Message {
                dest: _,
                data: P2PTcpMessage::Handshake(Handshake::Hello(_)),
                ..
            }),
            "Expected HandShake Hello message canal B"
        );

        // For handshake Verack message
        receive_and_handle_event!(
            &mut p2p_server1,
            P2PTcpEvent::TcpEvent(TcpEvent::Message {
                dest: _,
                data: P2PTcpMessage::Handshake(Handshake::Verack(_)),
                ..
            }),
            "Expected HandShake Verack"
        );
        receive_and_handle_event!(
            &mut p2p_server2,
            P2PTcpEvent::TcpEvent(TcpEvent::Message {
                dest: _,
                data: P2PTcpMessage::Handshake(Handshake::Verack(_)),
                ..
            }),
            "Expected HandShake Verack"
        );

        receive_and_handle_event!(
            &mut p2p_server1,
            P2PTcpEvent::TcpEvent(TcpEvent::Message {
                dest: _,
                data: P2PTcpMessage::Handshake(Handshake::Verack(_)),
                ..
            }),
            "Expected HandShake Verack"
        );
        receive_and_handle_event!(
            &mut p2p_server2,
            P2PTcpEvent::TcpEvent(TcpEvent::Message {
                dest: _,
                data: P2PTcpMessage::Handshake(Handshake::Verack(_)),
                ..
            }),
            "Expected HandShake Verack"
        );
        // Verify that both servers have each other in their peers map
        assert_eq!(p2p_server1.peers.len(), 1);
        assert_eq!(p2p_server2.peers.len(), 1);

        assert_eq!(p2p_server1.peers.values().last().unwrap().canals.len(), 2);
        assert_eq!(p2p_server2.peers.values().last().unwrap().canals.len(), 2);

        assert_eq!(
            HashSet::<String>::from_iter(
                p2p_server1
                    .peers
                    .values()
                    .flat_map(|v| v.canals.values().map(|v2| v2.socket_addr.clone()))
                    .collect::<Vec<_>>()
            ),
            HashSet::from_iter(p2p_server1.tcp_server.connected_clients())
        );
        assert_eq!(
            HashSet::<String>::from_iter(
                p2p_server2
                    .peers
                    .values()
                    .flat_map(|v| v.canals.values().map(|v2| v2.socket_addr.clone()))
                    .collect::<Vec<_>>()
            ),
            HashSet::from_iter(p2p_server2.tcp_server.connected_clients())
        );

        // Both peers should have each other's ValidatorPublicKey in their maps
        let p1_peer_key = p2p_server1.peers.keys().next().unwrap();
        let p2_peer_key = p2p_server2.peers.keys().next().unwrap();
        assert_eq!(p1_peer_key.0, p2p_server2.crypto.validator_pubkey().0);
        assert_eq!(p2_peer_key.0, p2p_server1.crypto.validator_pubkey().0);

        _ = receive_event(&mut p2p_server2, "Should be a Closed event").await;
        _ = receive_event(&mut p2p_server1, "Should be a Closed event").await;
        _ = receive_event(&mut p2p_server2, "Should be a Closed event").await;
        _ = receive_event(&mut p2p_server1, "Should be a Closed event").await;

        // Canal A (1 -> 2)
        p2p_server1.broadcast(TestMessage("blabla".to_string()), Canal::new("A"));

        let evt = loop {
            p2p_server1.listen_next().await; // Process the waiting job.
            if let Ok(evt) = receive_event(&mut p2p_server2, "Should be a TestMessage event").await
            {
                break evt;
            }
        };

        assert!(matches!(
            evt,
            P2PTcpEvent::TcpEvent(TcpEvent::Message {
                dest: _,
                data: P2PTcpMessage::Data(_),
                ..
            }),
        ));

        let P2PTcpEvent::TcpEvent(TcpEvent::Message {
            dest: _,
            data: P2PTcpMessage::Data(data),
            ..
        }) = evt
        else {
            panic!("test");
        };

        assert_eq!(data, TestMessage("blabla".to_string()));

        // Canal B (1 -> 2)
        p2p_server1.broadcast(TestMessage("blabla2".to_string()), Canal::new("B"));
        let evt = loop {
            p2p_server1.listen_next().await; // Process the waiting job.
            if let Ok(evt) = receive_event(&mut p2p_server2, "Should be a TestMessage event").await
            {
                break evt;
            }
        };

        assert!(matches!(
            evt,
            P2PTcpEvent::TcpEvent(TcpEvent::Message {
                dest: _,
                data: P2PTcpMessage::Data(_),
                ..
            }),
        ));

        let P2PTcpEvent::TcpEvent(TcpEvent::Message {
            dest: _,
            data: P2PTcpMessage::Data(data),
            ..
        }) = evt
        else {
            panic!("test");
        };

        assert_eq!(data, TestMessage("blabla2".to_string()));

        // Canal A (2 -> 1)
        p2p_server2.broadcast(TestMessage("babal".to_string()), Canal::new("A"));

        let evt = loop {
            p2p_server2.listen_next().await; // Process the waiting job.
            if let Ok(evt) = receive_event(&mut p2p_server1, "Should be a TestMessage event").await
            {
                break evt;
            }
        };

        assert!(matches!(
            evt,
            P2PTcpEvent::TcpEvent(TcpEvent::Message {
                dest: _,
                data: P2PTcpMessage::Data(_),
                ..
            }),
        ));

        let P2PTcpEvent::TcpEvent(TcpEvent::Message {
            dest: _,
            data: P2PTcpMessage::Data(data),
            ..
        }) = evt
        else {
            panic!("test");
        };

        assert_eq!(data, TestMessage("babal".to_string()));

        // Canal B (2 -> 1)
        p2p_server2.broadcast(TestMessage("babal2".to_string()), Canal::new("B"));

        let evt = loop {
            p2p_server2.listen_next().await; // Process the waiting job.
            if let Ok(evt) = receive_event(&mut p2p_server1, "Should be a TestMessage event").await
            {
                break evt;
            }
        };

        assert!(matches!(
            evt,
            P2PTcpEvent::TcpEvent(TcpEvent::Message {
                dest: _,
                data: P2PTcpMessage::Data(_),
                ..
            })
        ));

        let P2PTcpEvent::TcpEvent(TcpEvent::Message {
            dest: _,
            data: P2PTcpMessage::Data(data),
            ..
        }) = evt
        else {
            panic!("test");
        };

        assert_eq!(data, TestMessage("babal2".to_string()));
        Ok(())
    }

    #[test_log::test(tokio::test)]
    async fn p2p_server_reconnection_test() -> Result<()> {
        let ((_, mut p2p_server1), (port2, mut p2p_server2)) = setup_p2p_server_pair().await?;

        // Initial connection
        let _ = p2p_server1.try_start_connection(format!("127.0.0.1:{port2}"), Canal::new("A"));

        // Server1 waits for TcpClient to connect
        receive_and_handle_event!(
            &mut p2p_server1,
            P2PTcpEvent::HandShakeTcpClient(_, _, _),
            "Expected HandShake TCP Client connection"
        );
        // Server2 receives Hello message
        receive_and_handle_event!(
            &mut p2p_server2,
            P2PTcpEvent::TcpEvent(TcpEvent::Message {
                dest: _,
                data: P2PTcpMessage::Handshake(Handshake::Hello(_)),
                ..
            }),
            "Expected HandShake Hello message"
        );
        // Server1 receives Verack message
        receive_and_handle_event!(
            &mut p2p_server1,
            P2PTcpEvent::TcpEvent(TcpEvent::Message {
                dest: _,
                data: P2PTcpMessage::Handshake(Handshake::Verack(_)),
                ..
            }),
            "Expected HandShake Verack"
        );

        // Verify initial connection
        assert_eq!(p2p_server1.peers.len(), 1);

        // Simulate disconnection by dropping peer from server2
        p2p_server2.remove_peer(p2p_server1.crypto.validator_pubkey(), Canal::new("A"));

        // Server1 receives Closed message
        receive_and_handle_event!(
            &mut p2p_server1,
            P2PTcpEvent::TcpEvent(TcpEvent::Closed { dest: _ }),
            "Expected Tcp Error message"
        );

        // Server1 waits for TcpClient to reconnect
        receive_and_handle_event!(
            &mut p2p_server1,
            P2PTcpEvent::HandShakeTcpClient(_, _, _),
            "Expected HandShake TCP Client connection"
        );
        // Server2 receives Hello message
        receive_and_handle_event!(
            &mut p2p_server2,
            P2PTcpEvent::TcpEvent(TcpEvent::Message {
                dest: _,
                data: P2PTcpMessage::Handshake(Handshake::Hello(_)),
                ..
            }),
            "Expected HandShake Hello message"
        );
        // Server1 receives Verack message
        receive_and_handle_event!(
            &mut p2p_server1,
            P2PTcpEvent::TcpEvent(TcpEvent::Message {
                dest: _,
                data: P2PTcpMessage::Handshake(Handshake::Verack(_)),
                ..
            }),
            "Expected HandShake Verack"
        );

        assert_eq!(
            p2p_server1.peers.len(),
            1,
            "Server1 should connected to only server2"
        );
        assert_eq!(
            p2p_server2.peers.len(),
            1,
            "Server2 should have reconnected to server1"
        );

        Ok(())
    }

    #[test_log::test(tokio::test)]
    async fn p2p_server_reconnects_after_decode_error() -> Result<()> {
        let ((_, mut p2p_server1), (port2, mut p2p_server2)) = setup_p2p_server_pair().await?;

        // Initial connection
        let _ = p2p_server1.try_start_connection(format!("127.0.0.1:{port2}"), Canal::new("A"));

        // Server1 waits for TcpClient to connect
        receive_and_handle_event!(
            &mut p2p_server1,
            P2PTcpEvent::HandShakeTcpClient(_, _, _),
            "Expected HandShake TCP Client connection"
        );
        // Server2 receives Hello message
        receive_and_handle_event!(
            &mut p2p_server2,
            P2PTcpEvent::TcpEvent(TcpEvent::Message {
                dest: _,
                data: P2PTcpMessage::Handshake(Handshake::Hello(_))
            }),
            "Expected HandShake Hello message"
        );
        // Server1 receives Verack message
        receive_and_handle_event!(
            &mut p2p_server1,
            P2PTcpEvent::TcpEvent(TcpEvent::Message {
                dest: _,
                data: P2PTcpMessage::Handshake(Handshake::Verack(_))
            }),
            "Expected HandShake Verack"
        );

        assert_eq!(p2p_server1.peers.len(), 1);
        assert_eq!(p2p_server2.peers.len(), 1);

        let connected = p2p_server1.tcp_server.connected_clients();
        assert_eq!(connected.len(), 1, "Expected a single client socket");
        let socket_addr = connected.first().cloned().unwrap();

        let send_errors = p2p_server1
            .tcp_server
            .raw_send_parallel(vec![socket_addr], vec![255])
            .await;
        assert!(send_errors.is_empty(), "Expected raw send to succeed");

        // Server2 should see the decode error and attempt to reconnect.
        receive_and_handle_event!(
            &mut p2p_server2,
            P2PTcpEvent::TcpEvent(TcpEvent::Error { dest: _, error: _ }),
            "Expected Tcp Error message"
        );

        // Server2 waits for TcpClient to reconnect
        receive_and_handle_event!(
            &mut p2p_server2,
            P2PTcpEvent::HandShakeTcpClient(_, _, _),
            "Expected HandShake TCP Client connection"
        );
        // Server1 may see the close before the new handshake hello.
        receive_and_handle_until(
            &mut p2p_server1,
            "Expected HandShake Hello message",
            |event| {
                matches!(
                    event,
                    P2PTcpEvent::TcpEvent(TcpEvent::Message {
                        dest: _,
                        data: P2PTcpMessage::Handshake(Handshake::Hello(_))
                    })
                )
            },
        )
        .await?;
        // Server2 may see an intermediate close before the verack.
        receive_and_handle_until(&mut p2p_server2, "Expected HandShake Verack", |event| {
            matches!(
                event,
                P2PTcpEvent::TcpEvent(TcpEvent::Message {
                    dest: _,
                    data: P2PTcpMessage::Handshake(Handshake::Verack(_))
                })
            )
        })
        .await?;

        assert_eq!(p2p_server1.peers.len(), 1);
        assert_eq!(p2p_server2.peers.len(), 1);

        Ok(())
    }
}<|MERGE_RESOLUTION|>--- conflicted
+++ resolved
@@ -232,9 +232,6 @@
                         );
                         canal_label = Some(canal.clone());
                     }
-<<<<<<< HEAD
-                    Ok(Some(P2PServerEvent::P2PMessage { msg, headers }))
-=======
                     trace!(
                         "P2PServer delivering TcpEvent::Message canal={} dest={} node={}",
                         canal_label
@@ -244,8 +241,7 @@
                         dest,
                         self.node_id
                     );
-                    Ok(Some(P2PServerEvent::P2PMessage { msg }))
->>>>>>> f380ee6e
+                    Ok(Some(P2PServerEvent::P2PMessage { msg, headers }))
                 }
                 TcpEvent::Error { dest, error } => {
                     if let Some((peer_pubkey, _canal, peer_info, _)) =
