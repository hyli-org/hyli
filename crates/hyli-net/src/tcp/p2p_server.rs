--- conflicted
+++ resolved
@@ -875,15 +875,11 @@
 
         if let Err(e) = self
             .tcp_server
-<<<<<<< HEAD
             .send(
-                peer_socket.socket_addr.clone(),
+                socket_addr.clone(),
                 P2PTcpMessage::Data(msg),
                 headers,
             )
-=======
-            .send(socket_addr.clone(), P2PTcpMessage::Data(msg))
->>>>>>> fe358424
             .await
         {
             self.mark_socket_poisoned(&socket_addr);
