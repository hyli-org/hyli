use std::{
    cmp::Ordering,
    fmt::Display,
    ops::{Add, Deref, DerefMut, Sub},
};

use borsh::{BorshDeserialize, BorshSerialize};
use serde::{Deserialize, Serialize};

use crate::{utils::TimestampMs, LaneId};

#[derive(
    Debug,
    Serialize,
    Deserialize,
    Clone,
    BorshSerialize,
    BorshDeserialize,
    PartialEq,
    Eq,
    Default,
    Ord,
    PartialOrd,
)]
#[cfg_attr(feature = "full", derive(utoipa::ToSchema))]
pub struct ConsensusProposalHash(pub String);
pub type BlockHash = ConsensusProposalHash;

impl std::hash::Hash for ConsensusProposalHash {
    fn hash<H: std::hash::Hasher>(&self, state: &mut H) {
        state.write(self.0.as_bytes());
    }
}

pub trait Hashed<T> {
    fn hashed(&self) -> T;
}

pub trait DataSized {
    fn estimate_size(&self) -> usize;
}

/// Blob of the transactions the contract uses to validate its transition
#[derive(
    Default,
    Serialize,
    Deserialize,
    Debug,
    Clone,
    PartialEq,
    Eq,
    Hash,
    BorshSerialize,
    BorshDeserialize,
)]
#[cfg_attr(feature = "full", derive(utoipa::ToSchema))]
pub struct IndexedBlobs(pub Vec<(BlobIndex, Blob)>);

impl Deref for IndexedBlobs {
    type Target = Vec<(BlobIndex, Blob)>;

    fn deref(&self) -> &Self::Target {
        &self.0
    }
}

impl DerefMut for IndexedBlobs {
    fn deref_mut(&mut self) -> &mut Self::Target {
        &mut self.0
    }
}

impl IndexedBlobs {
    pub fn get(&self, index: &BlobIndex) -> Option<&Blob> {
        self.0.iter().find(|(i, _)| i == index).map(|(_, b)| b)
    }
}

impl<T> From<T> for IndexedBlobs
where
    T: IntoIterator<Item = Blob>,
{
    fn from(vec: T) -> Self {
        let mut blobs = IndexedBlobs::default();
        for (i, blob) in vec.into_iter().enumerate() {
            blobs.push((BlobIndex(i), blob));
        }
        blobs
    }
}

impl<'a> IntoIterator for &'a IndexedBlobs {
    type Item = &'a (BlobIndex, Blob);
    type IntoIter = std::slice::Iter<'a, (BlobIndex, Blob)>;

    fn into_iter(self) -> Self::IntoIter {
        self.0.iter()
    }
}

/// This struct is passed from the application backend to the contract as an input.
/// It contains the data that the contract will use to run the blob's action on its state.
#[derive(Default, Serialize, Deserialize, BorshSerialize, BorshDeserialize, Debug, Clone)]
pub struct Calldata {
    /// TxHash of the BlobTransaction being proved
    pub tx_hash: TxHash,
    /// User's identity used for the BlobTransaction
    pub identity: Identity,
    /// Subset of [Blob]s of the BlobTransaction
    pub blobs: IndexedBlobs,
    /// Number of ALL blobs in the transaction. tx_blob_count >= blobs.len()
    pub tx_blob_count: usize,
    /// Index of the blob corresponding to the contract.
    /// The [Blob] referenced by this index has to be parsed by the contract
    pub index: BlobIndex,
    /// Optional additional context of the BlobTransaction
    pub tx_ctx: Option<TxContext>,
    /// Additional input for the contract that is not written on-chain in the BlobTransaction
    pub private_input: Vec<u8>,
}

/// State commitment of the contract.
#[derive(
    Default, Serialize, Deserialize, Clone, PartialEq, Eq, Hash, BorshSerialize, BorshDeserialize,
)]
#[cfg_attr(feature = "full", derive(utoipa::ToSchema))]
pub struct StateCommitment(pub Vec<u8>);

impl std::fmt::Debug for StateCommitment {
    fn fmt(&self, f: &mut std::fmt::Formatter) -> std::fmt::Result {
        write!(f, "StateCommitment({})", hex::encode(&self.0))
    }
}

#[derive(
    Default,
    Serialize,
    Deserialize,
    Debug,
    Clone,
    PartialEq,
    Eq,
    Hash,
    BorshSerialize,
    BorshDeserialize,
    Ord,
    PartialOrd,
)]
#[cfg_attr(feature = "full", derive(utoipa::ToSchema))]
/// An identity is a string that identifies the person that sent
/// the BlobTransaction
pub struct Identity(pub String);

#[derive(
    Default,
    Serialize,
    Deserialize,
    Debug,
    Clone,
    PartialEq,
    Eq,
    Hash,
    BorshSerialize,
    BorshDeserialize,
    Ord,
    PartialOrd,
)]
#[cfg_attr(feature = "full", derive(utoipa::ToSchema))]
pub struct TxHash(pub String);

#[derive(
    Default,
    Serialize,
    Deserialize,
    Debug,
    Clone,
    PartialEq,
    Eq,
    Hash,
    BorshDeserialize,
    BorshSerialize,
    Copy,
    PartialOrd,
    Ord,
)]
#[cfg_attr(feature = "full", derive(utoipa::ToSchema))]
pub struct BlobIndex(pub usize);

impl Add<usize> for BlobIndex {
    type Output = BlobIndex;
    fn add(self, other: usize) -> BlobIndex {
        BlobIndex(self.0 + other)
    }
}

#[derive(
    Default, Serialize, Deserialize, Clone, PartialEq, Eq, Hash, BorshSerialize, BorshDeserialize,
)]
#[cfg_attr(feature = "full", derive(utoipa::ToSchema))]
pub struct BlobData(pub Vec<u8>);

impl std::fmt::Debug for BlobData {
    fn fmt(&self, f: &mut std::fmt::Formatter) -> std::fmt::Result {
        if self.0.len() > 20 {
            write!(f, "BlobData({}...)", hex::encode(&self.0[..20]))
        } else {
            write!(f, "BlobData({})", hex::encode(&self.0))
        }
    }
}

/**
This struct allows to define cross-contract calls (aka contract composition).
A contract `A` can "call" an other contract `B` by being it's "caller":

Blob for contract `A` has to be a `StructuredBlobData` with callees vec including the blob index of
contract `B`.

Blob for contract `B` has to be a `StructuredBlobData` with caller = the blob index of contract
`A`.

## When to use cross-contract calls ?

When a contract needs to do an operation on an other one. Like transfering funds from
contract's wallet to the user doing the transaction.

### Example: Bob Swap 2 USDC to 2 USDT

A swap contract can use transactions with 4 blobs:

```text
┌─ Blob 0
│  Identity verification for user Bob
└─────
┌─ Blob 1 - Contract = "amm"
│  Swap action
│  callees = vec![2]
└─────
┌─ Blob 2 - Contract = "usdt"
│  Transfer action of 2 USDT to "Bob"
│  caller = 1
└─────
┌─ Blob 3 - Contract = "usdc"
│  Transfer action of 2 USDC to "amm"
└─────
```

Blob 2 will do various checks on the swap to ensure its validity (correct transfer amounts...)

As Blob 2 has a "caller", the identity used by the contract will be "amm", thus the
transfer of USDT will be done FROM "amm" TO Bob

And as Blob 3 has no "caller", the identity used by the contract will be the same as the
transaction identity, i.e: Bob.


An alternative way that is more evm-like with an token approve would look like:
```text
┌─ Blob 0
│  Identity verification for user Bob
└─────
┌─ Blob 1 - Contract = "usdc"
│  Approve action of 2 USDC for "amm"
└─────
┌─ Blob 2 - Contract = "amm"
│  Swap action
│  callees = vec![3, 4]
└─────
┌─ Blob 3 - Contract = "usdt"
│  Transfer action of 2 USDT to "Bob"
│  caller = 2
└─────
┌─ Blob 4 - Contract = "usdc"
│  TransferFrom action from "Bob" of 2 USDC to "amm"
│  caller = 2
└─────
```

As Blob 4 now has a "caller", the identity used by the contract will be "amm" and not "Bob".
Note that here we are using a TransferFrom in blob 4, contract "amm" got the approval from Bob
to initate a transfer on its behalf with blob 1.

You can find an example of this implementation in our [amm contract](https://github.com/hyli-org/hyli/tree/main/crates/contracts/amm/src/lib.rs)
*/
#[derive(Debug, BorshSerialize)]
pub struct StructuredBlobData<Action> {
    pub caller: Option<BlobIndex>,
    pub callees: Option<Vec<BlobIndex>>,
    pub parameters: Action,
}

/// Struct used to be able to deserialize a StructuredBlobData
/// without knowing the concrete type of `Action`
/// warning: this will drop the end of the reader, thus, you can't
/// deserialize a structure that contains a `StructuredBlobData<DropEndOfReader>`
/// Unless this struct is at the end of your data structure.
/// It's not meant to be used outside the sdk internal logic.
pub struct DropEndOfReader;

impl<Action: BorshDeserialize> BorshDeserialize for StructuredBlobData<Action> {
    fn deserialize_reader<R: std::io::Read>(reader: &mut R) -> std::io::Result<Self> {
        let caller = Option::<BlobIndex>::deserialize_reader(reader)?;
        let callees = Option::<Vec<BlobIndex>>::deserialize_reader(reader)?;
        let parameters = Action::deserialize_reader(reader)?;
        Ok(StructuredBlobData {
            caller,
            callees,
            parameters,
        })
    }
}

impl BorshDeserialize for StructuredBlobData<DropEndOfReader> {
    fn deserialize_reader<R: std::io::Read>(reader: &mut R) -> std::io::Result<Self> {
        let caller = Option::<BlobIndex>::deserialize_reader(reader)?;
        let callees = Option::<Vec<BlobIndex>>::deserialize_reader(reader)?;
        reader.read_to_end(&mut vec![])?;
        let parameters = DropEndOfReader;
        Ok(StructuredBlobData {
            caller,
            callees,
            parameters,
        })
    }
}

impl<Action: BorshSerialize> From<StructuredBlobData<Action>> for BlobData {
    fn from(val: StructuredBlobData<Action>) -> Self {
        BlobData(borsh::to_vec(&val).expect("failed to encode BlobData"))
    }
}
impl<Action: BorshDeserialize> TryFrom<BlobData> for StructuredBlobData<Action> {
    type Error = std::io::Error;

    fn try_from(val: BlobData) -> Result<StructuredBlobData<Action>, Self::Error> {
        borsh::from_slice(&val.0)
    }
}
impl TryFrom<BlobData> for StructuredBlobData<DropEndOfReader> {
    type Error = std::io::Error;

    fn try_from(val: BlobData) -> Result<StructuredBlobData<DropEndOfReader>, Self::Error> {
        borsh::from_slice(&val.0)
    }
}

#[derive(
    Debug,
    Serialize,
    Deserialize,
    Default,
    Clone,
    PartialEq,
    Eq,
    BorshSerialize,
    BorshDeserialize,
    Hash,
)]
#[cfg_attr(feature = "full", derive(utoipa::ToSchema))]
/// A Blob is a binary-serialized action that the contract has to parse
/// An action is often written as an enum representing the call of a specific
/// contract function.
pub struct Blob {
    pub contract_name: ContractName,
    pub data: BlobData,
}

#[derive(
    Default,
    Debug,
    Clone,
    Serialize,
    Deserialize,
    Eq,
    PartialEq,
    Hash,
    BorshSerialize,
    BorshDeserialize,
)]
#[cfg_attr(feature = "full", derive(utoipa::ToSchema))]
pub struct BlobHash(pub String);

#[cfg(feature = "full")]
impl Hashed<BlobHash> for Blob {
    fn hashed(&self) -> BlobHash {
        use sha3::{Digest, Sha3_256};

        let mut hasher = Sha3_256::new();
        hasher.update(self.contract_name.0.clone());
        hasher.update(self.data.0.clone());
        let hash_bytes = hasher.finalize();
        BlobHash(hex::encode(hash_bytes))
    }
}

#[derive(Debug, BorshSerialize, BorshDeserialize)]
pub struct StructuredBlob<Action> {
    pub contract_name: ContractName,
    pub data: StructuredBlobData<Action>,
}

impl<Action: BorshSerialize> From<StructuredBlob<Action>> for Blob {
    fn from(val: StructuredBlob<Action>) -> Self {
        Blob {
            contract_name: val.contract_name,
            data: BlobData::from(val.data),
        }
    }
}

impl<Action: BorshDeserialize> TryFrom<Blob> for StructuredBlob<Action> {
    type Error = std::io::Error;

    fn try_from(val: Blob) -> Result<StructuredBlob<Action>, Self::Error> {
        let data = borsh::from_slice(&val.data.0)?;
        Ok(StructuredBlob {
            contract_name: val.contract_name,
            data,
        })
    }
}

pub trait ContractAction: Send {
    fn as_blob(
        &self,
        contract_name: ContractName,
        caller: Option<BlobIndex>,
        callees: Option<Vec<BlobIndex>>,
    ) -> Blob;
}

#[derive(
    Default,
    Debug,
    Clone,
    Serialize,
    Deserialize,
    Eq,
    PartialEq,
    Hash,
    BorshSerialize,
    BorshDeserialize,
    Ord,
    PartialOrd,
)]
#[cfg_attr(feature = "full", derive(utoipa::ToSchema))]
pub struct ContractName(pub String);

#[derive(
    Default,
    Debug,
    Clone,
    Serialize,
    Deserialize,
    Eq,
    PartialEq,
    Hash,
    BorshSerialize,
    BorshDeserialize,
)]
#[cfg_attr(feature = "full", derive(utoipa::ToSchema))]
pub struct Verifier(pub String);

#[derive(
    Default,
    Debug,
    Clone,
    Serialize,
    Deserialize,
    Eq,
    PartialEq,
    Hash,
    BorshSerialize,
    BorshDeserialize,
)]
#[cfg_attr(feature = "full", derive(utoipa::ToSchema))]
pub struct ProgramId(pub Vec<u8>);

#[derive(Debug, Default, PartialEq, Eq, Clone, BorshSerialize, BorshDeserialize)]
#[cfg_attr(feature = "full", derive(Serialize, utoipa::ToSchema))]
pub struct ProofData(#[cfg_attr(feature = "full", serde(with = "base64_field"))] pub Vec<u8>);

#[cfg(feature = "full")]
impl<'de> Deserialize<'de> for ProofData {
    fn deserialize<D>(deserializer: D) -> Result<Self, D::Error>
    where
        D: serde::Deserializer<'de>,
    {
        struct ProofDataVisitor;

        impl<'de> serde::de::Visitor<'de> for ProofDataVisitor {
            type Value = ProofData;

            fn expecting(&self, formatter: &mut std::fmt::Formatter) -> std::fmt::Result {
                formatter.write_str("a Base64 string or a Vec<u8>")
            }

            fn visit_str<E>(self, value: &str) -> Result<Self::Value, E>
            where
                E: serde::de::Error,
            {
                use base64::prelude::*;
                let decoded = BASE64_STANDARD
                    .decode(value)
                    .map_err(serde::de::Error::custom)?;
                Ok(ProofData(decoded))
            }

            fn visit_seq<A>(self, seq: A) -> Result<Self::Value, A::Error>
            where
                A: serde::de::SeqAccess<'de>,
            {
                let vec_u8: Vec<u8> = serde::de::Deserialize::deserialize(
                    serde::de::value::SeqAccessDeserializer::new(seq),
                )?;
                Ok(ProofData(vec_u8))
            }
        }

        deserializer.deserialize_any(ProofDataVisitor)
    }
}

#[derive(
    Debug, Default, Serialize, Deserialize, Clone, PartialEq, Eq, BorshSerialize, BorshDeserialize,
)]
pub struct ProofDataHash(pub String);

#[cfg(feature = "full")]
impl Hashed<ProofDataHash> for ProofData {
    fn hashed(&self) -> ProofDataHash {
        use sha3::Digest;
        let mut hasher = sha3::Sha3_256::new();
        hasher.update(self.0.as_slice());
        let hash_bytes = hasher.finalize();
        ProofDataHash(hex::encode(hash_bytes))
    }
}

#[derive(Serialize, Deserialize, Debug, Clone, PartialEq, Eq, BorshSerialize, BorshDeserialize)]
#[cfg_attr(feature = "full", derive(utoipa::ToSchema))]
/// Enum for various side-effects blobs can have on the chain.
/// This is implemented as an enum for easier forward compatibility.
pub enum OnchainEffect {
    RegisterContract(RegisterContractEffect),
    DeleteContract(ContractName),
}

/// This struct has to be the zkvm committed output. It will be used by
/// hyle node to verify & settle the blob transaction.
#[derive(
    Default, Serialize, Deserialize, Debug, Clone, PartialEq, Eq, BorshSerialize, BorshDeserialize,
)]
#[cfg_attr(feature = "full", derive(utoipa::ToSchema))]
pub struct HyleOutput {
    /// The version of the HyleOutput. This is unchecked for now.
    pub version: u32,
    /// The initial state of the contract. This is the state before the transaction is executed.
    pub initial_state: StateCommitment,
    /// The state of the contract after the transaction is executed.
    pub next_state: StateCommitment,
    /// The identity used to execute the transaction.
    /// This must match the one used in the BlobTransaction.
    pub identity: Identity,

    /// The index of the blob being proven.
    pub index: BlobIndex,
    /// The blobs that were used by the contract. It has to be a subset of the transactions blobs
    /// It can be the complete list of blobs if the contract used all of them.
    pub blobs: IndexedBlobs,
    /// Number of blobs in the transaction. tx_blob_count >= blobs.len()
    pub tx_blob_count: usize,

    /// TxHash of the BlobTransaction.
    pub tx_hash: TxHash, // Technically redundant with identity + blobs hash

    /// Whether the execution was successful or not. If false, the BlobTransaction will be
    /// settled as failed.
    pub success: bool,

    /// List of other contracts used by the proof. Each state commitment will be checked
    /// against the contract's state when settling.
    pub state_reads: Vec<(ContractName, StateCommitment)>,

    /// Optional - if empty, these won't be checked, but also can't be used inside the program.
    pub tx_ctx: Option<TxContext>,

    pub onchain_effects: Vec<OnchainEffect>,

    /// Arbitrary data that could be used by indexers or other tools. Some contracts write a utf-8
    /// string here, but it can be anything.
    /// Note: As this data is generated by the contract in the zkvm, this can be trusted.
    pub program_outputs: Vec<u8>,
}

#[derive(
    Default,
    Serialize,
    Deserialize,
    Debug,
    Clone,
    PartialEq,
    Eq,
    Hash,
    BorshSerialize,
    BorshDeserialize,
)]
#[cfg_attr(feature = "full", derive(utoipa::ToSchema))]
pub struct TxContext {
    pub lane_id: LaneId,
    pub block_hash: BlockHash,
    pub block_height: BlockHeight,
    pub timestamp: TimestampMs,
    pub chain_id: u128,
}

impl Identity {
    pub fn new<S: Into<Self>>(s: S) -> Self {
        s.into()
    }
}
impl<S: Into<String>> From<S> for Identity {
    fn from(s: S) -> Self {
        Identity(s.into())
    }
}

impl TxHash {
    pub fn new<S: Into<Self>>(s: S) -> Self {
        s.into()
    }
}
impl<S: Into<String>> From<S> for TxHash {
    fn from(s: S) -> Self {
        TxHash(s.into())
    }
}

impl ContractName {
    pub fn new<S: Into<Self>>(s: S) -> Self {
        s.into()
    }
}
impl<S: Into<String>> From<S> for ContractName {
    fn from(s: S) -> Self {
        ContractName(s.into())
    }
}

impl Verifier {
    pub fn new<S: Into<Self>>(s: S) -> Self {
        s.into()
    }
}
impl<S: Into<String>> From<S> for Verifier {
    fn from(s: S) -> Self {
        Verifier(s.into())
    }
}
impl From<Vec<u8>> for ProgramId {
    fn from(v: Vec<u8>) -> Self {
        ProgramId(v.clone())
    }
}
impl From<&Vec<u8>> for ProgramId {
    fn from(v: &Vec<u8>) -> Self {
        ProgramId(v.clone())
    }
}
impl From<&[u8]> for ProgramId {
    fn from(v: &[u8]) -> Self {
        ProgramId(v.to_vec().clone())
    }
}

impl Display for TxHash {
    fn fmt(&self, f: &mut std::fmt::Formatter<'_>) -> std::fmt::Result {
        write!(f, "{}", &self.0)
    }
}
impl Display for BlobIndex {
    fn fmt(&self, f: &mut std::fmt::Formatter<'_>) -> std::fmt::Result {
        write!(f, "{}", &self.0)
    }
}
impl Display for ContractName {
    fn fmt(&self, f: &mut std::fmt::Formatter<'_>) -> std::fmt::Result {
        write!(f, "{}", &self.0)
    }
}
impl Display for Identity {
    fn fmt(&self, f: &mut std::fmt::Formatter<'_>) -> std::fmt::Result {
        write!(f, "{}", &self.0)
    }
}
impl Display for Verifier {
    fn fmt(&self, f: &mut std::fmt::Formatter<'_>) -> std::fmt::Result {
        write!(f, "{}", &self.0)
    }
}
impl From<usize> for BlobIndex {
    fn from(i: usize) -> Self {
        BlobIndex(i)
    }
}

#[cfg_attr(feature = "full", derive(derive_more::derive::Display))]
#[derive(
    Default,
    Debug,
    Clone,
    Serialize,
    Deserialize,
    Eq,
    PartialEq,
    Hash,
    Copy,
    BorshSerialize,
    BorshDeserialize,
    PartialOrd,
    Ord,
)]
#[cfg_attr(feature = "full", derive(utoipa::ToSchema))]
pub struct BlockHeight(pub u64);

impl Add<BlockHeight> for u64 {
    type Output = BlockHeight;
    fn add(self, other: BlockHeight) -> BlockHeight {
        BlockHeight(self + other.0)
    }
}

impl Add<u64> for BlockHeight {
    type Output = BlockHeight;
    fn add(self, other: u64) -> BlockHeight {
        BlockHeight(self.0 + other)
    }
}

impl Sub<u64> for BlockHeight {
    type Output = BlockHeight;
    fn sub(self, other: u64) -> BlockHeight {
        BlockHeight(self.0 - other)
    }
}

impl Add<BlockHeight> for BlockHeight {
    type Output = BlockHeight;
    fn add(self, other: BlockHeight) -> BlockHeight {
        BlockHeight(self.0 + other.0)
    }
}

#[derive(Debug, Serialize, Deserialize, Clone, PartialEq, Eq, BorshSerialize, BorshDeserialize)]
#[cfg_attr(feature = "full", derive(utoipa::ToSchema))]
pub enum TimeoutWindow {
    NoTimeout,
    Timeout(BlockHeight),
}

<<<<<<< HEAD
impl PartialOrd for TimeoutWindow {
    fn partial_cmp(&self, other: &Self) -> Option<Ordering> {
        Some(self.cmp(other))
    }
}

impl Ord for TimeoutWindow {
    fn cmp(&self, other: &Self) -> Ordering {
        match (self, other) {
            (TimeoutWindow::NoTimeout, TimeoutWindow::NoTimeout) => Ordering::Equal,
            (TimeoutWindow::Timeout(_), TimeoutWindow::NoTimeout) => Ordering::Less,
            (TimeoutWindow::NoTimeout, TimeoutWindow::Timeout(_)) => Ordering::Greater,
            (TimeoutWindow::Timeout(a), TimeoutWindow::Timeout(b)) => a.cmp(b),
=======
impl Display for TimeoutWindow {
    fn fmt(&self, f: &mut std::fmt::Formatter<'_>) -> std::fmt::Result {
        match &self {
            TimeoutWindow::NoTimeout => write!(f, "NoTimeout"),
            TimeoutWindow::Timeout(height) => write!(f, "Timeout({})", height.0),
>>>>>>> 8eb5e4b0
        }
    }
}

impl Default for TimeoutWindow {
    fn default() -> Self {
        TimeoutWindow::Timeout(BlockHeight(100))
    }
}

#[derive(
    Debug, Serialize, Deserialize, Default, Clone, PartialEq, Eq, BorshSerialize, BorshDeserialize,
)]
#[cfg_attr(feature = "full", derive(utoipa::ToSchema))]
/// Used as a blob action to register a contract.
pub struct RegisterContractAction {
    /// Verifier to use for transactions sent to this new contract.
    pub verifier: Verifier,
    /// Other verifier data, such as a Risc0 program ID or noir public key.
    /// Transactions sent to this contract will have to match this program ID.
    pub program_id: ProgramId,
    /// Initial state commitment of the contract to register.
    pub state_commitment: StateCommitment,
    /// Name of the contract to register.
    pub contract_name: ContractName,
    /// Optionally set the timeout window for the contract.
    /// If the contract exists, the timeout window will be unchanged, otherwise, the default value will be used.
    pub timeout_window: Option<TimeoutWindow>,
    /// Optional data for indexers to construct the initial state of the contract.
    /// Importantly, this is *never* checked by the node. You should verify manually it matches the state commitment.
    pub constructor_metadata: Option<Vec<u8>>,
}

#[cfg(feature = "full")]
impl Hashed<TxHash> for RegisterContractAction {
    fn hashed(&self) -> TxHash {
        use sha3::{Digest, Sha3_256};

        let mut hasher = Sha3_256::new();
        hasher.update(self.verifier.0.clone());
        hasher.update(self.program_id.0.clone());
        hasher.update(self.state_commitment.0.clone());
        hasher.update(self.contract_name.0.clone());
        if let Some(timeout_window) = &self.timeout_window {
            match timeout_window {
                TimeoutWindow::NoTimeout => hasher.update(0u8.to_le_bytes()),
                TimeoutWindow::Timeout(bh) => hasher.update(bh.0.to_le_bytes()),
            }
        }
        // We don't hash the constructor metadata.
        let hash_bytes = hasher.finalize();
        TxHash(hex::encode(hash_bytes))
    }
}

impl ContractAction for RegisterContractAction {
    fn as_blob(
        &self,
        contract_name: ContractName,
        caller: Option<BlobIndex>,
        callees: Option<Vec<BlobIndex>>,
    ) -> Blob {
        Blob {
            contract_name,
            data: BlobData::from(StructuredBlobData {
                caller,
                callees,
                parameters: self.clone(),
            }),
        }
    }
}

#[derive(
    Debug, Serialize, Deserialize, Default, Clone, PartialEq, Eq, BorshSerialize, BorshDeserialize,
)]
pub struct UpdateContractProgramIdAction {
    pub contract_name: ContractName,
    pub program_id: ProgramId,
}

impl ContractAction for UpdateContractProgramIdAction {
    fn as_blob(
        &self,
        contract_name: ContractName,
        caller: Option<BlobIndex>,
        callees: Option<Vec<BlobIndex>>,
    ) -> Blob {
        Blob {
            contract_name,
            data: BlobData::from(StructuredBlobData {
                caller,
                callees,
                parameters: self.clone(),
            }),
        }
    }
}

#[derive(
    Debug, Serialize, Deserialize, Default, Clone, PartialEq, Eq, BorshSerialize, BorshDeserialize,
)]
pub struct UpdateContractTimeoutWindowAction {
    pub contract_name: ContractName,
    pub timeout_window: TimeoutWindow,
}

impl ContractAction for UpdateContractTimeoutWindowAction {
    fn as_blob(
        &self,
        contract_name: ContractName,
        caller: Option<BlobIndex>,
        callees: Option<Vec<BlobIndex>>,
    ) -> Blob {
        Blob {
            contract_name,
            data: BlobData::from(StructuredBlobData {
                caller,
                callees,
                parameters: self.clone(),
            }),
        }
    }
}

#[derive(
    Debug, Serialize, Deserialize, Default, Clone, PartialEq, Eq, BorshSerialize, BorshDeserialize,
)]
/// Used as a blob action to delete a contract.
pub struct DeleteContractAction {
    pub contract_name: ContractName,
}

impl ContractAction for DeleteContractAction {
    fn as_blob(
        &self,
        contract_name: ContractName,
        caller: Option<BlobIndex>,
        callees: Option<Vec<BlobIndex>>,
    ) -> Blob {
        Blob {
            contract_name,
            data: BlobData::from(StructuredBlobData {
                caller,
                callees,
                parameters: self.clone(),
            }),
        }
    }
}

/// Used by the Hyli node to recognize contract registration.
/// Simply output this struct in your HyleOutput registered_contracts.
/// See uuid-tld for examples.
#[derive(
    Debug, Serialize, Deserialize, Default, Clone, PartialEq, Eq, BorshSerialize, BorshDeserialize,
)]
#[cfg_attr(feature = "full", derive(utoipa::ToSchema))]
pub struct RegisterContractEffect {
    /// Verifier to use for transactions sent to this new contract.
    pub verifier: Verifier,
    /// Other verifier data, such as a Risc0 program ID or noir public key.
    /// Transactions sent to this contract will have to match this program ID.
    pub program_id: ProgramId,
    /// Initial state commitment of the contract to register.
    pub state_commitment: StateCommitment,
    /// Name of the contract to register.
    pub contract_name: ContractName,
    /// Optionally set the timeout window for the contract.
    /// If the contract exists, the timeout window will be unchanged, otherwise, the default value will be used.
    pub timeout_window: Option<TimeoutWindow>,
}

impl From<RegisterContractAction> for RegisterContractEffect {
    fn from(action: RegisterContractAction) -> Self {
        RegisterContractEffect {
            verifier: action.verifier,
            program_id: action.program_id,
            state_commitment: action.state_commitment,
            contract_name: action.contract_name,
            timeout_window: action.timeout_window,
        }
    }
}

#[cfg(feature = "full")]
impl Hashed<TxHash> for RegisterContractEffect {
    fn hashed(&self) -> TxHash {
        use sha3::{Digest, Sha3_256};

        let mut hasher = Sha3_256::new();
        hasher.update(self.verifier.0.clone());
        hasher.update(self.program_id.0.clone());
        hasher.update(self.state_commitment.0.clone());
        hasher.update(self.contract_name.0.clone());
        if let Some(timeout_window) = &self.timeout_window {
            match timeout_window {
                TimeoutWindow::NoTimeout => hasher.update(0u8.to_le_bytes()),
                TimeoutWindow::Timeout(bh) => hasher.update(bh.0.to_le_bytes()),
            }
        }
        let hash_bytes = hasher.finalize();
        TxHash(hex::encode(hash_bytes))
    }
}

#[cfg(feature = "full")]
pub mod base64_field {
    use base64::prelude::*;
    use serde::{Deserialize, Deserializer, Serializer};

    pub fn serialize<S>(bytes: &Vec<u8>, serializer: S) -> Result<S::Ok, S::Error>
    where
        S: Serializer,
    {
        let encoded = BASE64_STANDARD.encode(bytes);
        serializer.serialize_str(&encoded)
    }

    pub fn deserialize<'de, D>(deserializer: D) -> Result<Vec<u8>, D::Error>
    where
        D: Deserializer<'de>,
    {
        let s = String::deserialize(deserializer)?;
        BASE64_STANDARD.decode(&s).map_err(serde::de::Error::custom)
    }
}

#[cfg(test)]
mod tests_timeout_order {
    use super::*;

    #[test]
    fn test_timeout_vs_timeout() {
        let a = TimeoutWindow::Timeout(BlockHeight(5));
        let b = TimeoutWindow::Timeout(BlockHeight(10));
        assert!(a < b);
        assert!(b > a);
        assert_eq!(a.partial_cmp(&b), Some(Ordering::Less));
        assert_eq!(b.partial_cmp(&a), Some(Ordering::Greater));
    }

    #[test]
    fn test_timeout_vs_same_timeout() {
        let a = TimeoutWindow::Timeout(BlockHeight(7));
        let b = TimeoutWindow::Timeout(BlockHeight(7));
        assert_eq!(a, b);
        assert_eq!(a.cmp(&b), Ordering::Equal);
        assert_eq!(a.partial_cmp(&b), Some(Ordering::Equal));
    }

    #[test]
    fn test_timeout_vs_no_timeout() {
        let a = TimeoutWindow::Timeout(BlockHeight(15));
        let b = TimeoutWindow::NoTimeout;
        assert!(a < b);
        assert_eq!(a.cmp(&b), Ordering::Less);
        assert_eq!(a.partial_cmp(&b), Some(Ordering::Less));
    }

    #[test]
    fn test_no_timeout_vs_timeout() {
        let a = TimeoutWindow::NoTimeout;
        let b = TimeoutWindow::Timeout(BlockHeight(1));
        assert!(a > b);
        assert_eq!(a.cmp(&b), Ordering::Greater);
        assert_eq!(a.partial_cmp(&b), Some(Ordering::Greater));
    }

    #[test]
    fn test_no_timeout_vs_no_timeout() {
        let a = TimeoutWindow::NoTimeout;
        let b = TimeoutWindow::NoTimeout;
        assert_eq!(a, b);
        assert_eq!(a.cmp(&b), Ordering::Equal);
        assert_eq!(a.partial_cmp(&b), Some(Ordering::Equal));
    }

    #[test]
    fn test_min_timeout_is_always_selected() {
        let timeout = TimeoutWindow::Timeout(BlockHeight(42));
        let no_timeout = TimeoutWindow::NoTimeout;

        // min(NoTimeout, Timeout(42)) == Timeout(42)
        assert_eq!(std::cmp::min(no_timeout.clone(), timeout.clone()), timeout);

        // min(Timeout(42), NoTimeout) == Timeout(42)
        assert_eq!(std::cmp::min(timeout.clone(), no_timeout.clone()), timeout);
    }

    #[test]
    fn test_min_among_multiple_timeout_windows() {
        use TimeoutWindow::{NoTimeout, Timeout};

        let timeouts = [
            NoTimeout,
            Timeout(BlockHeight(100)),
            Timeout(BlockHeight(50)),
            NoTimeout,
            Timeout(BlockHeight(200)),
            Timeout(BlockHeight(10)),
        ];

        // Utiliser min avec Iterator
        let actual_min = timeouts
            .iter()
            .min()
            .expect("La liste ne doit pas être vide");

        let expected_min = &Timeout(BlockHeight(10));

        assert_eq!(actual_min, expected_min);
    }
}<|MERGE_RESOLUTION|>--- conflicted
+++ resolved
@@ -758,7 +758,6 @@
     Timeout(BlockHeight),
 }
 
-<<<<<<< HEAD
 impl PartialOrd for TimeoutWindow {
     fn partial_cmp(&self, other: &Self) -> Option<Ordering> {
         Some(self.cmp(other))
@@ -772,13 +771,15 @@
             (TimeoutWindow::Timeout(_), TimeoutWindow::NoTimeout) => Ordering::Less,
             (TimeoutWindow::NoTimeout, TimeoutWindow::Timeout(_)) => Ordering::Greater,
             (TimeoutWindow::Timeout(a), TimeoutWindow::Timeout(b)) => a.cmp(b),
-=======
+        }
+    }
+}
+
 impl Display for TimeoutWindow {
     fn fmt(&self, f: &mut std::fmt::Formatter<'_>) -> std::fmt::Result {
         match &self {
             TimeoutWindow::NoTimeout => write!(f, "NoTimeout"),
             TimeoutWindow::Timeout(height) => write!(f, "Timeout({})", height.0),
->>>>>>> 8eb5e4b0
         }
     }
 }
