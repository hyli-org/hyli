--- conflicted
+++ resolved
@@ -102,7 +102,6 @@
 		h := sha256.New()
 		h.Write(ctx.TxBytes())
 		txHash := h.Sum(nil)
-<<<<<<< HEAD
 
 		if contract.Verifier == "cairo" {
 			// Compute pedersen hash over payload.Data
@@ -121,42 +120,11 @@
 			// TODO: hash payloadData for noir
 			// ATM we use 0 as payloadHash for convenience
 			// Hence it is !mandatory! for the noir code to use 0 as payloadHash
-			buf := make([]byte, 4)
 			ms.k.ProvenPayload.Set(ctx, collections.Join(txHash, uint32(i)), zktx.PayloadMetadata{
-				PayloadHash: buf,
+				PayloadHash: make([]byte, 4),
 				ContractName: payload.ContractName,
 			})
 		}
-=======
-		// Keep some information around to verify the payload later.
-		ms.k.ProvenPayload.Set(ctx, collections.Join(txHash, uint32(i)), zktx.PayloadMetadata{
-			PayloadHash:  payload.Data,
-			ContractName: payload.ContractName,
-		})
-
-		// Setup verification timeout.
-		payloads, err := ms.k.Timeout.Get(ctx, ctx.BlockHeight()+payloadTimeout)
-		var new_payloads zktx.PayloadTimeout
-		if errors.Is(err, collections.ErrNotFound) {
-			new_payloads = zktx.PayloadTimeout{
-				Payloads: []*zktx.InnerPayloadTimeout{
-					{
-						TxHash:       ctx.TxBytes(),
-						PayloadIndex: uint32(i),
-					},
-				},
-			}
-		} else if err != nil {
-			return nil, err
-		} else {
-			new_payloads = payloads
-			new_payloads.Payloads = append(new_payloads.Payloads, &zktx.InnerPayloadTimeout{
-				TxHash:       ctx.TxBytes(),
-				PayloadIndex: uint32(i),
-			})
-		}
-		ms.k.Timeout.Set(ctx, ctx.BlockHeight()+payloadTimeout, new_payloads)
->>>>>>> ac533864
 	}
 	// TODO fees
 	return &zktx.MsgPublishPayloadsResponse{}, nil
