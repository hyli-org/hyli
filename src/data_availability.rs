--- conflicted
+++ resolved
@@ -112,7 +112,7 @@
     /// Last timestamp we received a ping from the peer.
     last_ping: u64,
     /// Sender to stream blocks to the peer
-    sender: SplitSink<Framed<TcpStream, DataAvailabilityServerCodec>, Block>,
+    sender: SplitSink<Framed<TcpStream, DataAvailabilityServerCodec>, SignedBlock>,
     /// Handle to abort the receiving side of the stream
     keepalive_abort: JoinHandle<()>,
 }
@@ -330,18 +330,11 @@
                 if let Some(hash) = hash {
                     if let Ok(Some(signed_block)) = self.blocks.get(hash)
                     {
-<<<<<<< HEAD
-                        let bytes: bytes::Bytes =
-                            bincode::encode_to_vec(signed_block, bincode::config::standard())?.into();
-=======
-                        // FIXME: we send unsigned blocks for now
-                        let block: Block = self.node_state.handle_signed_block(&signed_block);
->>>>>>> 576c7f76
                         if self.stream_peer_metadata
                             .get_mut(&peer_ip)
                             .context("peer not found")?
                             .sender
-                            .send(block)
+                            .send(signed_block)
                             .await.is_ok() {
                             let _ = catchup_sender.send((block_hashes, peer_ip)).await;
                         }
@@ -580,7 +573,7 @@
                 info!("streaming block {} to peer {}", block.hash(), &peer_id);
                 _ = peer
                     .sender
-                    .send(node_state_block.clone())
+                    .send(block.clone())
                     .await
                     .log_error("Sending block");
             }
@@ -615,7 +608,7 @@
         start_height: BlockHeight,
         ping_sender: tokio::sync::mpsc::Sender<String>,
         catchup_sender: tokio::sync::mpsc::Sender<(Vec<BlockHash>, String)>,
-        sender: SplitSink<Framed<TcpStream, DataAvailabilityServerCodec>, Block>,
+        sender: SplitSink<Framed<TcpStream, DataAvailabilityServerCodec>, SignedBlock>,
         mut receiver: SplitStream<Framed<TcpStream, DataAvailabilityServerCodec>>,
         peer_ip: &String,
     ) -> Result<()> {
@@ -811,10 +804,11 @@
         let mut heights_received = vec![];
         while let Some(Ok(cmd)) = da_stream.next().await {
             let bytes = cmd;
-            let block: Block = bincode::decode_from_slice(&bytes, bincode::config::standard())
-                .unwrap()
-                .0;
-            heights_received.push(block.block_height.0);
+            let block: SignedBlock =
+                bincode::decode_from_slice(&bytes, bincode::config::standard())
+                    .unwrap()
+                    .0;
+            heights_received.push(block.height().0);
             if heights_received.len() == 14 {
                 break;
             }
@@ -860,11 +854,12 @@
         let mut heights_received = vec![];
         while let Some(Ok(cmd)) = da_stream.next().await {
             let bytes = cmd;
-            let block: Block = bincode::decode_from_slice(&bytes, bincode::config::standard())
-                .unwrap()
-                .0;
+            let block: SignedBlock =
+                bincode::decode_from_slice(&bytes, bincode::config::standard())
+                    .unwrap()
+                    .0;
             dbg!(&block);
-            heights_received.push(block.block_height.0);
+            heights_received.push(block.height().0);
             if heights_received.len() == 18 {
                 break;
             }
