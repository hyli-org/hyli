--- conflicted
+++ resolved
@@ -8,16 +8,12 @@
 
 use crate::{
     bus::BusClientSender,
-<<<<<<< HEAD
-    data_availability::{node_state::NodeState, DataEvent},
-    model::{Block, BlockHeight, CommonRunContext, SignedBlock},
-=======
     data_availability::{
         codec::{DataAvailabilityClientCodec, DataAvailabilityServerRequest},
+        node_state::NodeState,
         DataEvent,
     },
-    model::{Block, BlockHeight, CommonRunContext},
->>>>>>> 576c7f76
+    model::{Block, BlockHeight, CommonRunContext, SignedBlock},
     module_handle_messages,
     utils::{
         logger::LogMe,
@@ -88,30 +84,9 @@
         Ok(())
     }
 
-<<<<<<< HEAD
-    async fn processing_next_frame(&mut self, bytes: BytesMut) -> Result<()> {
-        let signed_block: SignedBlock =
-            bincode::decode_from_slice(&bytes, bincode::config::standard())
-                .log_error("Decoding block")?
-                .0;
-
-        let block: Block = self.node_state.handle_signed_block(&signed_block);
-        if let Err(e) = self.handle_processed_block(block) {
-            error!("Error while handling block: {:#}", e);
-        }
-        SinkExt::<bytes::Bytes>::send(&mut self.da_stream, "ok".into())
-            .await
-            .context("Sending ok answer on da stream")
-    }
-
-    fn handle_processed_block(&mut self, block: Block) -> Result<()> {
-        info!("Received block in DA listener");
-=======
-    async fn processing_next_frame(&mut self, block: Block) -> Result<()> {
-        // FIXME: Should be signed blocks
->>>>>>> 576c7f76
-        self.bus
-            .send(DataEvent::NewBlock(Box::new(block.clone())))?;
+    async fn processing_next_frame(&mut self, block: SignedBlock) -> Result<()> {
+        let block = self.node_state.handle_signed_block(&block);
+        self.bus.send(DataEvent::NewBlock(Box::new(block)))?;
 
         self.da_stream
             .send(DataAvailabilityServerRequest::Ping)
