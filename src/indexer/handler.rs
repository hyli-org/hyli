--- conflicted
+++ resolved
@@ -497,36 +497,10 @@
                 CONTRACTS_PARAMS
             );
 
-<<<<<<< HEAD
-            let c = std::mem::take(&mut self.handler_store.contracts);
-            query_builder.push_values(c.values(), |mut b, s| {
-                let TxContractStore {
-                    tx_hash,
-                    parent_data_proposal_hash,
-                    verifier,
-                    program_id,
-                    state_commitment,
-                    contract_name,
-                } = s;
-
-                info!(
-                    "Inserting contract {} with tx hash {} and parent data proposal hash {}",
-                    contract_name, tx_hash.0, parent_data_proposal_hash.0
-                );
-
-                b.push_bind(tx_hash)
-                    .push_bind(parent_data_proposal_hash)
-                    .push_bind(verifier)
-                    .push_bind(program_id)
-                    .push_bind(state_commitment)
-                    .push_bind(contract_name);
-            });
-=======
             for (batch_idx, chunk) in chunks.iter().enumerate() {
                 let mut query_builder = QueryBuilder::<Postgres>::new(
                     "INSERT INTO contracts (tx_hash, parent_dp_hash, verifier, program_id, state_commitment, contract_name) ",
                 );
->>>>>>> 99956249
 
                 query_builder.push_values(chunk.iter(), |mut b, s| {
                     let TxContractStore {
@@ -537,6 +511,11 @@
                         state_commitment,
                         contract_name,
                     } = s;
+
+                    info!(
+                        "Inserting contract {} with tx hash {} and parent data proposal hash {}",
+                        contract_name, tx_hash.0, parent_data_proposal_hash.0
+                    );
 
                     b.push_bind(tx_hash)
                         .push_bind(parent_data_proposal_hash)
