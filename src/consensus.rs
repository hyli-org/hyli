--- conflicted
+++ resolved
@@ -878,11 +878,7 @@
         bus::{dont_use_this::get_receiver, metrics::BusMetrics, SharedMessageBus},
         model::DataProposalHash,
         p2p::network::NetMessage,
-<<<<<<< HEAD
         tests::autobahn_testing::{broadcast, send, simple_commit_round, AutobahnBusClient},
-=======
-        tests::autobahn_testing::*,
->>>>>>> b0729d82
         utils::conf::Conf,
     };
     use assertables::{assert_contains, assert_none};
@@ -897,10 +893,7 @@
         pub name: String,
     }
 
-<<<<<<< HEAD
     #[macro_export]
-=======
->>>>>>> b0729d82
     macro_rules! build_nodes {
         ($count:tt) => {{
             async {
@@ -925,11 +918,6 @@
             }
         }};
     }
-<<<<<<< HEAD
-    pub use build_nodes;
-=======
-    pub(crate) use build_nodes;
->>>>>>> b0729d82
 
     impl ConsensusTestCtx {
         pub async fn build_consensus(
