--- conflicted
+++ resolved
@@ -1,10 +1,6 @@
-<<<<<<< HEAD
+//! Handles all consensus logic up to block commitment.
+
 use anyhow::{Context, Error, Result};
-=======
-//! Handles all consensus logic up to block commitment.
-
-use anyhow::{Context, Result};
->>>>>>> b7bfe739
 use bincode::{Decode, Encode};
 use serde::{Deserialize, Serialize};
 use std::{
@@ -21,15 +17,9 @@
     handle_messages,
     mempool::{MempoolCommand, MempoolResponse},
     model::{get_current_timestamp, Block, Hashable, Transaction},
-<<<<<<< HEAD
-    p2p::network::{OutboundMessage, ReplicaRegistryNetMessage, Signed},
-    replica_registry::{ReplicaId, ReplicaRegistry},
-    utils::{conf::SharedConf, logger::LogMe},
-=======
     p2p::network::{OutboundMessage, Signed},
     utils::{conf::SharedConf, crypto::BlstCrypto, logger::LogMe},
-    validator_registry::{ValidatorRegistry, ValidatorRegistryNetMessage},
->>>>>>> b7bfe739
+    validator_registry::{ValidatorId, ValidatorRegistry, ValidatorRegistryNetMessage},
 };
 
 #[derive(Debug, Serialize, Deserialize, Clone, Encode, Decode)]
@@ -60,10 +50,10 @@
     slot: u64,
     view: u64,
     prepare_quorum_certificate: u64,
-    prep_votes: HashMap<ReplicaId, bool>, // FIXME: set correct type (here it's replica_id:vote)
+    prep_votes: HashMap<ValidatorId, bool>, // FIXME: set correct type (here it's validator_id:vote)
     commit_quorum_certificate: HashMap<u64, u64>, // FIXME: set correct type (here it's slot:quorum certificate)
-    confirm_ack: HashSet<ReplicaId>,              // FIXME: set correct type (here it's replica_id)
-    block: Option<Block>,                         // FIXME: Block ou cut ?
+    confirm_ack: HashSet<ValidatorId>, // FIXME: set correct type (here it's validator_id)
+    block: Option<Block>,              // FIXME: Block ou cut ?
 }
 
 impl BFTRoundState {
@@ -86,12 +76,8 @@
 
 #[derive(Serialize, Deserialize, Encode, Decode)]
 pub struct Consensus {
-<<<<<<< HEAD
-    replicas: ReplicaRegistry,
+    validators: ValidatorRegistry,
     bft_round_state: BFTRoundState,
-=======
-    validators: ValidatorRegistry,
->>>>>>> b7bfe739
     blocks: Vec<Block>,
     batch_id: u64,
     // Accumulated batches from mempool
@@ -162,7 +148,6 @@
         Ok(ctx)
     }
 
-<<<<<<< HEAD
     fn verify_consensus_proposal(&self, _consensus_proposal: ConsensusProposal) -> bool {
         // TODO
         true
@@ -183,14 +168,15 @@
         true
     }
 
-    fn leader_id(&self) -> ReplicaId {
+    fn leader_id(&self) -> ValidatorId {
         // TODO
-        ReplicaId("".to_owned())
+        ValidatorId("".to_owned())
     }
 
     fn handle_net_message(
         &mut self,
         msg: Signed<ConsensusNetMessage>,
+        crypto: &BlstCrypto,
         outbound_sender: &Sender<OutboundMessage>,
     ) -> Result<(), Error> {
         match msg.msg {
@@ -198,7 +184,7 @@
                 // Message received by replica.
 
                 // Validate message comes from the correct leader
-                if self.leader_id() != msg.replica_id {
+                if self.leader_id() != msg.validator_id {
                     // fail
                 }
                 // Validate consensus_proposal slot, view, previous_qc and proposed block
@@ -207,7 +193,7 @@
                 _ = outbound_sender
                     .send(OutboundMessage::send(
                         self.leader_id(),
-                        self.sign_net_message(ConsensusNetMessage::PrepareVote(vote)),
+                        Self::sign_net_message(crypto, ConsensusNetMessage::PrepareVote(vote))?,
                     ))
                     .context("Failed to send ConsensusNetMessage::Confirm msg on the bus")?;
                 Ok(())
@@ -216,7 +202,9 @@
                 // Message received by leader.
 
                 // Save vote
-                self.bft_round_state.prep_votes.insert(msg.replica_id, vote);
+                self.bft_round_state
+                    .prep_votes
+                    .insert(msg.validator_id, vote);
                 // Get matching vote count
                 let validated_votes = self
                     .bft_round_state
@@ -232,9 +220,10 @@
                     // if fast-path ... TODO
                     // else send Confirm message to replicas
                     _ = outbound_sender
-                        .send(OutboundMessage::broadcast(self.sign_net_message(
+                        .send(OutboundMessage::broadcast(Self::sign_net_message(
+                            crypto,
                             ConsensusNetMessage::Confirm(prepare_quorum_certificate),
-                        )))
+                        )?))
                         .context("Failed to send ConsensusNetMessage::Confirm msg on the bus")?;
                 }
                 Ok(())
@@ -252,7 +241,7 @@
                 _ = outbound_sender
                     .send(OutboundMessage::send(
                         self.leader_id(),
-                        self.sign_net_message(ConsensusNetMessage::ConfirmAck),
+                        Self::sign_net_message(crypto, ConsensusNetMessage::ConfirmAck)?,
                     ))
                     .context("Failed to send ConsensusNetMessage::ConfirmAck msg on the bus")?;
                 Ok(())
@@ -261,7 +250,7 @@
                 // Message received by leader.
 
                 // Save ConfirmAck
-                self.bft_round_state.confirm_ack.insert(msg.replica_id);
+                self.bft_round_state.confirm_ack.insert(msg.validator_id);
 
                 if self.bft_round_state.confirm_ack.len()
                     > (2 * self.bft_round_state.f + 1).try_into().unwrap()
@@ -271,9 +260,10 @@
 
                     // Send Commit message of this certificate to all replicas
                     _ = outbound_sender
-                        .send(OutboundMessage::broadcast(self.sign_net_message(
+                        .send(OutboundMessage::broadcast(Self::sign_net_message(
+                            crypto,
                             ConsensusNetMessage::Commit(commit_quorum_certificate),
-                        )))
+                        )?))
                         .context("Failed to send ConsensusNetMessage::Confirm msg on the bus")?;
                 }
                 // Update its bft roun state
@@ -313,28 +303,14 @@
                 };
                 // Send Prepare message to all replicas
                 _ = outbound_sender
-                    .send(OutboundMessage::broadcast(self.sign_net_message(
+                    .send(OutboundMessage::broadcast(Self::sign_net_message(
+                        crypto,
                         ConsensusNetMessage::Prepare(consensus_proposal),
-                    )))
+                    )?))
                     .context("Failed to send ConsensusNetMessage::Prepare msg on the bus")?;
 
                 Ok(())
-=======
-    fn handle_net_message(&mut self, msg: Signed<ConsensusNetMessage>) {
-        match self.validators.check_signed(&msg) {
-            Ok(valid) => {
-                if valid {
-                    match msg.msg {
-                        ConsensusNetMessage::CommitBlock(block) => {
-                            info!("Got a commited block {:?}", block)
-                        }
-                    }
-                } else {
-                    warn!("Invalid signature for message {:?}", msg);
-                }
->>>>>>> b7bfe739
-            }
-            Err(e) => warn!("Error while checking signed message: {}", e),
+            }
         }
     }
 
@@ -342,7 +318,7 @@
         &mut self,
         msg: ConsensusCommand,
         bus: &SharedMessageBus,
-        crypto: &BlstCrypto,
+        _crypto: &BlstCrypto,
         consensus_event_sender: &Sender<ConsensusEvent>,
     ) -> Result<()> {
         match msg {
@@ -370,28 +346,16 @@
                                 )?;
 
                             // send to network
-<<<<<<< HEAD
                             // _ = outbound_sender.send(
                             //     OutboundMessage::broadcast(
-                            //         self.sign_net_message(
-                            //             ConsensusNetMessage::CommitBlock(block)
-                            //         )
+                            //         Self::sign_net_message(
+                            //             crypto,
+                            //             ConsensusNetMessage::Commit(block)
+                            //         )?
                             //     )
                             // ).context(
                             //     "Failed to send ConsensusNetMessage::CommitBlock msg on the bus",
                             // )?;
-=======
-                            _ = outbound_sender.send(
-                                OutboundMessage::broadcast(
-                                    Self::sign_net_message(
-                                        crypto,
-                                        ConsensusNetMessage::CommitBlock(block)
-                                    )?
-                                )
-                            ).context(
-                                "Failed to send ConsensusNetMessage::CommitBlock msg on the bus",
-                            )?;
->>>>>>> b7bfe739
                         }
                     }
                 }
@@ -439,17 +403,13 @@
         handle_messages! {
             on_bus bus,
             listen<ConsensusCommand> cmd => {
-<<<<<<< HEAD
-                match self.handle_command(cmd, &bus, &consensus_event_sender).await{
+                match self.handle_command(cmd, &bus, &crypto, &consensus_event_sender).await{
                     Ok(_) => (),
                     Err(e) => warn!("Error while handling consensus command: {:#}", e),
                 }
-=======
-                _ = self.handle_command(cmd, &bus, &crypto, &consensus_event_sender, &outbound_sender).await;
->>>>>>> b7bfe739
             }
             listen<Signed<ConsensusNetMessage>> cmd => {
-                match self.handle_net_message(cmd, &outbound_sender){
+                match self.handle_net_message(cmd, &crypto, &outbound_sender){
                     Ok(_) => (),
                     Err(e) => warn!("Error while handling consensus net message: {:#}", e),
                 }
