//! Handles all consensus logic up to block commitment.

use anyhow::{anyhow, bail, Context, Error, Result};
use bincode::{Decode, Encode};
use metrics::ConsensusMetrics;
use serde::{Deserialize, Serialize};
use staking::{Stake, Staker, Staking, MIN_STAKE};
use std::{collections::HashSet, default::Default, path::PathBuf, time::Duration};
use tokio::{sync::broadcast, time::sleep};
use tracing::{debug, info, warn};

use crate::{
    bus::{bus_client, BusMessage, SharedMessageBus},
    handle_messages,
    mempool::{Cut, MempoolEvent},
    model::{BlockHeight, Hashable, ValidatorPublicKey},
    p2p::{
        network::{OutboundMessage, PeerEvent, Signature, Signed, SignedWithKey},
        P2PCommand,
    },
    utils::{
        conf::SharedConf,
        crypto::{BlstCrypto, SharedBlstCrypto},
        logger::LogMe,
        modules::Module,
        static_type_map::Pick,
    },
};

use strum_macros::IntoStaticStr;

pub mod metrics;
pub mod module;
pub mod staking;
pub mod utils;

#[derive(
    Debug, Serialize, Deserialize, Clone, Encode, Decode, PartialEq, Eq, Hash, IntoStaticStr,
)]
pub enum ConsensusNetMessage {
    Prepare(ConsensusProposal, Ticket),
    PrepareVote(ConsensusProposalHash),
    // TODO: these should probably just be "SignedWithQuorumCertificate" to be consistent
    Confirm(QuorumCertificate),
    ConfirmAck(ConsensusProposalHash),
    Commit(QuorumCertificate, ConsensusProposalHash),
    ValidatorCandidacy(ValidatorCandidacy),
}

#[derive(Encode, Decode, Default, Debug)]
enum Step {
    #[default]
    StartNewSlot,
    PrepareVote,
    ConfirmAck,
}

#[derive(Debug, Clone, Deserialize, Serialize)]
pub enum ConsensusCommand {
    SingleNodeBlockGeneration,
    NewStaker(Staker),
    NewBonded(ValidatorPublicKey),
    ProcessedBlock(BlockHeight),
    StartNewSlot,
}

#[derive(Debug, Clone, Deserialize, Serialize)]
pub enum ConsensusEvent {
    CommitCut {
        validators: Vec<ValidatorPublicKey>,
        new_bonded_validators: Vec<ValidatorPublicKey>,
        cut: Cut,
    },
}

impl BusMessage for ConsensusCommand {}
impl BusMessage for ConsensusEvent {}
impl BusMessage for ConsensusNetMessage {}

#[derive(Debug, Serialize, Deserialize, Clone, Encode, Decode, PartialEq, Eq, Hash)]
pub struct ValidatorCandidacy {
    pubkey: ValidatorPublicKey,
    peer_address: String,
}

#[derive(Debug, Serialize, Deserialize, Clone, Encode, Decode, PartialEq, Eq, Hash)]
pub struct TimeoutCertificate(Slot, View, QuorumCertificate);

// A Ticket is necessary to send a valid prepare
#[derive(Debug, Serialize, Deserialize, Clone, Encode, Decode, PartialEq, Eq, Hash)]
pub enum Ticket {
    // Special value for the initial Cut
    Genesis,
    CommitQC(QuorumCertificate),
    TC(TimeoutCertificate),
}

// TODO: move struct to model.rs ?
#[derive(Encode, Decode, Default)]
pub struct BFTRoundState {
    consensus_proposal: ConsensusProposal,
    staking: Staking,

    leader: LeaderState,
    follower: FollowerState,
    joining: JoiningState,
    state_tag: StateTag,
}

#[derive(Encode, Decode, Default, Debug)]
enum StateTag {
    #[default]
    Genesis,
    Joining,
    Leader,
    Follower,
}

#[derive(Encode, Decode, Default)]
pub struct LeaderState {
    step: Step,
    prepare_votes: HashSet<Signed<ConsensusNetMessage, ValidatorPublicKey>>,
    confirm_ack: HashSet<Signed<ConsensusNetMessage, ValidatorPublicKey>>,
    pending_ticket: Option<Ticket>,
}

#[derive(Encode, Decode, Default)]
pub struct FollowerState {
    buffered_quorum_certificate: Option<QuorumCertificate>, // if we receive a commit before the next prepare
}

#[derive(Encode, Decode, Default)]
pub struct JoiningState {
    staking_updated_to: Slot,
    buffered_prepares: Vec<ConsensusProposal>,
}

#[derive(Serialize, Deserialize, Encode, Decode, Default, Debug, Clone, PartialEq, Eq, Hash)]
pub struct QuorumCertificate {
    signature: Signature,
    validators: Vec<ValidatorPublicKey>,
}

pub type Slot = u64;
pub type View = u64;

#[derive(Debug, Clone, Default, Serialize, Deserialize, Encode, Decode, PartialEq, Eq, Hash)]
pub struct ConsensusProposal {
    // These first few items are checked when receiving the proposal from the leader.
    slot: Slot,
    view: View,
    round_leader: ValidatorPublicKey,
    // Below items aren't.
    cut: Cut,
    new_validators_to_bond: Vec<NewValidatorCandidate>,
}

#[derive(Debug, Serialize, Deserialize, Clone, Encode, Decode, PartialEq, Eq, Hash, Default)]
pub struct ConsensusProposalHash(Vec<u8>);
#[derive(Debug, Serialize, Deserialize, Clone, Encode, Decode, PartialEq, Eq, Hash, Default)]
pub struct QuorumCertificateHash(Vec<u8>);

#[derive(Debug, Clone, Serialize, Deserialize, Encode, Decode, PartialEq, Eq, Hash)]
pub struct NewValidatorCandidate {
    pubkey: ValidatorPublicKey, // TODO: possible optim: the pubkey is already present in the msg,
    msg: SignedWithKey<ConsensusNetMessage>,
}

#[derive(Encode, Decode, Default)]
pub struct ConsensusStore {
    bft_round_state: BFTRoundState,
    /// Validators that asked to be part of consensus
    validator_candidates: Vec<NewValidatorCandidate>,
    pending_cuts: Vec<Cut>,
}

pub struct Consensus {
    metrics: ConsensusMetrics,
    bus: ConsensusBusClient,
    file: Option<PathBuf>,
    store: ConsensusStore,
    #[allow(dead_code)]
    config: SharedConf,
    crypto: SharedBlstCrypto,
}

bus_client! {
struct ConsensusBusClient {
    sender(OutboundMessage),
    sender(ConsensusEvent),
    sender(ConsensusCommand),
    sender(P2PCommand),
    receiver(ConsensusCommand),
    receiver(MempoolEvent),
    receiver(SignedWithKey<ConsensusNetMessage>),
    receiver(PeerEvent),
}
}

impl Consensus {
    /// Add a validator with the default stake to our consensus.
    /// This is trusted because it's out of the usual consensus process,
    /// either at genesis or when fast-forwarding.
    pub fn add_trusted_validator(
        &mut self,
        pubkey: &ValidatorPublicKey,
        stake: Stake,
    ) -> Result<()> {
        self.bft_round_state
            .staking
            .add_staker(Staker {
                pubkey: pubkey.clone(),
                stake,
            })
            .context("cannot add trusted staker")?;
        self.bft_round_state
            .staking
            .bond(pubkey.clone())
            .context("cannot bond trusted validator")?;
        info!("🎉 Trusted validator added: {}", pubkey);
        Ok(())
    }

    // Reset bft_round_state for the next round of consensus.
    fn finish_round(&mut self, commit: Option<QuorumCertificate>) -> Result<(), Error> {
        match self.bft_round_state.state_tag {
            StateTag::Follower => {}
            StateTag::Leader => {}
            _ => bail!("Cannot finish_round unless synchronized to the consensus."),
        }

        let new_validators_to_bond = std::mem::take(
            &mut self
                .bft_round_state
                .consensus_proposal
                .new_validators_to_bond,
        );

        // Reset round state, carrying over staking and current proposal.
        self.bft_round_state = BFTRoundState {
            consensus_proposal: ConsensusProposal {
                slot: self.bft_round_state.consensus_proposal.slot,
                view: self.bft_round_state.consensus_proposal.view,
                round_leader: self.bft_round_state.consensus_proposal.round_leader.clone(),
                ..ConsensusProposal::default()
            },
            staking: std::mem::take(&mut self.bft_round_state.staking),
            ..BFTRoundState::default()
        };

        // Find out who the next leader will be.
        let leader_index = self
            .bft_round_state
            .staking
            .bonded()
            .iter()
            .position(|v| v == &self.bft_round_state.consensus_proposal.round_leader)
            .context(format!(
                "Leader {} not found in validators",
                &self.bft_round_state.consensus_proposal.round_leader,
            ))?;

        self.bft_round_state.consensus_proposal.round_leader = self
            .bft_round_state
            .staking
            .bonded()
            .get((leader_index + 1) % self.bft_round_state.staking.bonded().len())
            .context("No next leader found")?
            .clone();

        if self.bft_round_state.consensus_proposal.round_leader == *self.crypto.validator_pubkey() {
            self.bft_round_state.state_tag = StateTag::Leader;
        } else {
            self.bft_round_state.state_tag = StateTag::Follower;
        }

        // If we finish the round via a committed proposal, update some state
        if let Some(qc) = commit {
            self.bft_round_state.consensus_proposal.slot += 1;
            self.bft_round_state.consensus_proposal.view = 0;
            self.bft_round_state.follower.buffered_quorum_certificate = Some(qc);
            // Any new validators are added to the consensus and removed from candidates.
            for new_v in new_validators_to_bond {
                warn!("🎉 New validator bonded: {}", new_v.pubkey);
                self.store
                    .bft_round_state
                    .staking
                    .bond(new_v.pubkey.clone())?;
            }
        } else {
            self.bft_round_state.consensus_proposal.view += 1;
            self.bft_round_state.follower.buffered_quorum_certificate = None;
        }

        info!(
            "🥋 Ready for slot {}, view {}",
            self.bft_round_state.consensus_proposal.slot,
            self.bft_round_state.consensus_proposal.view
        );

        if self.is_round_leader() {
            info!("👑 I'm the new leader! 👑")
        }

        Ok(())
    }

    /// Verify that quorum certificate includes only validators that are part of the consensus
    fn verify_quorum_signers_part_of_consensus(
        &self,
        quorum_certificate: &QuorumCertificate,
    ) -> bool {
        quorum_certificate.validators.iter().all(|v| {
            self.bft_round_state
                .staking
                .bonded()
                .iter()
                .any(|v2| v2 == v)
        })
    }

    /// Verify that new validators have enough stake
    /// and have a valid signature so can be bonded.
    fn verify_new_validators_to_bond(&mut self, proposal: &ConsensusProposal) -> Result<()> {
        for new_validator in &proposal.new_validators_to_bond {
            // Verify that the new validator has enough stake
            if let Some(stake) = self
                .bft_round_state
                .staking
                .get_stake(&new_validator.pubkey)
            {
                if stake.amount < staking::MIN_STAKE {
                    bail!("New bonded validator has not enough stake to be bonded");
                }
            } else {
                bail!("New bonded validator has no stake");
            }
            // Verify that the new validator has a valid signature
            if !BlstCrypto::verify(&new_validator.msg)? {
                bail!("New bonded validator has an invalid signature");
            }
            // Verify that the signed message is a matching candidacy
            if let ConsensusNetMessage::ValidatorCandidacy(ValidatorCandidacy {
                pubkey,
                peer_address,
            }) = &new_validator.msg.msg
            {
                if pubkey != &new_validator.pubkey {
                    debug!("Invalid candidacy message");
                    debug!("Got - Expected");
                    debug!("{} - {}", pubkey, new_validator.pubkey);

                    bail!("New bonded validator has an invalid candidacy message");
                }

                self.validator_candidates
                    .retain(|v| v.pubkey != new_validator.pubkey);
                self.bus.send(P2PCommand::ConnectTo {
                    peer: peer_address.clone(),
                })?;
            } else {
                bail!("New bonded validator forwarded signed message is not a candidacy message");
            }
        }
        Ok(())
    }

    fn is_part_of_consensus(&self, pubkey: &ValidatorPublicKey) -> bool {
        self.bft_round_state.staking.is_bonded(pubkey)
    }

    fn delay_start_new_round(&mut self, ticket: Ticket) -> Result<(), Error> {
        if !matches!(self.bft_round_state.state_tag, StateTag::Leader) {
            bail!(
                "Cannot delay start new round while in state {:?}",
                self.bft_round_state.state_tag
            );
        }
        self.bft_round_state.leader.pending_ticket = Some(ticket);
        #[cfg(not(test))]
        {
            let command_sender =
                Pick::<broadcast::Sender<ConsensusCommand>>::get(&self.bus).clone();
            let interval = self.config.consensus.slot_duration;
            tokio::spawn(async move {
                info!(
                    "⏱️  Sleeping {} milliseconds before starting a new slot",
                    interval
                );
                sleep(Duration::from_millis(interval)).await;

                _ = command_sender
                    .send(ConsensusCommand::StartNewSlot)
                    .log_error("Cannot send message over channel");
            });
            Ok(())
        }
        #[cfg(test)]
        {
            Ok(())
        }
    }

    fn start_round(&mut self) -> Result<(), Error> {
        if !matches!(self.bft_round_state.leader.step, Step::StartNewSlot) {
            bail!(
                "Cannot start a new slot while in step {:?}",
                self.bft_round_state.leader.step
            );
        }

        if !self.is_round_leader() {
            bail!("I'm not the leader for this slot");
        }

        let ticket = self
            .bft_round_state
            .leader
            .pending_ticket
            .take()
            .ok_or(anyhow!("No ticket available for this slot"))?;

        // TODO: keep candidates around?
        let mut new_validators_to_bond = std::mem::take(&mut self.validator_candidates);
        new_validators_to_bond.retain(|v| {
            self.bft_round_state
                .staking
                .get_stake(&v.pubkey)
                .map(|s| s.amount)
                .unwrap_or(0)
                > MIN_STAKE
                && !self.bft_round_state.staking.is_bonded(&v.pubkey)
        });

        info!(
            "🚀 Starting new slot {} with {} existing validators and {} candidates",
            self.bft_round_state.consensus_proposal.slot,
            self.bft_round_state.staking.bonded().len(),
            new_validators_to_bond.len()
        );

        // Creates ConsensusProposal
        let cut = self.next_cut().unwrap_or_default();

        self.bft_round_state.leader.step = Step::PrepareVote;

        // Start Consensus with following cut
        self.bft_round_state.consensus_proposal.cut = cut;
        self.bft_round_state
            .consensus_proposal
            .new_validators_to_bond = new_validators_to_bond;

        self.metrics.start_new_round("consensus_proposal");

        // Verifies that to-be-built block is large enough (?)

        // Broadcasts Prepare message to all validators
        debug!(
            proposal_hash = %self.bft_round_state.consensus_proposal.hash(),
            "🌐 Slot {} started. Broadcasting Prepare message", self.bft_round_state.consensus_proposal.slot,
        );
        self.broadcast_net_message(ConsensusNetMessage::Prepare(
            self.bft_round_state.consensus_proposal.clone(),
            ticket,
        ))?;

        Ok(())
    }

    fn is_round_leader(&self) -> bool {
        matches!(self.bft_round_state.state_tag, StateTag::Leader)
    }

    fn next_cut(&mut self) -> Option<Cut> {
        if self.pending_cuts.is_empty() {
            None
        } else {
            Some(self.pending_cuts.remove(0))
        }
    }

    fn compute_f(&self) -> u64 {
        self.bft_round_state.staking.total_bond().div_ceil(3)
    }

    fn get_own_voting_power(&self) -> u64 {
        if self.is_part_of_consensus(self.crypto.validator_pubkey()) {
            if let Some(my_sake) = self
                .bft_round_state
                .staking
                .get_stake(self.crypto.validator_pubkey())
            {
                my_sake.amount
            } else {
                panic!("I'm not in my own staking registry !")
            }
        } else {
            0
        }
    }

    fn compute_voting_power(&self, validators: &[ValidatorPublicKey]) -> u64 {
        validators
            .iter()
            .flat_map(|v| self.bft_round_state.staking.get_stake(v).map(|s| s.amount))
            .sum::<u64>()
    }

    /// Verify that:
    ///  - the quorum certificate is for the given message.
    ///  - the signatures are above 2f+1 voting power.
    ///
    /// This ensures that we can trust the message.
    fn verify_quorum_certificate<T: bincode::Encode>(
        &self,
        message: T,
        quorum_certificate: &QuorumCertificate,
    ) -> Result<()> {
        // Construct the expected signed message
        let expected_signed_message = SignedWithKey {
            msg: message,
            signature: quorum_certificate.signature.clone(),
            validators: quorum_certificate.validators.clone(),
        };

        match (
            BlstCrypto::verify(&expected_signed_message),
            self.verify_quorum_signers_part_of_consensus(quorum_certificate),
        ) {
            (Ok(res), true) if !res => {
                //self.metrics.confirm_error("qc_invalid"); todo
                bail!("Quorum Certificate received is invalid")
            }
            (Err(err), _) => bail!("Quorum Certificate verification failed: {}", err),
            (_, false) => {
                //self.metrics.confirm_error("qc_invalid"); todo
                bail!("Quorum Certificate received contains non-consensus validators")
            }
            _ => {}
        };

        // This helpfully ignores any signatures that would not be actually part of the consensus
        // since those would have voting power 0.
        // TODO: should we reject such messages?
        let voting_power = self.compute_voting_power(quorum_certificate.validators.as_slice());

        let f = self.compute_f();

        info!(
            "📩 Slot {} validated votes: {} / {} ({} validators for a total bond = {})",
            self.bft_round_state.consensus_proposal.slot,
            voting_power,
            2 * f + 1,
            self.bft_round_state.staking.bonded().len(),
            self.bft_round_state.staking.total_bond()
        );

        // Verify enough validators signed
        if voting_power < 2 * f + 1 {
            self.metrics.confirm_error("prepare_qc_incomplete");
            bail!("Quorum Certificate does not contain enough voting power")
        }
        Ok(())
    }

    /// Connect to all validators & ask to be part of consensus
    fn send_candidacy(&mut self) -> Result<()> {
        let candidacy = ValidatorCandidacy {
            pubkey: self.crypto.validator_pubkey().clone(),
            peer_address: self.config.host.clone(),
        };
        info!(
            "📝 Sending candidacy message to be part of consensus.  {}",
            candidacy
        );
        self.broadcast_net_message(ConsensusNetMessage::ValidatorCandidacy(candidacy))?;
        Ok(())
    }

    fn handle_net_message(&mut self, msg: SignedWithKey<ConsensusNetMessage>) -> Result<(), Error> {
        if !BlstCrypto::verify(&msg)? {
            self.metrics.signature_error("prepare");
            bail!("Invalid signature for message {:?}", &msg);
        }

        // TODO: reduce cloning here.
        let SignedWithKey::<ConsensusNetMessage> {
            msg: net_message,
            validators,
            ..
        } = msg.clone();

        match net_message {
            ConsensusNetMessage::Prepare(consensus_proposal, ticket) => {
                self.on_prepare(validators, consensus_proposal, ticket)
            }
            ConsensusNetMessage::PrepareVote(consensus_proposal_hash) => {
                self.on_prepare_vote(msg, consensus_proposal_hash)
            }
            ConsensusNetMessage::Confirm(prepare_quorum_certificate) => {
                self.on_confirm(prepare_quorum_certificate)
            }
            ConsensusNetMessage::ConfirmAck(consensus_proposal_hash) => {
                self.on_confirm_ack(msg, consensus_proposal_hash)
            }
            ConsensusNetMessage::Commit(commit_quorum_certificate, proposal_hash_hint) => {
                self.on_commit(commit_quorum_certificate, proposal_hash_hint)
            }
            ConsensusNetMessage::ValidatorCandidacy(candidacy) => {
                self.on_validator_candidacy(msg, candidacy)
            }
        }
    }

    fn verify_commit_ticket(&mut self, commit_qc: QuorumCertificate) -> bool {
        // Three options:
        // - we have already received the commit message for this ticket, so we already processed the QC.
        // - we haven't, so we process it right away
        // - the CQC is invalid and we just ignore it.
        if let Some(qc) = &self.bft_round_state.follower.buffered_quorum_certificate {
            return qc == &commit_qc;
        }
        self.try_commit_current_proposal(commit_qc.clone()).is_ok()
    }

    /// Message received by follower after start_round
    fn on_prepare(
        &mut self,
        signers: Vec<ValidatorPublicKey>,
        consensus_proposal: ConsensusProposal,
        ticket: Ticket,
    ) -> Result<(), Error> {
        debug!("Received Prepare message: {}", consensus_proposal);

        match self.bft_round_state.state_tag {
            StateTag::Joining => {
                // Ignore obviously outdated messages.
                // We'll be optimistic for ones in the future and hope that
                // maybe we'll have caught up by the time the commit rolls around.
                if consensus_proposal.slot <= self.bft_round_state.joining.staking_updated_to {
                    info!(
                        "🌑 Outdated Prepare message (Slot {} / view {} while at {}) received while joining. Ignoring.",
                        consensus_proposal.slot, consensus_proposal.view, self.bft_round_state.joining.staking_updated_to
                    );
                    return Ok(());
                }
                info!(
                    "🌕 Prepare message (Slot {} / view {}) received while joining. Storing.",
                    consensus_proposal.slot, consensus_proposal.view
                );
                // Store the message until we receive a matching Commit.
                // Because we may receive old or rogue proposals, we store all of them.
                // TODO: it would be slightly DOS-safer to only save those from validators we know,
                // but I'm not sure it's an actual problem in practice.
                self.bft_round_state
                    .joining
                    .buffered_prepares
                    .push(consensus_proposal);
                return Ok(());
            }
            StateTag::Follower => {}
            _ => {
                bail!("Prepare message received while not follower");
            }
        }

        // Process the ticket
        match ticket {
            Ticket::Genesis => {
                if self.bft_round_state.consensus_proposal.slot != 0 {
                    bail!("Genesis ticket is only valid for the first slot.");
                }
            }
            Ticket::CommitQC(commit_qc) => {
                if !self.verify_commit_ticket(commit_qc) {
                    bail!("Invalid commit ticket");
                }
            }
            Ticket::TC(_timeout_certificate) => {
                todo!()
            }
        }

        // After processing the ticket, we should be in the right slot/view.

        if consensus_proposal.slot != self.bft_round_state.consensus_proposal.slot {
            self.metrics.prepare_error("wrong_slot");
            bail!("Prepare message received for wrong slot");
        }
        if consensus_proposal.view != self.bft_round_state.consensus_proposal.view {
            self.metrics.prepare_error("wrong_view");
            bail!("Prepare message received for wrong view");
        }

        // Validate message comes from the correct leader
        if !signers.contains(&self.bft_round_state.consensus_proposal.round_leader) {
            self.metrics.prepare_error("wrong_leader");
            bail!(
                "Prepare consensus message does not come from current leader. I won't vote for it."
            );
        }

        self.verify_new_validators_to_bond(&consensus_proposal)?;

        // At this point we are OK with this new consensus proposal, update locally and vote.
        self.bft_round_state.consensus_proposal = consensus_proposal.clone();

        // Responds PrepareVote message to leader with validator's vote on this proposal
        if self.is_part_of_consensus(self.crypto.validator_pubkey()) {
            info!(
                proposal_hash = %consensus_proposal.hash(),
                "📤 Slot {} Prepare message validated. Sending PrepareVote to leader",
                self.bft_round_state.consensus_proposal.slot
            );
            self.send_net_message(
                self.bft_round_state.consensus_proposal.round_leader.clone(),
                ConsensusNetMessage::PrepareVote(consensus_proposal.hash()),
            )?;
        } else {
            info!("😥 Not part of consensus, not sending PrepareVote");
        }

        self.metrics.prepare();

        Ok(())
    }

    /// Message received by leader.
    fn on_prepare_vote(
        &mut self,
        msg: SignedWithKey<ConsensusNetMessage>,
        consensus_proposal_hash: ConsensusProposalHash,
    ) -> Result<()> {
        if !matches!(self.bft_round_state.state_tag, StateTag::Leader) {
            bail!("PrepareVote received while not leader");
        }
        if !matches!(self.bft_round_state.leader.step, Step::PrepareVote) {
            debug!(
                "PrepareVote received at wrong step (step = {:?})",
                self.bft_round_state.leader.step
            );
            return Ok(());
        }

        // Verify that the PrepareVote is for the correct proposal.
        // This also checks slot/view as those are part of the hash.
        if consensus_proposal_hash != self.bft_round_state.consensus_proposal.hash() {
            self.metrics.prepare_vote_error("invalid_proposal_hash");
            bail!("PrepareVote has not received valid consensus proposal hash");
        }

        // Save vote message
        self.store.bft_round_state.leader.prepare_votes.insert(msg);

        // Get matching vote count
        let validated_votes = self
            .bft_round_state
            .leader
            .prepare_votes
            .iter()
            .flat_map(|signed_message| signed_message.validators.clone())
            .collect::<Vec<ValidatorPublicKey>>();

        let votes_power = self.compute_voting_power(&validated_votes);
        let voting_power = votes_power + self.get_own_voting_power();

        self.metrics.prepare_votes_gauge(voting_power);

        // Waits for at least n-f = 2f+1 matching PrepareVote messages
        let f = self.compute_f();

        info!(
            "📩 Slot {} validated votes: {} / {} ({} validators for a total bond = {})",
            self.bft_round_state.consensus_proposal.slot,
            voting_power,
            2 * f + 1,
            self.bft_round_state.staking.bonded().len(),
            self.bft_round_state.staking.total_bond()
        );

        if voting_power > 2 * f {
            // Get all received signatures
            let aggregates: &Vec<&Signed<ConsensusNetMessage, ValidatorPublicKey>> =
                &self.bft_round_state.leader.prepare_votes.iter().collect();

            // Aggregates them into a *Prepare* Quorum Certificate
            let prepvote_signed_aggregation = self.crypto.sign_aggregate(
                ConsensusNetMessage::PrepareVote(self.bft_round_state.consensus_proposal.hash()),
                aggregates,
            )?;

            self.metrics.prepare_votes_aggregation();

            // Process the Confirm message locally, then send it to peers.
            self.bft_round_state.leader.step = Step::ConfirmAck;

            // if fast-path ... TODO
            // else send Confirm message to validators

            // Broadcast the *Prepare* Quorum Certificate to all validators
            debug!(
                "Slot {} PrepareVote message validated. Broadcasting Confirm",
                self.bft_round_state.consensus_proposal.slot
            );
            self.broadcast_net_message(ConsensusNetMessage::Confirm(QuorumCertificate {
                signature: prepvote_signed_aggregation.signature,
                validators: prepvote_signed_aggregation.validators,
            }))?;
        }
        // TODO(?): Update behaviour when having more ?
        // else if validated_votes > 2 * f + 1 {}
        Ok(())
    }

    /// Message received by follower.
    fn on_confirm(&mut self, prepare_quorum_certificate: QuorumCertificate) -> Result<()> {
        match self.bft_round_state.state_tag {
            StateTag::Follower => {}
            StateTag::Joining => {
                return Ok(());
            }
            _ => bail!("Confirm message received while not follower"),
        }

        // Check that this is a QC for PrepareVote for the expected proposal.
        // This also checks slot/view as those are part of the hash.
        // TODO: would probably be good to make that more explicit.
        let consensus_proposal_hash = self.bft_round_state.consensus_proposal.hash();
        self.verify_quorum_certificate(
            ConsensusNetMessage::PrepareVote(consensus_proposal_hash.clone()),
            &prepare_quorum_certificate,
        )?;

        // Responds ConfirmAck to leader
        if self.is_part_of_consensus(self.crypto.validator_pubkey()) {
            info!(
                proposal_hash = %consensus_proposal_hash,
                "📤 Slot {} Confirm message validated. Sending ConfirmAck to leader",
                self.bft_round_state.consensus_proposal.slot
            );
            self.send_net_message(
                self.bft_round_state.consensus_proposal.round_leader.clone(),
                ConsensusNetMessage::ConfirmAck(consensus_proposal_hash.clone()),
            )?;
        } else {
            info!("😥 Not part of consensus, not sending ConfirmAck");
        }
        Ok(())
    }

    /// Message received by leader.
    fn on_confirm_ack(
        &mut self,
        msg: SignedWithKey<ConsensusNetMessage>,
        consensus_proposal_hash: ConsensusProposalHash,
    ) -> Result<()> {
        if !matches!(self.bft_round_state.state_tag, StateTag::Leader) {
            bail!("ConfirmAck received while not leader");
        }

        if !matches!(self.bft_round_state.leader.step, Step::ConfirmAck) {
            debug!(
                "ConfirmAck received at wrong step (step ={:?})",
                self.bft_round_state.leader.step
            );
            return Ok(());
        }

        // Verify that the ConfirmAck is for the correct proposal
        if consensus_proposal_hash != self.bft_round_state.consensus_proposal.hash() {
            self.metrics.confirm_ack_error("invalid_proposal_hash");
            debug!(
                "Got {} expected {}",
                consensus_proposal_hash,
                self.bft_round_state.consensus_proposal.hash()
            );
            bail!("ConfirmAck got invalid consensus proposal hash");
        }

        // Save ConfirmAck. Ends if the message already has been processed
        if !self.store.bft_round_state.leader.confirm_ack.insert(msg) {
            self.metrics.confirm_ack("already_processed");
            info!("ConfirmAck has already been processed");

            return Ok(());
        }

        // Compute voting power so far and hope for >= 2f+1
        let confirmed_ack_validators = self
            .bft_round_state
            .leader
            .confirm_ack
            .iter()
            .flat_map(|signed_message| signed_message.validators.clone())
            .collect::<Vec<ValidatorPublicKey>>();

        let confirmed_power = self.compute_voting_power(&confirmed_ack_validators);
        let voting_power = confirmed_power + self.get_own_voting_power();

        let f = self.compute_f();

        info!(
            "✅ Slot {} confirmed acks: {} / {} ({} validators for a total bond = {})",
            self.bft_round_state.consensus_proposal.slot,
            voting_power,
            2 * f + 1,
            self.bft_round_state.staking.bonded().len(),
            self.bft_round_state.staking.total_bond()
        );

        self.metrics.confirmed_ack_gauge(voting_power);

        if voting_power > 2 * f {
            // Get all signatures received and change ValidatorPublicKey for ValidatorPubKey
            let aggregates: &Vec<&Signed<ConsensusNetMessage, ValidatorPublicKey>> =
                &self.bft_round_state.leader.confirm_ack.iter().collect();

            // Aggregates them into a *Commit* Quorum Certificate
            let commit_signed_aggregation = self.crypto.sign_aggregate(
                ConsensusNetMessage::ConfirmAck(self.bft_round_state.consensus_proposal.hash()),
                aggregates,
            )?;

            self.metrics.confirm_ack_commit_aggregate();

            // Buffers the *Commit* Quorum Cerficiate
            let commit_quorum_certificate = QuorumCertificate {
                signature: commit_signed_aggregation.signature.clone(),
                validators: commit_signed_aggregation.validators.clone(),
            };

            // Broadcast the *Commit* Quorum Certificate to all validators
            self.broadcast_net_message(ConsensusNetMessage::Commit(
                commit_quorum_certificate.clone(),
                consensus_proposal_hash,
            ))?;

            // Process the same locally.
            self.try_commit_current_proposal(commit_quorum_certificate)?;
        }
        // TODO(?): Update behaviour when having more ?
        Ok(())
    }

    /// Message received by follower.
    fn on_commit(
        &mut self,
        commit_quorum_certificate: QuorumCertificate,
        proposal_hash_hint: ConsensusProposalHash,
    ) -> Result<()> {
        match self.bft_round_state.state_tag {
            StateTag::Follower => {
                return self.try_commit_current_proposal(commit_quorum_certificate)
            }
            StateTag::Joining => {}
            _ => bail!("Commit message received while not follower"),
        };

        // We are joining consensus, try to sync our state.
        // First find the prepare message to this commit.
        let Some(proposal_index) = self
            .bft_round_state
            .joining
            .buffered_prepares
            .iter()
            .position(|p| p.hash() == proposal_hash_hint)
        else {
            // Maybe we just missed it, carry on.
            return Ok(());
        };
        // Use that as our proposal.
        self.bft_round_state.consensus_proposal = self
            .bft_round_state
            .joining
            .buffered_prepares
            .swap_remove(proposal_index);
        self.bft_round_state.joining.buffered_prepares.clear();

        // At this point check that we're caught up enough that it's realistic to verify the QC.
        if self.bft_round_state.joining.staking_updated_to + 1
            < self.bft_round_state.consensus_proposal.slot
        {
            info!(
                "🏃‍♀️ Ignoring commit message, we are only caught up to {} ({} needed).",
                self.bft_round_state.joining.staking_updated_to,
                self.bft_round_state.consensus_proposal.slot - 1
            );
            return Ok(());
        }

        info!(
            "📦 Commit message received for slot {}, trying to synchronize.",
            self.bft_round_state.consensus_proposal.slot
        );

        // Update the bonding state accordingly
        let mut to_unbond = vec![];
        for validator in self.bft_round_state.staking.bonded() {
            if !commit_quorum_certificate.validators.contains(validator) {
                to_unbond.push(validator.clone());
            }
        }
        for validator in to_unbond {
            self.bft_round_state.staking.unbond(&validator)?;
        }
        for validator in &commit_quorum_certificate.validators {
            if !self.bft_round_state.staking.is_bonded(validator) {
                self.bft_round_state.staking.bond(validator.clone())?;
            }
        }
        // Try to commit the proposal
        self.bft_round_state.state_tag = StateTag::Follower;
        if self
            .try_commit_current_proposal(commit_quorum_certificate)
            .is_err()
        {
            self.bft_round_state.state_tag = StateTag::Joining;
            bail!("⛑️ Failed to synchronize, retrying soon.");
        }
        Ok(())
    }

    fn try_commit_current_proposal(
        &mut self,
        commit_quorum_certificate: QuorumCertificate,
    ) -> Result<()> {
        // Check that this is a QC for ConfirmAck for the expected proposal.
        // This also checks slot/view as those are part of the hash.
        // TODO: would probably be good to make that more explicit.
        self.verify_quorum_certificate(
            ConsensusNetMessage::ConfirmAck(self.bft_round_state.consensus_proposal.hash()),
            &commit_quorum_certificate,
        )?;

        self.metrics.commit();

        _ = self
            .bus
            .send(ConsensusEvent::CommitCut {
                // TODO: investigate if those are necessary here
                validators: self.bft_round_state.staking.bonded().clone(),
                cut: self.bft_round_state.consensus_proposal.cut.clone(),
                new_bonded_validators: self
                    .bft_round_state
                    .consensus_proposal
                    .new_validators_to_bond
                    .iter()
                    .map(|v| v.pubkey.clone())
                    .collect(),
            })
            .context("Failed to send ConsensusEvent::CommitCut on the bus");

        // Save added cut TODO: remove ? (data availability)
        if let Some(file) = &self.file {
            Self::save_on_disk(file.as_path(), &self.store)?;
        }

        info!(
            "📈 Slot {} committed",
            &self.bft_round_state.consensus_proposal.slot
        );

        // Prepare our state for the next round.
        self.finish_round(Some(commit_quorum_certificate.clone()))?;

        if self.is_round_leader() {
            // Setup our ticket for the next round
            // Send Prepare message to all validators
            self.delay_start_new_round(Ticket::CommitQC(commit_quorum_certificate))
        } else if self.is_part_of_consensus(self.crypto.validator_pubkey()) {
            Ok(())
        } else if self
            .bft_round_state
            .staking
            .get_stake(self.crypto.validator_pubkey())
            .map(|s| s.amount)
            .unwrap_or(0)
            > MIN_STAKE
        {
            self.send_candidacy()
        } else {
            info!(
                "😥 No stake on pubkey '{}'. Not sending candidacy.",
                self.crypto.validator_pubkey()
            );
            Ok(())
        }
    }

    /// Message received by leader & follower.
    fn on_validator_candidacy(
        &mut self,
        msg: SignedWithKey<ConsensusNetMessage>,
        candidacy: ValidatorCandidacy,
    ) -> Result<()> {
        info!("📝 Received candidacy message: {}", candidacy);

        debug!(
            "Current consensus proposal: {}",
            self.bft_round_state.consensus_proposal
        );

        // Verify that the validator is not already part of the consensus
        if self.is_part_of_consensus(&candidacy.pubkey) {
            debug!("Validator is already part of the consensus");
            return Ok(());
        }

        if self.bft_round_state.staking.is_bonded(&candidacy.pubkey) {
            debug!("Validator is already bonded. Ignoring candidacy");
            return Ok(());
        }

        // Verify that the candidate has enough stake
        if let Some(stake) = self.bft_round_state.staking.get_stake(&candidacy.pubkey) {
            if stake.amount < staking::MIN_STAKE {
                bail!("🛑 Candidate validator does not have enough stake to be part of consensus");
            }
        } else {
            bail!("🛑 Candidate validator is not staking !");
        }

        // Add validator to consensus candidates
        self.validator_candidates.push(NewValidatorCandidate {
            pubkey: candidacy.pubkey.clone(),
            msg,
        });
        Ok(())
    }

    fn handle_command(&mut self, msg: ConsensusCommand) -> Result<()> {
        match msg {
            ConsensusCommand::SingleNodeBlockGeneration => {
                if let Some(cut) = self.next_cut() {
                    self.bus
                        .send(ConsensusEvent::CommitCut {
                            validators: vec![self.crypto.validator_pubkey().clone()],
                            new_bonded_validators: vec![self.crypto.validator_pubkey().clone()],
                            cut,
                        })
                        .expect("Failed to send ConsensusEvent::CommitCut msg on the bus");
                }
                Ok(())
            }
            ConsensusCommand::NewStaker(staker) => {
                match self.bft_round_state.state_tag {
                    StateTag::Genesis => {} // Ignore at genesis, we take a different path
                    _ => {
                        self.store.bft_round_state.staking.add_staker(staker)?;
                    }
                }
                Ok(())
            }
            ConsensusCommand::NewBonded(validator) => {
                match self.bft_round_state.state_tag {
                    StateTag::Joining => {
                        self.store.bft_round_state.staking.bond(validator)?;
                    }
                    _ => {
                        // Ignore in all other cases:
                        // - For genesis, we know all validators
                        // - For the rest, we are updating as part of consensus logic.
                    }
                }
                Ok(())
            }
            ConsensusCommand::ProcessedBlock(block_height) => {
                if matches!(self.bft_round_state.state_tag, StateTag::Joining)
                    && self.store.bft_round_state.joining.staking_updated_to < block_height.0
                {
                    info!(
                        "🚪 Slot {} Block message received while joining. Setting up for next round.",
                        block_height.0
                    );
                    self.store.bft_round_state.joining.staking_updated_to = block_height.0;
                }
                Ok(())
            }
            ConsensusCommand::StartNewSlot => {
                self.start_round()?;
                Ok(())
            }
        }
    }

    #[inline(always)]
    fn broadcast_net_message(&mut self, net_message: ConsensusNetMessage) -> Result<()> {
        let signed_msg = self.sign_net_message(net_message)?;
        let enum_variant_name: &'static str = (&signed_msg.msg).into();
        _ = self
            .bus
            .send(OutboundMessage::broadcast(signed_msg))
            .context(format!(
                "Failed to broadcast {} msg on the bus",
                enum_variant_name
            ))?;
        Ok(())
    }

    #[inline(always)]
    fn send_net_message(
        &mut self,
        to: ValidatorPublicKey,
        net_message: ConsensusNetMessage,
    ) -> Result<()> {
        let signed_msg = self.sign_net_message(net_message)?;
        let enum_variant_name: &'static str = (&signed_msg.msg).into();
        _ = self
            .bus
            .send(OutboundMessage::send(to, signed_msg))
            .context(format!(
                "Failed to send {} msg on the bus",
                enum_variant_name
            ))?;
        Ok(())
    }

    async fn handle_mempool_event(&mut self, msg: MempoolEvent) -> Result<()> {
        match msg {
            MempoolEvent::CommitBlock(..) => Ok(()),
            MempoolEvent::NewCut(cut) => {
                if let Some(last_cut) = self.pending_cuts.last() {
                    if last_cut == &cut {
                        return Ok(());
                    }
                }
                debug!("Received a new Cut");
                self.pending_cuts.push(cut);
                Ok(())
            }
        }
    }

    fn handle_peer_event(&mut self, msg: PeerEvent) -> Result<()> {
        match msg {
            PeerEvent::NewPeer { name, pubkey } => {
                debug!("New peer: {} ({})", &name, &pubkey);
                match self.bft_round_state.state_tag {
                    StateTag::Genesis => {}
                    StateTag::Joining => {}
                    _ => {
                        return Ok(());
                    }
                };
                let Some(stake) = self.config.consensus.genesis_stakers.get(&name) else {
                    return Ok(());
                };
                info!("New peer {} added to genesis: {}", &name, &pubkey);
                self.add_trusted_validator(&pubkey, Stake { amount: *stake })?;

                if matches!(self.bft_round_state.state_tag, StateTag::Joining) {
                    return Ok(());
                }
<<<<<<< HEAD
                info!("New peer added to genesis: {}", pubkey);
                // Genesis logic: we rely on all peers connecting with each other
                // before the first round starts, or the validators list will mismatch.
                // TODO: this is hacky & duplicates logic in the module building.
                if name.starts_with("leader") {
                    self.bft_round_state.round_leader = pubkey.clone();
                    info!("👑 Setting {}({}) as leader for genesis", name, &pubkey);
=======

                if name == self.config.consensus.genesis_leader {
                    info!("👑 Setting {}({}) as leader for genesis", &name, &pubkey);
                    self.bft_round_state.consensus_proposal.round_leader = pubkey;
>>>>>>> 3b2c0376
                }

                if self.bft_round_state.staking.bonded().len()
                    == self.config.consensus.genesis_stakers.len()
                {
                    // Genesis logic: we rely on all peers connecting with each other
                    // before the first round starts, or the validators list will mismatch.
                    // TODO: this is hacky & duplicates logic in the module building.
                    if self.config.consensus.genesis_leader == self.config.id {
                        self.bft_round_state.state_tag = StateTag::Leader;
                        info!("👑 Starting consensus as leader");
                        self.delay_start_new_round(Ticket::Genesis)?;
                    } else {
                        self.bft_round_state.state_tag = StateTag::Follower;
                        info!("👑 Starting consensus as follower");
                    }
                }
                Ok(())
            }
        }
    }

    /// Setup the state of the node at startup.
    fn setup_initial_state(&mut self) -> Result<()> {
        if let Some(stake) = self.config.consensus.genesis_stakers.get(&self.config.id) {
            if matches!(self.bft_round_state.state_tag, StateTag::Genesis) {
                if self.config.id == self.config.consensus.genesis_leader {
                    info!(
                        "👑 Setting ourselves {}({}) as leader for genesis",
                        &self.config.id,
                        self.crypto.validator_pubkey()
                    );
                    self.store.bft_round_state.consensus_proposal.round_leader =
                        self.crypto.validator_pubkey().clone();
                }
                // We will start from the genesis block.
                self.add_trusted_validator(
                    &self.crypto.validator_pubkey().clone(),
                    Stake { amount: *stake },
                )?;
            }
        } else {
            self.bft_round_state.state_tag = StateTag::Joining;
        }

        Ok(())
    }

    fn start_master(&mut self, config: SharedConf) -> Result<()> {
        let interval = config.consensus.slot_duration;

        // hack to avoid another bus for a specific wip case
        let command_sender = Pick::<broadcast::Sender<ConsensusCommand>>::get(&self.bus).clone();
        if config.id == "single-node" {
            info!(
                "No peers configured, starting as master generating cuts every {} milliseconds",
                interval
            );

            tokio::spawn(async move {
                loop {
                    sleep(Duration::from_millis(interval)).await;

                    _ = command_sender
                        .send(ConsensusCommand::SingleNodeBlockGeneration)
                        .log_error("Cannot send message over channel");
                }
            });
        }

        Ok(())
    }

    async fn start(&mut self) -> Result<()> {
        handle_messages! {
            on_bus self.bus,
            listen<ConsensusCommand> cmd => {
                match self.handle_command(cmd) {
                    Ok(_) => (),
                    Err(e) => warn!("Error while handling consensus command: {:#}", e),
                }
            }
            listen<MempoolEvent> cmd => {
                match self.handle_mempool_event(cmd).await{
                    Ok(_) => (),
                    Err(e) => warn!("Error while handling mempool event: {:#}", e),
                }
            }
            listen<SignedWithKey<ConsensusNetMessage>> cmd => {
                match self.handle_net_message(cmd) {
                    Ok(_) => (),
                    Err(e) => warn!("Consensus message failed: {:#}", e),
                }
            }
            listen<PeerEvent> cmd => {
                match self.handle_peer_event(cmd) {
                    Ok(_) => (),
                    Err(e) => warn!("Error while handling peer event: {:#}", e),
                }
            }
        }
    }

    fn sign_net_message(
        &self,
        msg: ConsensusNetMessage,
    ) -> Result<SignedWithKey<ConsensusNetMessage>> {
        debug!("🔏 Signing message: {}", msg);
        self.crypto.sign(msg)
    }
}

#[cfg(test)]
mod test {
    use std::sync::Arc;

    use super::*;
    use crate::{
        p2p::network::NetMessage,
        utils::{conf::Conf, crypto},
    };
    use assertables::assert_contains;
    use staking::Stake;
    use tokio::sync::broadcast::Receiver;

    struct TestCtx {
        out_receiver: Receiver<OutboundMessage>,
        _event_receiver: Receiver<ConsensusEvent>,
        _p2p_receiver: Receiver<P2PCommand>,
        consensus: Consensus,
        name: String,
    }

    impl TestCtx {
        async fn new(name: &str, crypto: BlstCrypto) -> Self {
            let shared_bus = SharedMessageBus::new(BusMetrics::global("global".to_string()));
            let out_receiver = get_receiver::<OutboundMessage>(&shared_bus).await;
            let event_receiver = get_receiver::<ConsensusEvent>(&shared_bus).await;
            let p2p_receiver = get_receiver::<P2PCommand>(&shared_bus).await;
            let bus = ConsensusBusClient::new_from_bus(shared_bus.new_handle()).await;

            let store = ConsensusStore::default();
            let conf = Arc::new(Conf::default());
            let consensus = Consensus {
                metrics: ConsensusMetrics::global("id".to_string()),
                bus,
                file: None,
                store,
                config: conf,
                crypto: Arc::new(crypto),
            };

            Self {
                out_receiver,
                _event_receiver: event_receiver,
                _p2p_receiver: p2p_receiver,
                consensus,
                name: name.to_string(),
            }
        }

        async fn build() -> (Self, Self) {
            let crypto = crypto::BlstCrypto::new("node-1".into());
            info!("node 1: {}", crypto.validator_pubkey());
            let c_other = crypto::BlstCrypto::new("node-2".into());
            info!("node 2: {}", c_other.validator_pubkey());
            let mut node1 = Self::new("node-1", crypto.clone()).await;
            let mut node2 = Self::new("node-2", c_other.clone()).await;

            _ = node1
                .consensus
                .add_trusted_validator(&crypto.validator_pubkey().clone(), Stake { amount: 100 });
            _ = node1
                .consensus
                .add_trusted_validator(&c_other.validator_pubkey().clone(), Stake { amount: 100 });
            _ = node2
                .consensus
                .add_trusted_validator(&crypto.validator_pubkey().clone(), Stake { amount: 100 });
            _ = node2
                .consensus
                .add_trusted_validator(&c_other.validator_pubkey().clone(), Stake { amount: 100 });

            node1.consensus.bft_round_state.state_tag = StateTag::Leader;
            node1
                .consensus
                .bft_round_state
                .consensus_proposal
                .round_leader = crypto.validator_pubkey().clone();
            node2.consensus.bft_round_state.state_tag = StateTag::Follower;
            node2
                .consensus
                .bft_round_state
                .consensus_proposal
                .round_leader = crypto.validator_pubkey().clone();

            node1.consensus.bft_round_state.leader.pending_ticket = Some(Ticket::Genesis);

            (node1, node2)
        }

        async fn new_node(name: &str) -> Self {
            let crypto = crypto::BlstCrypto::new(name.into());
            Self::new(name, crypto.clone()).await
        }

        fn pubkey(&self) -> ValidatorPublicKey {
            self.consensus.crypto.validator_pubkey().clone()
        }

        #[track_caller]
        fn handle_msg(&mut self, msg: &SignedWithKey<ConsensusNetMessage>, err: &str) {
            debug!("📥 {} Handling message: {:?}", self.name, msg);
            self.consensus.handle_net_message(msg.clone()).expect(err);
        }

        #[track_caller]
        fn handle_msg_err(&mut self, msg: &SignedWithKey<ConsensusNetMessage>) -> Error {
            debug!("📥 {} Handling message expecting err: {:?}", self.name, msg);
            let err = self.consensus.handle_net_message(msg.clone()).unwrap_err();
            info!("Expected error: {:#}", err);
            err
        }

        #[cfg(test)]
        #[track_caller]
        fn handle_block(&mut self, msg: &SignedWithKey<ConsensusNetMessage>) {
            match &msg.msg {
                ConsensusNetMessage::Prepare(_, _) => {}
                _ => panic!("Block message is not a Prepare message"),
            }
        }

        #[track_caller]
        fn add_staker(&mut self, staker: &Self, amount: u64, err: &str) {
            info!("➕ {} Add staker: {:?}", self.name, staker.name);
            self.consensus
                .handle_command(ConsensusCommand::NewStaker(Staker {
                    pubkey: staker.consensus.crypto.validator_pubkey().clone(),
                    stake: Stake { amount },
                }))
                .expect(err)
        }

        #[track_caller]
        fn add_bonded_staker(&mut self, staker: &Self, amount: u64, err: &str) {
            self.add_staker(staker, amount, err);
            self.consensus
                .handle_command(ConsensusCommand::NewBonded(staker.pubkey()))
                .expect(err);
        }

        #[track_caller]
        fn with_stake(&mut self, amount: u64, err: &str) {
            self.consensus
                .handle_command(ConsensusCommand::NewStaker(Staker {
                    pubkey: self.consensus.crypto.validator_pubkey().clone(),
                    stake: Stake { amount },
                }))
                .expect(err);
        }

        #[track_caller]
        fn start_round(&mut self) {
            self.consensus.start_round().expect("Failed to start slot");
        }

        #[track_caller]
        fn assert_broadcast(
            &mut self,
            err: &str,
        ) -> Signed<ConsensusNetMessage, ValidatorPublicKey> {
            #[allow(clippy::expect_fun_call)]
            let rec = self
                .out_receiver
                .try_recv()
                .expect(format!("{err}: No message broadcasted").as_str());

            if let OutboundMessage::BroadcastMessage(net_msg) = rec {
                if let NetMessage::ConsensusMessage(msg) = net_msg {
                    msg
                } else {
                    panic!("{err}: Consenus OutboundMessage message is missing");
                }
            } else {
                panic!("{err}: Broadcast OutboundMessage message is missing");
            }
        }

        #[track_caller]
        fn assert_send(
            &mut self,
            to: &Self,
            err: &str,
        ) -> Signed<ConsensusNetMessage, ValidatorPublicKey> {
            #[allow(clippy::expect_fun_call)]
            let rec = self
                .out_receiver
                .try_recv()
                .expect(format!("{err}: No message sent").as_str());

            if let OutboundMessage::SendMessage {
                validator_id: dest,
                msg: net_msg,
            } = rec
            {
                assert_eq!(to.pubkey(), dest);
                if let NetMessage::ConsensusMessage(msg) = net_msg {
                    msg
                } else {
                    panic!("Consenus OutboundMessage message is missing");
                }
            } else {
                panic!("Send OutboundMessage message is missing");
            }
        }
    }

    #[test_log::test(tokio::test)]
    async fn test_happy_path() {
        let (mut node1, mut node2) = TestCtx::build().await;

        node1.start_round();
        // Slot 0 - leader = node1
        let leader_proposal = node1.assert_broadcast("Leader proposal");
        node2.handle_msg(&leader_proposal, "Leader proposal");

        let slave_vote = node2.assert_send(&node1, "Slave vote");
        node1.handle_msg(&slave_vote, "Slave vote");

        let leader_confirm = node1.assert_broadcast("Leader confirm");
        node2.handle_msg(&leader_confirm, "Leader confirm");

        let slave_confirm_ack = node2.assert_send(&node1, "Slave confirm ack");
        node1.handle_msg(&slave_confirm_ack, "Slave confirm ack");

        let leader_commit = node1.assert_broadcast("Leader commit");
        node2.handle_msg(&leader_commit, "Leader commit");

        // Slot 1 - leader = node2
        node2.start_round();
        let leader_proposal = node2.assert_broadcast("Leader proposal");
        node1.handle_msg(&leader_proposal, "Leader proposal");

        let slave_vote = node1.assert_send(&node2, "Slave vote");
        node2.handle_msg(&slave_vote, "Slave vote");

        let leader_confirm = node2.assert_broadcast("Leader confirm");
        node1.handle_msg(&leader_confirm, "Leader confirm");

        let slave_confirm_ack = node1.assert_send(&node2, "Slave confirm ack");
        node2.handle_msg(&slave_confirm_ack, "Slave confirm ack");

        let leader_commit = node2.assert_broadcast("Leader commit");
        node1.handle_msg(&leader_commit, "Leader commit");

        // Slot 2 - leader = node1
        node1.start_round();
        let leader_proposal = node1.assert_broadcast("Leader proposal");
        node2.handle_msg(&leader_proposal, "Leader proposal");

        let slave_vote = node2.assert_send(&node1, "Slave vote");
        node1.handle_msg(&slave_vote, "Slave vote");

        let leader_confirm = node1.assert_broadcast("Leader confirm");
        node2.handle_msg(&leader_confirm, "Leader confirm");

        let slave_confirm_ack = node2.assert_send(&node1, "Slave confirm ack");
        node1.handle_msg(&slave_confirm_ack, "Slave confirm ack");

        let leader_commit = node1.assert_broadcast("Leader commit");
        node2.handle_msg(&leader_commit, "Leader commit");
    }

    #[test_log::test(tokio::test)]
    async fn test_candidacy() {
        let (mut node1, mut node2) = TestCtx::build().await;

        // Slot 0
        {
            node1.start_round();
            let leader_proposal = node1.assert_broadcast("Leader proposal");
            node2.handle_msg(&leader_proposal, "Leader proposal");
            let slave_vote = node2.assert_send(&node1, "Slave vote");
            node1.handle_msg(&slave_vote, "Slave vote");
            let leader_confirm = node1.assert_broadcast("Leader confirm");
            node2.handle_msg(&leader_confirm, "Leader confirm");
            let slave_confirm_ack = node2.assert_send(&node1, "Slave confirm ack");
            node1.handle_msg(&slave_confirm_ack, "Slave confirm ack");
            let leader_commit = node1.assert_broadcast("Leader commit");
            node2.handle_msg(&leader_commit, "Leader commit");

            info!("➡️  Handle block");
            node1.handle_block(&leader_proposal);
            node2.handle_block(&leader_proposal);
        }

        let mut node3 = TestCtx::new_node("node-3").await;
        node3.consensus.bft_round_state.state_tag = StateTag::Joining;
        node3.consensus.bft_round_state.joining.staking_updated_to = 0;
        node3.add_bonded_staker(&node1, 100, "Add staker");
        node3.add_bonded_staker(&node2, 100, "Add staker");

        // Slot 1: Node3 synchronizes its consensus to the others. - leader = node2
        {
            info!("➡️  Leader proposal");
            node2.start_round();
            let leader_proposal = node2.assert_broadcast("Leader proposal");
            node1.handle_msg(&leader_proposal, "Leader proposal");
            node3.handle_msg(&leader_proposal, "Leader proposal");
            info!("➡️  Slave vote");
            let slave_vote = node1.assert_send(&node2, "Slave vote");
            node2.handle_msg(&slave_vote, "Slave vote");
            info!("➡️  Leader confirm");
            let leader_confirm = node2.assert_broadcast("Leader confirm");
            node1.handle_msg(&leader_confirm, "Leader confirm");
            node3.handle_msg(&leader_confirm, "Leader confirm");
            info!("➡️  Slave confirm ack");
            let slave_confirm_ack = node1.assert_send(&node2, "Slave confirm ack");
            node2.handle_msg(&slave_confirm_ack, "Slave confirm ack");
            info!("➡️  Leader commit");
            let leader_commit = node2.assert_broadcast("Leader commit");
            node1.handle_msg(&leader_commit, "Leader commit");
            node3.handle_msg(&leader_commit, "Leader commit");
            info!("➡️  Handle block");
            node1.handle_block(&leader_proposal);
            node2.handle_block(&leader_proposal);
            node3.handle_block(&leader_proposal);
        }

        // Slot 2: New slave candidates - leader = node1
        {
            info!("➡️  Leader proposal");
            node1.start_round();
            let leader_proposal = node1.assert_broadcast("Leader proposal");
            node2.handle_msg(&leader_proposal, "Leader proposal");
            node3.handle_msg(&leader_proposal, "Leader proposal");
            info!("➡️  Slave vote");
            let slave_vote = node2.assert_send(&node1, "Slave vote");
            node1.handle_msg(&slave_vote, "Slave vote");
            info!("➡️  Leader confirm");
            let leader_confirm = node1.assert_broadcast("Leader confirm");
            node2.handle_msg(&leader_confirm, "Leader confirm");
            node3.handle_msg(&leader_confirm, "Leader confirm");
            info!("➡️  Slave confirm ack");
            let slave_confirm_ack = node2.assert_send(&node1, "Slave confirm ack");
            node1.handle_msg(&slave_confirm_ack, "Slave confirm ack");
            info!("➡️  Leader commit");
            let leader_commit = node1.assert_broadcast("Leader commit");
            node2.handle_msg(&leader_commit, "Leader commit");

            info!("➡️  Slave 2 candidacy");
            node3.with_stake(100, "Add stake");
            // This should trigger send_candidacy as we now have stake.
            node3.handle_msg(&leader_commit, "Leader commit");
            let slave2_candidacy = node3.assert_broadcast("Slave 2 candidacy");
            assert_contains!(
                node1.handle_msg_err(&slave2_candidacy).to_string(),
                "validator is not staking"
            );
            node1.add_staker(&node3, 100, "Add staker");
            node1.handle_msg(&slave2_candidacy, "Slave 2 candidacy");
            node2.add_staker(&node3, 100, "Add staker");
            node2.handle_msg(&slave2_candidacy, "Slave 2 candidacy");

            info!("➡️  Handle block");
            node1.handle_block(&leader_proposal);
            node2.handle_block(&leader_proposal);
            node3.handle_block(&leader_proposal);
        }

        // Slot 3: Still a slot without slave 2 - leader = node 2
        {
            info!("➡️  Leader proposal - Slot 3");
            node2.start_round();
            let leader_proposal = node2.assert_broadcast("Leader proposal");
            if let ConsensusNetMessage::Prepare(_, _) = &leader_proposal.msg {
                assert_eq!(node2.consensus.bft_round_state.staking.bonded().len(), 2);
            } else {
                panic!("Leader proposal is not a Prepare message");
            }
            node1.handle_msg(&leader_proposal, "Leader proposal");
            node3.handle_msg(&leader_proposal, "Leader proposal");
            info!("➡️  Slave vote");
            let slave_vote = node1.assert_send(&node2, "Slave vote");
            node2.handle_msg(&slave_vote, "Slave vote");
            info!("➡️  Leader confirm");
            let leader_confirm = node2.assert_broadcast("Leader confirm");
            node1.handle_msg(&leader_confirm, "Leader confirm");
            node3.handle_msg(&leader_confirm, "Leader confirm");
            info!("➡️  Slave confirm ack");
            let slave_confirm_ack = node1.assert_send(&node2, "Slave confirm ack");
            node2.handle_msg(&slave_confirm_ack, "Slave confirm ack");
            info!("➡️  Leader commit");
            let leader_commit = node2.assert_broadcast("Leader commit");
            node1.handle_msg(&leader_commit, "Leader commit");
            node3.handle_msg(&leader_commit, "Leader commit");

            info!("➡️  Handle block");
            node1.handle_block(&leader_proposal);
            node2.handle_block(&leader_proposal);
            node3.handle_block(&leader_proposal);
        }

        // Slot 4: Slave 2 joined consensus, leader = node-1
        {
            info!("➡️  Leader proposal");
            node1.start_round();
            let leader_proposal = node1.assert_broadcast("Leader proposal");
            if let ConsensusNetMessage::Prepare(_, _) = &leader_proposal.msg {
                assert_eq!(node2.consensus.bft_round_state.staking.bonded().len(), 3);
            } else {
                panic!("Leader proposal is not a Prepare message");
            }
            node2.handle_msg(&leader_proposal, "Leader proposal");
            node3.handle_msg(&leader_proposal, "Leader proposal");
            info!("➡️  Slave vote");
            let slave_vote = node2.assert_send(&node1, "Slave vote");
            let slave2_vote = node3.assert_send(&node1, "Slave vote");
            node1.handle_msg(&slave_vote, "Slave vote");
            node1.handle_msg(&slave2_vote, "Slave vote");
            info!("➡️  Leader confirm");
            let leader_confirm = node1.assert_broadcast("Leader confirm");
            node2.handle_msg(&leader_confirm, "Leader confirm");
            node3.handle_msg(&leader_confirm, "Leader confirm");
            info!("➡️  Slave confirm ack");
            let slave_confirm_ack = node2.assert_send(&node1, "Slave confirm ack");
            let slave2_confirm_ack = node3.assert_send(&node1, "Slave confirm ack");
            node1.handle_msg(&slave_confirm_ack, "Slave confirm ack");
            node1.handle_msg(&slave2_confirm_ack, "Slave confirm ack");
            info!("➡️  Leader commit");
            let leader_commit = node1.assert_broadcast("Leader commit");
            node2.handle_msg(&leader_commit, "Leader commit");
            node3.handle_msg(&leader_commit, "Leader commit");
            info!("➡️  Handle block");
            node1.handle_block(&leader_proposal);
            node2.handle_block(&leader_proposal);
            node3.handle_block(&leader_proposal);
        }

        assert_eq!(node1.consensus.bft_round_state.consensus_proposal.slot, 5);
        assert_eq!(node2.consensus.bft_round_state.consensus_proposal.slot, 5);
        assert_eq!(node3.consensus.bft_round_state.consensus_proposal.slot, 5);
    }
}<|MERGE_RESOLUTION|>--- conflicted
+++ resolved
@@ -1251,20 +1251,10 @@
                 if matches!(self.bft_round_state.state_tag, StateTag::Joining) {
                     return Ok(());
                 }
-<<<<<<< HEAD
-                info!("New peer added to genesis: {}", pubkey);
-                // Genesis logic: we rely on all peers connecting with each other
-                // before the first round starts, or the validators list will mismatch.
-                // TODO: this is hacky & duplicates logic in the module building.
-                if name.starts_with("leader") {
-                    self.bft_round_state.round_leader = pubkey.clone();
-                    info!("👑 Setting {}({}) as leader for genesis", name, &pubkey);
-=======
 
                 if name == self.config.consensus.genesis_leader {
                     info!("👑 Setting {}({}) as leader for genesis", &name, &pubkey);
                     self.bft_round_state.consensus_proposal.round_leader = pubkey;
->>>>>>> 3b2c0376
                 }
 
                 if self.bft_round_state.staking.bonded().len()
