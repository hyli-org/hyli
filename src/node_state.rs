//! State required for participation in consensus by the node.

use crate::{
    bus::{bus_client, command_response::Query, SharedMessageBus},
    consensus::ConsensusEvent,
    handle_messages,
    model::{
        BlobTransaction, BlobsHash, Block, BlockHeight, ContractName, Hashable, ProofTransaction,
        RegisterContractTransaction, SharedRunContext, StateDigest, Transaction, TxHash,
    },
    utils::{conf::SharedConf, logger::LogMe, modules::Module},
};
use anyhow::{bail, Context, Error, Result};
use model::{Contract, HyleOutput, Timeouts, UnsettledBlobMetadata, UnsettledTransaction};
use ordered_tx_map::OrderedTxMap;
use std::collections::{HashMap, HashSet};
use tracing::{debug, error, info, warn};

pub mod model;
mod ordered_tx_map;
mod verifiers;

bus_client! {
struct NodeStateBusClient {
    receiver(Query<ContractName, Contract>),
    receiver(ConsensusEvent),
}
}

pub struct NodeState {
    bus: NodeStateBusClient,
    timeouts: Timeouts,
    current_height: BlockHeight,
    contracts: HashMap<ContractName, Contract>,
    unsettled_transactions: OrderedTxMap,
}

impl Module for NodeState {
    fn name() -> &'static str {
        "NodeState"
    }

    type Context = SharedRunContext;

    async fn build(ctx: &Self::Context) -> Result<Self> {
        Ok(NodeState::new(ctx.bus.new_handle()).await)
    }

    fn run(&mut self, ctx: Self::Context) -> impl futures::Future<Output = Result<()>> + Send {
        self.start(ctx.config.clone())
    }
}

impl NodeState {
    pub async fn new(bus: SharedMessageBus) -> NodeState {
        NodeState {
            bus: NodeStateBusClient::new_from_bus(bus).await,
            timeouts: Timeouts::default(),
            current_height: BlockHeight::default(),
            contracts: HashMap::default(),
            unsettled_transactions: OrderedTxMap::default(),
        }
    }

    pub async fn start(&mut self, _config: SharedConf) -> Result<(), Error> {
        info!(
            "Starting NodeState with {} contracts and {} unsettled transactions at height {}",
            self.contracts.len(),
            self.unsettled_transactions.len(),
            self.current_height
        );

        handle_messages! {
            on_bus self.bus,
            command_response<ContractName, Contract> cmd => {
                self.contracts.get(cmd).cloned().context("Contract not found")
            }
            listen<ConsensusEvent> event => {
                _ = self.handle_event(event)
                    .log_error("NodeState: Error while handling consensus event");
            }
        }
    }

<<<<<<< HEAD
    fn handle_event(&mut self, event: ConsensusEvent) {
        let res = match event {
            ConsensusEvent::CommitBlock { block } => {
=======
    fn handle_event(&mut self, event: ConsensusEvent) -> anyhow::Result<()> {
        match event {
            ConsensusEvent::CommitBlock { batch_id: _, block } => {
>>>>>>> 8b1086d6
                info!("New block to handle: {:}", block.hash());
                self.handle_new_block(block).context("handle new block")?;
            }
        };
        Ok(())
    }

    fn handle_new_block(&mut self, block: Block) -> Result<(), Error> {
        self.clear_timeouts(&block.height);
        self.current_height = block.height;
        let txs_count = block.txs.len();

        for tx in block.txs {
            let tx_hash = tx.hash();
            match self.handle_transaction(tx) {
                Ok(_) => debug!("Handled tx {tx_hash}"),
                Err(e) => error!("Failed handling tx {tx_hash} with error: {e}"),
            }
        }

        info!("Handled {txs_count} transactions");
        Ok(())
    }

    fn handle_transaction(&mut self, transaction: Transaction) -> Result<(), Error> {
        debug!("Got transaction to handle: {:?}", transaction);

        match transaction.transaction_data {
            crate::model::TransactionData::Blob(tx) => self.handle_blob_tx(tx),
            crate::model::TransactionData::Proof(tx) => self.handle_proof(tx),
            crate::model::TransactionData::RegisterContract(tx) => {
                self.handle_register_contract(tx)
            }
        }
    }

    fn handle_register_contract(&mut self, tx: RegisterContractTransaction) -> Result<(), Error> {
        self.contracts.insert(
            tx.contract_name.clone(),
            Contract {
                name: tx.contract_name,
                program_id: tx.program_id,
                state: tx.state_digest,
            },
        );

        Ok(())
    }

    fn handle_blob_tx(&mut self, tx: BlobTransaction) -> Result<(), Error> {
        let (blob_tx_hash, blobs_hash) = hash_transaction(&tx);

        let blobs: Vec<UnsettledBlobMetadata> = tx
            .blobs
            .iter()
            .map(|blob| UnsettledBlobMetadata {
                contract_name: blob.contract_name.clone(),
                metadata: vec![],
            })
            .collect();

        debug!("Add transaction to state");
        self.unsettled_transactions.add(UnsettledTransaction {
            identity: tx.identity,
            hash: blob_tx_hash.clone(),
            blobs_hash,
            blobs,
        });

        // Update timeouts
        self.timeouts.set(blob_tx_hash, self.current_height + 10); // TODO: Timeout after 10 blocks, make it configurable !

        Ok(())
    }

    fn handle_proof(&mut self, tx: ProofTransaction) -> Result<(), Error> {
        // TODO extract correct verifier
        let verifier: String = "test".to_owned();
        // Verify proof
        let blobs_metadata: Vec<HyleOutput> = verifiers::verify_proof(&tx, &verifier)?;

        // TODO: add diverse verifications ? (without the inital state checks!).
        self.process_verifications(&tx, &blobs_metadata)?;

        // If we arrived here, proof provided is OK and its outputs can now be saved
        self.save_blob_metadata(&tx, blobs_metadata)?;
        let unsettled_transactions = self.unsettled_transactions.clone();

        // Only catch unique unsettled_txs that are next to be settled
        let unique_next_unsettled_txs: HashSet<&UnsettledTransaction> = tx
            .blobs_references
            .iter()
            .filter_map(|blob_ref| {
                unsettled_transactions
                    .is_next_unsettled_tx(&blob_ref.blob_tx_hash)
                    .then(|| unsettled_transactions.get(&blob_ref.blob_tx_hash))
                    .flatten()
            })
            .collect::<HashSet<_>>();

        debug!("Next unsettled txs: {:?}", unique_next_unsettled_txs);
        for unsettled_tx in unique_next_unsettled_txs {
            if self.is_settlement_ready(unsettled_tx) {
                self.settle_tx(unsettled_tx)?;
                // FIXME: Shall we catch failed settlement for settling tx as failed ?
            }
        }
        debug!("Done! Contract states: {:?}", self.contracts);

        Ok(())
    }

    fn clear_timeouts(&mut self, height: &BlockHeight) {
        let dropped = self.timeouts.drop(height);
        for tx in dropped {
            self.unsettled_transactions.remove(&tx);
        }
    }

    fn process_verifications(
        &self,
        tx: &ProofTransaction,
        blobs_metadata: &[HyleOutput],
    ) -> Result<(), Error> {
        // Extract unsettled tx of each blob_ref
        let unsettled_txs: Vec<&UnsettledTransaction> = tx
            .blobs_references
            .iter()
            .map(|blob_ref| self.unsettled_transactions.get(&blob_ref.blob_tx_hash))
            .collect::<Option<Vec<&UnsettledTransaction>>>()
            .context("At lease 1 tx is either settled or does not exists")?;

        // blob_hash verification
        let extracted_blobs_hash: Vec<BlobsHash> = blobs_metadata
            .iter()
            .map(|hyle_output| BlobsHash::from_concatenated(&hyle_output.blobs))
            .collect();
        let initial_blobs_hash = unsettled_txs
            .iter()
            .map(|tx| tx.blobs_hash.clone())
            .collect::<Vec<BlobsHash>>();

        if extracted_blobs_hash != initial_blobs_hash {
            bail!(
                "Proof blobs hash '{:?}' do not correspond to transaction blobs hash '{:?}'.",
                extracted_blobs_hash,
                initial_blobs_hash
            )
        }

        blobs_metadata
            .iter()
            .enumerate()
            .try_for_each(|(_index, hyle_output)| {
                // Success verification
                if !hyle_output.success {
                    bail!("Contract execution is not a success");
                }
                // Identity verification
                // TODO: uncomment when verifier are implemented
                // if hyle_output.identity != unsettled_txs[index].identity {
                //     bail!("Identity is incorrect");
                // }

                Ok(())
            })
    }

    fn save_blob_metadata(
        &mut self,
        tx: &ProofTransaction,
        blobs_metadata: Vec<HyleOutput>,
    ) -> Result<(), Error> {
        for (proof_blob_key, blob_ref) in tx.blobs_references.iter().enumerate() {
            let unsettled_tx = self
                .unsettled_transactions
                .get_mut(&blob_ref.blob_tx_hash)
                .context("Tx is either settled or does not exists.")?;

            unsettled_tx.blobs[blob_ref.blob_index.0 as usize]
                .metadata
                .push(blobs_metadata[proof_blob_key].clone());
        }

        Ok(())
    }

    fn is_settlement_ready(&mut self, unsettled_tx: &UnsettledTransaction) -> bool {
        // Check for each blob if initial state is correct.
        // As tx is next to be settled, remove all metadata with incorrect initial state.
        for unsettled_blob in unsettled_tx.blobs.iter() {
            if unsettled_blob.metadata.is_empty() {
                return false;
            }
            let contract = match self.contracts.get(&unsettled_blob.contract_name) {
                Some(contract) => contract,
                None => {
                    warn!(
                        "Tx: {}: No contract '{}' found when checking for settlement",
                        unsettled_tx.hash, unsettled_blob.contract_name
                    );
                    return false;
                } // No contract found for this blob
            };

            let has_one_valid_initial_state = unsettled_blob
                .metadata
                .iter()
                .any(|hyle_output| hyle_output.initial_state == contract.state);

            if !has_one_valid_initial_state {
                info!(
                    "Tx: {}: No initial state match current contract state for contract '{}'",
                    unsettled_tx.hash, unsettled_blob.contract_name
                );
                return false; // No valid metadata found for this blob
            }
        }
        true // All blobs have at lease one valid metadata
    }

    fn settle_tx(&mut self, unsettled_tx: &UnsettledTransaction) -> Result<(), Error> {
        info!("Settle tx {:?}", unsettled_tx.hash);

        for blob in &unsettled_tx.blobs {
            let contract = self
                .contracts
                .get_mut(&blob.contract_name)
                .context(format!(
                    "Contract {} not found when settling transaction",
                    &blob.contract_name
                ))?;

            let next_state = blob
                .metadata
                .iter()
                .find(|hyle_output| hyle_output.initial_state == contract.state)
                .context("No provided proofs are based on the correct initial state")?
                .next_state
                .clone();

            // TODO: chain settlements for all transactions on that contract
            self.update_state_contract(&blob.contract_name, next_state)?;
        }
        // Clean the unsettled tx from the state
        self.unsettled_transactions.remove(&unsettled_tx.hash);
        Ok(())
    }

    fn update_state_contract(
        &mut self,
        contract_name: &ContractName,
        next_state: StateDigest,
    ) -> Result<(), Error> {
        let contract = self.contracts.get_mut(contract_name).context(format!(
            "Contract {} not found when settling",
            contract_name,
        ))?;
        debug!("Update {} contract state: {:?}", contract_name, next_state);
        contract.state = next_state;
        Ok(())
    }
}

// TODO: move it somewhere else ?
fn hash_transaction(tx: &BlobTransaction) -> (TxHash, BlobsHash) {
    (tx.hash(), tx.blobs_hash())
}

#[cfg(test)]
mod test {
    use crate::{bus::SharedMessageBus, model::*};

    use super::NodeState;

    fn new_blob(contract: &ContractName) -> Blob {
        Blob {
            contract_name: contract.clone(),
            data: BlobData(vec![0, 1, 2, 3]),
        }
    }

    fn new_tx(transaction_data: TransactionData) -> Transaction {
        Transaction {
            version: 1,
            transaction_data,
            inner: "useless".to_string(),
        }
    }

    fn new_register_contract(name: ContractName) -> Transaction {
        new_tx(TransactionData::RegisterContract(
            RegisterContractTransaction {
                owner: "test".to_string(),
                verifier: "test".to_string(),
                program_id: vec![],
                state_digest: StateDigest(vec![0, 1, 2, 3]),
                contract_name: name,
            },
        ))
    }

    #[tokio::test]
    #[test_log::test]
    async fn two_proof_for_one_blob_tx() {
        let mut state = NodeState::new(SharedMessageBus::default()).await;
        let c1 = ContractName("c1".to_string());
        let c2 = ContractName("c2".to_string());

        let register_c1 = new_register_contract(c1.clone());
        let register_c2 = new_register_contract(c2.clone());

        let blob = BlobTransaction {
            identity: Identity("test".to_string()),
            blobs: vec![new_blob(&c1), new_blob(&c2)],
        };
        let blob_tx_hash = blob.hash();
        let blob_tx = new_tx(TransactionData::Blob(blob));

        let proof_c1 = new_tx(TransactionData::Proof(ProofTransaction {
            blobs_references: vec![BlobReference {
                contract_name: c1.clone(),
                blob_tx_hash: blob_tx_hash.clone(),

                blob_index: BlobIndex(0),
            }],
            proof: vec![],
        }));

        let proof_c2 = new_tx(TransactionData::Proof(ProofTransaction {
            blobs_references: vec![BlobReference {
                contract_name: c2.clone(),
                blob_tx_hash,
                blob_index: BlobIndex(1),
            }],
            proof: vec![],
        }));

        state.handle_transaction(register_c1).unwrap();
        state.handle_transaction(register_c2).unwrap();
        state.handle_transaction(blob_tx).unwrap();
        state.handle_transaction(proof_c1).unwrap();
        state.handle_transaction(proof_c2).unwrap();

        assert_eq!(state.contracts.get(&c1).unwrap().state.0, vec![4, 5, 6]);
        assert_eq!(state.contracts.get(&c2).unwrap().state.0, vec![4, 5, 6]);
    }

    #[ignore] // As long as proof verification is mocked, we provide different blobs on same contract
    #[tokio::test]
    #[test_log::test]
    async fn one_proof_for_two_blobs() {
        let mut state = NodeState::new(SharedMessageBus::default()).await;
        let c1 = ContractName("c1".to_string());
        let c2 = ContractName("c2".to_string());

        let register_c1 = new_register_contract(c1.clone());
        let register_c2 = new_register_contract(c2.clone());

        let blob_1 = BlobTransaction {
            identity: Identity("test".to_string()),
            blobs: vec![new_blob(&c1), new_blob(&c2)],
        };
        let blob_2 = BlobTransaction {
            identity: Identity("test".to_string()),
            blobs: vec![new_blob(&c1), new_blob(&c2)],
        };
        let blob_tx_hash_1 = blob_1.hash();
        let blob_tx_hash_2 = blob_2.hash();
        let blob_tx_1 = new_tx(TransactionData::Blob(blob_1));
        let blob_tx_2 = new_tx(TransactionData::Blob(blob_2));

        let proof_c1 = new_tx(TransactionData::Proof(ProofTransaction {
            blobs_references: vec![
                BlobReference {
                    contract_name: c1.clone(),
                    blob_tx_hash: blob_tx_hash_1.clone(),
                    blob_index: BlobIndex(0),
                },
                BlobReference {
                    contract_name: c2.clone(),
                    blob_tx_hash: blob_tx_hash_1.clone(),
                    blob_index: BlobIndex(1),
                },
                BlobReference {
                    contract_name: c1.clone(),
                    blob_tx_hash: blob_tx_hash_2.clone(),
                    blob_index: BlobIndex(0),
                },
                BlobReference {
                    contract_name: c2.clone(),
                    blob_tx_hash: blob_tx_hash_2.clone(),
                    blob_index: BlobIndex(1),
                },
            ],
            proof: vec![],
        }));

        state.handle_transaction(register_c1).unwrap();
        state.handle_transaction(register_c2).unwrap();
        state.handle_transaction(blob_tx_1).unwrap();
        state.handle_transaction(blob_tx_2).unwrap();
        state.handle_transaction(proof_c1).unwrap();

        assert_eq!(state.contracts.get(&c1).unwrap().state.0, vec![4, 5, 6]);
        assert_eq!(state.contracts.get(&c2).unwrap().state.0, vec![4, 5, 6]);
    }

    #[tokio::test]
    #[test_log::test]
    async fn one_proof_for_two_blobs_txs_on_different_contract() {
        let mut state = NodeState::new(SharedMessageBus::default()).await;
        let c1 = ContractName("c1".to_string());
        let c2 = ContractName("c2".to_string());
        let c3 = ContractName("c3".to_string());
        let c4 = ContractName("c4".to_string());

        let register_c1 = new_register_contract(c1.clone());
        let register_c2 = new_register_contract(c2.clone());
        let register_c3 = new_register_contract(c3.clone());
        let register_c4 = new_register_contract(c4.clone());

        let blob_1 = BlobTransaction {
            identity: Identity("test1".to_string()),
            blobs: vec![new_blob(&c1), new_blob(&c2)],
        };
        let blob_2 = BlobTransaction {
            identity: Identity("test2".to_string()),
            blobs: vec![new_blob(&c3), new_blob(&c4)],
        };
        let blob_tx_hash_1 = blob_1.hash();
        let blob_tx_hash_2 = blob_2.hash();
        let blob_tx_1 = new_tx(TransactionData::Blob(blob_1));
        let blob_tx_2 = new_tx(TransactionData::Blob(blob_2));

        let proof_c1 = new_tx(TransactionData::Proof(ProofTransaction {
            blobs_references: vec![
                BlobReference {
                    contract_name: c1.clone(),
                    blob_tx_hash: blob_tx_hash_1.clone(),
                    blob_index: BlobIndex(0),
                },
                BlobReference {
                    contract_name: c2.clone(),
                    blob_tx_hash: blob_tx_hash_1.clone(),
                    blob_index: BlobIndex(1),
                },
                BlobReference {
                    contract_name: c3.clone(),
                    blob_tx_hash: blob_tx_hash_2.clone(),
                    blob_index: BlobIndex(0),
                },
                BlobReference {
                    contract_name: c4.clone(),
                    blob_tx_hash: blob_tx_hash_2.clone(),
                    blob_index: BlobIndex(1),
                },
            ],
            proof: vec![],
        }));

        state.handle_transaction(register_c1).unwrap();
        state.handle_transaction(register_c2).unwrap();
        state.handle_transaction(register_c3).unwrap();
        state.handle_transaction(register_c4).unwrap();
        state.handle_transaction(blob_tx_1).unwrap();
        state.handle_transaction(blob_tx_2).unwrap();
        state.handle_transaction(proof_c1).unwrap();

        assert_eq!(state.contracts.get(&c1).unwrap().state.0, vec![4, 5, 6]);
        assert_eq!(state.contracts.get(&c2).unwrap().state.0, vec![4, 5, 6]);
        assert_eq!(state.contracts.get(&c3).unwrap().state.0, vec![4, 5, 6]);
        assert_eq!(state.contracts.get(&c4).unwrap().state.0, vec![4, 5, 6]);
    }

    #[tokio::test]
    #[test_log::test]
    async fn two_proof_for_same_blob() {
        let mut state = NodeState::new(SharedMessageBus::default()).await;
        let c1 = ContractName("c1".to_string());
        let c2 = ContractName("c2".to_string());

        let register_c1 = new_register_contract(c1.clone());
        let register_c2 = new_register_contract(c2.clone());

        let blob = BlobTransaction {
            identity: Identity("test".to_string()),
            blobs: vec![new_blob(&c1), new_blob(&c2)],
        };
        let blob_tx_hash = blob.hash();
        let blob_tx = new_tx(TransactionData::Blob(blob));

        let proof_c1 = new_tx(TransactionData::Proof(ProofTransaction {
            blobs_references: vec![BlobReference {
                contract_name: c1.clone(),
                blob_tx_hash: blob_tx_hash.clone(),
                blob_index: BlobIndex(0),
            }],
            proof: vec![1],
        }));

        let proof_c1_bis = new_tx(TransactionData::Proof(ProofTransaction {
            blobs_references: vec![BlobReference {
                contract_name: c1.clone(),
                blob_tx_hash: blob_tx_hash.clone(),
                blob_index: BlobIndex(0),
            }],
            proof: vec![2],
        }));

        state.handle_transaction(register_c1).unwrap();
        state.handle_transaction(register_c2).unwrap();
        state.handle_transaction(blob_tx).unwrap();
        state.handle_transaction(proof_c1).unwrap();
        state.handle_transaction(proof_c1_bis).unwrap();
        assert_eq!(
            state
                .unsettled_transactions
                .get(&blob_tx_hash)
                .unwrap()
                .blobs[0]
                .metadata
                .len(),
            2
        );
        // Check that we did not settled
        assert_eq!(state.contracts.get(&c1).unwrap().state.0, vec![0, 1, 2, 3]);
        assert_eq!(state.contracts.get(&c2).unwrap().state.0, vec![0, 1, 2, 3]);
    }
}<|MERGE_RESOLUTION|>--- conflicted
+++ resolved
@@ -82,15 +82,9 @@
         }
     }
 
-<<<<<<< HEAD
-    fn handle_event(&mut self, event: ConsensusEvent) {
-        let res = match event {
-            ConsensusEvent::CommitBlock { block } => {
-=======
     fn handle_event(&mut self, event: ConsensusEvent) -> anyhow::Result<()> {
         match event {
-            ConsensusEvent::CommitBlock { batch_id: _, block } => {
->>>>>>> 8b1086d6
+            ConsensusEvent::CommitBlock { block } => {
                 info!("New block to handle: {:}", block.hash());
                 self.handle_new_block(block).context("handle new block")?;
             }
