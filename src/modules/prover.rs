use std::{fmt::Debug, sync::Arc};

use crate::{
<<<<<<< HEAD
    bus::{BusClientSender, BusMessage},
    model::CommonRunContext,
    node_state::module::NodeStateEvent,
    utils::modules::Module,
=======
    bus::BusClientSender, log_error, model::CommonRunContext, module_bus_client,
    module_handle_messages, node_state::module::NodeStateEvent, utils::modules::Module,
>>>>>>> f60481dc
};
use anyhow::{anyhow, Context, Result};
use borsh::{BorshDeserialize, BorshSerialize};
use client_sdk::{
    helpers::{risc0::Risc0Prover, ClientSdkProver},
    log_error, module_bus_client, module_handle_messages,
    rest_client::NodeApiHttpClient,
    transaction_builder::TxExecutorHandler,
};
use hyle_model::{
    BlobIndex, BlobTransaction, Block, BlockHeight, Calldata, ContractName, Hashed,
    ProofTransaction, TransactionData, TxContext, TxHash, HYLE_TESTNET_CHAIN_ID,
};
use tracing::{debug, error, info, warn};

/// `AutoProver` is a module that handles the proving of transactions
/// It listens to the node state events and processes all blobs in the block's transactions
/// for a given contract.
/// It asynchronously generates 1 ProofTransaction to prove all concerned blobs in a block
/// If a passed BlobTransaction times out, or is settled as failed, all blobs that are "after"
/// the failed transaction in the block are re-executed, and prooved all at once, even if in
/// multiple blocks.
/// This module requires the ELF to support multiproof. i.e. it requires the ELF to read
/// a `Vec<Calldata>` as input.
pub struct AutoProver<Contract: Send + Sync + Clone + 'static> {
    bus: AutoProverBusClient<Contract>,
    ctx: Arc<AutoProverCtx>,
    store: AutoProverStore<Contract>,
}

#[derive(Default, BorshSerialize, BorshDeserialize)]
pub struct AutoProverStore<Contract> {
    unsettled_txs: Vec<(BlobTransaction, TxContext)>,
    state_history: Vec<(TxHash, Contract)>,
    contract: Contract,
}

module_bus_client! {
#[derive(Debug)]
pub struct AutoProverBusClient<Contract: Send + Sync + Clone + 'static> {
    sender(AutoProverEvent<Contract>),
    receiver(NodeStateEvent),
}
}

pub struct AutoProverCtx {
    pub common: Arc<CommonRunContext>,
    pub start_height: BlockHeight,
    pub prover: Arc<dyn ClientSdkProver<Vec<Calldata>> + Send + Sync>,
    pub contract_name: ContractName,
    pub node: Arc<NodeApiHttpClient>,
}

impl AutoProverCtx {
    pub fn risc0(
        common: Arc<CommonRunContext>,
        elf: &'static [u8],
        contract_name: ContractName,
        node: Arc<NodeApiHttpClient>,
    ) -> Self {
        Self {
            common,
            start_height: BlockHeight(0),
            prover: Arc::new(Risc0Prover::new(elf)),
            contract_name,
            node,
        }
    }

    #[cfg(feature = "sp1")]
    pub fn sp1(
        common: Arc<CommonRunContext>,
        elf: &'static [u8],
        contract_name: ContractName,
        start_height: BlockHeight,
        node: Arc<NodeApiHttpClient>,
    ) -> Self {
        Self {
            common,
            start_height,
            prover: Arc::new(client_sdk::helpers::sp1::SP1Prover::new(elf)),
            contract_name,
            node,
        }
    }
}

#[derive(Debug, Clone)]
pub enum AutoProverEvent<Contract> {
    /// Event sent when a blob is executed as failed
    /// proof will be generated & sent to the node
    FailedTx(TxHash, String),
    /// Event sent when a blob is executed as success
    /// proof will be generated & sent to the node
    SuccessTx(TxHash, Contract),
}

impl<Contract> Module for AutoProver<Contract>
where
    Contract:
        TxExecutorHandler + BorshDeserialize + Default + Debug + Send + Sync + Clone + 'static,
{
    type Context = Arc<AutoProverCtx>;

    async fn build(ctx: Self::Context) -> Result<Self> {
        let bus = AutoProverBusClient::<Contract>::new_from_bus(ctx.common.bus.new_handle()).await;

        let file = ctx
            .common
            .config
            .data_directory
            .join(format!("autoprover_{}.bin", ctx.contract_name).as_str());

        let store = Self::load_from_disk_or_default::<AutoProverStore<Contract>>(file.as_path());

        Ok(AutoProver { bus, store, ctx })
    }

    async fn run(&mut self) -> Result<()> {
        module_handle_messages! {
            on_bus self.bus,
            listen<NodeStateEvent> event => {
                _ = log_error!(self.handle_node_state_event(event).await, "handle note state event")
            }

        };

        Ok(())
    }
}

impl<Contract> AutoProver<Contract>
where
    Contract: TxExecutorHandler + Default + Debug + Clone + Send + Sync + 'static,
{
    async fn handle_node_state_event(&mut self, event: NodeStateEvent) -> Result<()> {
        let NodeStateEvent::NewBlock(block) = event;
        self.handle_processed_block(*block).await?;

        Ok(())
    }

    async fn handle_processed_block(&mut self, block: Block) -> Result<()> {
        let mut blobs = vec![];
        for (_, tx) in block.txs {
            if let TransactionData::Blob(tx) = tx.transaction_data {
                if tx
                    .blobs
                    .iter()
                    .all(|b| b.contract_name != self.ctx.contract_name)
                {
                    continue;
                }
                let tx_ctx = TxContext {
                    block_height: block.block_height,
                    block_hash: block.hash.clone(),
                    timestamp: block.block_timestamp.clone(),
                    lane_id: block
                        .lane_ids
                        .get(&tx.hashed())
                        .ok_or_else(|| anyhow!("Missing lane id in block for {}", tx.hashed()))?
                        .clone(),
                    chain_id: HYLE_TESTNET_CHAIN_ID,
                };
                blobs.extend(self.handle_blob(tx, tx_ctx));
            }
        }
        self.prove_supported_blob(blobs)?;

        for tx in block.successful_txs {
            self.settle_tx_success(&tx)?;
        }

        for tx in block.timed_out_txs {
            self.settle_tx_failed(&tx)?;
        }

        for tx in block.failed_txs {
            self.settle_tx_failed(&tx)?;
        }

        Ok(())
    }

    fn handle_blob(
        &mut self,
        tx: BlobTransaction,
        tx_ctx: TxContext,
    ) -> Vec<(BlobIndex, BlobTransaction, TxContext)> {
        let mut blobs = vec![];
        for (index, blob) in tx.blobs.iter().enumerate() {
            if blob.contract_name == self.ctx.contract_name {
                blobs.push((index.into(), tx.clone(), tx_ctx.clone()));
            }
        }
        self.store.unsettled_txs.push((tx, tx_ctx));
        blobs
    }

    fn settle_tx_success(&mut self, tx: &TxHash) -> Result<()> {
        let pos = self.store.state_history.iter().position(|(h, _)| h == tx);
        if let Some(pos) = pos {
            self.store.state_history = self.store.state_history.split_off(pos);
        }
        self.settle_tx(tx);
        Ok(())
    }

    fn settle_tx_failed(&mut self, tx: &TxHash) -> Result<()> {
        if let Some(pos) = self.settle_tx(tx) {
            self.handle_all_next_blobs(pos, tx)?;
            self.store.state_history.retain(|(h, _)| h != tx);
        }
        Ok(())
    }

    fn settle_tx(&mut self, hash: &TxHash) -> Option<usize> {
        let tx = self
            .store
            .unsettled_txs
            .iter()
            .position(|(t, _)| t.hashed() == *hash);
        if let Some(pos) = tx {
            self.store.unsettled_txs.remove(pos);
            return Some(pos);
        }
        None
    }

    fn handle_all_next_blobs(&mut self, idx: usize, failed_tx: &TxHash) -> Result<()> {
        let prev_state = self
            .store
            .state_history
            .iter()
            .enumerate()
            .find(|(_, (h, _))| h == failed_tx)
            .and_then(|(i, _)| {
                if i > 0 {
                    self.store.state_history.get(i - 1)
                } else {
                    None
                }
            });
        if let Some((_, contract)) = prev_state {
            debug!(cn =% self.ctx.contract_name, tx_hash =% failed_tx, "Reverting to previous state: {:?}", contract);
            self.store.contract = contract.clone();
        } else {
            warn!(cn =% self.ctx.contract_name, tx_hash =% failed_tx, "Reverting to default state");
            self.store.contract = Contract::default();
        }
        let mut blobs = vec![];
        for (tx, ctx) in self.store.unsettled_txs.clone().iter().skip(idx) {
            for (index, blob) in tx.blobs.iter().enumerate() {
                if blob.contract_name == self.ctx.contract_name {
                    debug!(
                        cn =% self.ctx.contract_name,
                        "Re-execute blob for tx {} after a previous tx failure",
                        tx.hashed()
                    );
                    self.store.state_history.retain(|(h, _)| h != &tx.hashed());
                    blobs.push((index.into(), tx.clone(), ctx.clone()));
                }
            }
        }
        self.prove_supported_blob(blobs)
    }

    fn prove_supported_blob(
        &mut self,
        blobs: Vec<(BlobIndex, BlobTransaction, TxContext)>,
    ) -> Result<()> {
        let mut calldatas = vec![];
        let mut initial_commitment_metadata = None;
        let len = blobs.len();
        for (blob_index, tx, tx_ctx) in blobs {
            let old_tx = tx_ctx.block_height.0 < self.ctx.start_height.0;

            let blob = tx.blobs.get(blob_index.0).ok_or_else(|| {
                anyhow!("Failed to get blob {} from tx {}", blob_index, tx.hashed())
            })?;
            let blobs = tx.blobs.clone();
            let tx_hash = tx.hashed();

            let state = self
                .store
                .contract
                .build_commitment_metadata(blob)
                .map_err(|e| anyhow!(e))
                .context("Failed to build commitment metadata")?;

            let commitment_metadata = state;

            if initial_commitment_metadata.is_none() {
                initial_commitment_metadata = Some(commitment_metadata.clone());
            }

            let calldata = Calldata {
                identity: tx.identity.clone(),
                tx_hash: tx_hash.clone(),
                private_input: vec![],
                blobs: blobs.clone().into(),
                index: blob_index,
                tx_ctx: Some(tx_ctx.clone()),
                tx_blob_count: blobs.len(),
            };

            match self
                .store
                .contract
                .handle(&calldata)
                .map_err(|e| anyhow!(e))
            {
                Err(e) => {
                    info!(
                        cn =% self.ctx.contract_name,
                        tx_hash =% tx.hashed(),
                        "Error while executing contract: {e}"
                    );
                    if !old_tx {
                        self.bus
                            .send(AutoProverEvent::FailedTx(tx_hash.clone(), e.to_string()))?;
                    }
                }
                Ok(msg) => {
                    info!(
                        cn =% self.ctx.contract_name,
                        tx_hash =% tx.hashed(),
                        "Executed contract: {}",
                        String::from_utf8_lossy(&msg.program_outputs)
                    );
                    if !old_tx {
                        self.bus.send(AutoProverEvent::SuccessTx(
                            tx_hash.clone(),
                            self.store.contract.clone(),
                        ))?;
                    }
                }
            }

            self.store
                .state_history
                .push((tx_hash.clone(), self.store.contract.clone()));

            if old_tx {
                continue;
            }

            calldatas.push(calldata);
        }

        if calldatas.is_empty() {
            return Ok(());
        }

        let Some(commitment_metadata) = initial_commitment_metadata else {
            return Ok(());
        };

        let node_client = self.ctx.node.clone();
        let prover = self.ctx.prover.clone();
        let contract_name = self.ctx.contract_name.clone();
        tokio::task::spawn(async move {
            match prover.prove(commitment_metadata, calldatas).await {
                Ok(proof) => {
                    let tx = ProofTransaction {
                        contract_name: contract_name.clone(),
                        proof,
                    };
                    let _ = log_error!(
                        node_client.send_tx_proof(&tx).await,
                        "failed to send proof to node"
                    );
                    info!("✅ Proved {len} txs");
                }
                Err(e) => {
                    error!("Error proving tx: {:?}", e);
                }
            };
        });
        Ok(())
    }
}<|MERGE_RESOLUTION|>--- conflicted
+++ resolved
@@ -1,19 +1,10 @@
 use std::{fmt::Debug, sync::Arc};
 
-use crate::{
-<<<<<<< HEAD
-    bus::{BusClientSender, BusMessage},
-    model::CommonRunContext,
-    node_state::module::NodeStateEvent,
-    utils::modules::Module,
-=======
-    bus::BusClientSender, log_error, model::CommonRunContext, module_bus_client,
-    module_handle_messages, node_state::module::NodeStateEvent, utils::modules::Module,
->>>>>>> f60481dc
-};
+use crate::{model::CommonRunContext, node_state::module::NodeStateEvent, utils::modules::Module};
 use anyhow::{anyhow, Context, Result};
 use borsh::{BorshDeserialize, BorshSerialize};
 use client_sdk::{
+    bus::BusClientSender,
     helpers::{risc0::Risc0Prover, ClientSdkProver},
     log_error, module_bus_client, module_handle_messages,
     rest_client::NodeApiHttpClient,
