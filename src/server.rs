use crate::conf::Conf;
use crate::ctx::{Ctx, CtxCommand};
use crate::model::Transaction;
use crate::p2p_network::NetMessage;
use crate::rest_endpoints;
use anyhow::{Context, Ok, Result};
use axum::routing::get;
use axum::Router;
use tokio::io::AsyncReadExt;
use tokio::net::TcpListener;
use tokio::sync::mpsc;
use tokio::time::{sleep, Duration};
use tracing::{info, warn};

<<<<<<< HEAD
pub fn run_as_master(
    tx: mpsc::Sender<CtxCommand>,
    rx: mpsc::Receiver<CtxCommand>,
    config: &Config,
) {
=======
pub async fn rpc_server(addr: &str, config: &Conf) -> Result<()> {
    let listener = TcpListener::bind(addr).await?;
    info!("rpc listening on {}", addr);

    let (tx, rx) = mpsc::channel::<CtxCommand>(100);

>>>>>>> 078a9f20
    tokio::spawn(async move {
        let mut ctx = Ctx::load_from_disk().unwrap_or_else(|_| {
            warn!("Failed to load ctx from disk, using a default one");
            Ctx::default()
        });

        ctx.start(rx).await
    });

    let interval = config.storage.interval;

    tokio::spawn(async move {
        loop {
            sleep(Duration::from_secs(interval)).await;

<<<<<<< HEAD
            tx.send(CtxCommand::SaveOnDisk)
=======
            tx1.send(CtxCommand::GenerateNewBlock)
                .await
                .expect("Cannot send message over channel");
            tx1.send(CtxCommand::SaveOnDisk)
>>>>>>> 078a9f20
                .await
                .expect("Cannot send message over channel");
        }
    });
}

pub async fn p2p_server(addr: &str, config: &Config) -> Result<()> {
    let listener = TcpListener::bind(addr).await?;
    info!("rpc listening on {}", addr);

    let (tx, rx) = mpsc::channel::<CtxCommand>(100);

    run_as_master(tx.clone(), rx, config);

    loop {
        let (mut socket, _) = listener.accept().await?;
        let tx2 = tx.clone();

        tokio::spawn(async move {
            let mut buf = vec![0; 1024];

            loop {
                let n = socket
                    .read(&mut buf)
                    .await
                    .context("reading from socket")
                    .unwrap();
                if n == 0 {
                    info!("houston ?");
                    return;
                }
                match bincode::deserialize::<NetMessage>(&buf[0..n]) {
                    std::result::Result::Ok(msg) => {
                        msg.handle(&tx2).await;
                    }
                    std::result::Result::Err(_) => todo!(),
                }
            }
        });
    }
}

pub async fn rest_server(addr: &str) -> Result<()> {
    info!("rest listening on {}", addr);
    let app = Router::new()
        .route("/getTransaction", get(rest_endpoints::get_transaction))
        .route("/getBlock", get(rest_endpoints::get_block));

<<<<<<< HEAD
    let listener = tokio::net::TcpListener::bind(&addr).await.unwrap();
    axum::serve(listener, app).await.unwrap();
    Ok(())
=======
    let listener = tokio::net::TcpListener::bind(&addr)
        .await
        .context("Starting rest server")?;

    axum::serve(listener, app)
        .await
        .context("Starting rest server")
>>>>>>> 078a9f20
}<|MERGE_RESOLUTION|>--- conflicted
+++ resolved
@@ -1,9 +1,8 @@
 use crate::conf::Conf;
 use crate::ctx::{Ctx, CtxCommand};
-use crate::model::Transaction;
 use crate::p2p_network::NetMessage;
 use crate::rest_endpoints;
-use anyhow::{Context, Ok, Result};
+use anyhow::{Context, Result};
 use axum::routing::get;
 use axum::Router;
 use tokio::io::AsyncReadExt;
@@ -12,20 +11,7 @@
 use tokio::time::{sleep, Duration};
 use tracing::{info, warn};
 
-<<<<<<< HEAD
-pub fn run_as_master(
-    tx: mpsc::Sender<CtxCommand>,
-    rx: mpsc::Receiver<CtxCommand>,
-    config: &Config,
-) {
-=======
-pub async fn rpc_server(addr: &str, config: &Conf) -> Result<()> {
-    let listener = TcpListener::bind(addr).await?;
-    info!("rpc listening on {}", addr);
-
-    let (tx, rx) = mpsc::channel::<CtxCommand>(100);
-
->>>>>>> 078a9f20
+pub fn run_as_master(tx: mpsc::Sender<CtxCommand>, rx: mpsc::Receiver<CtxCommand>, config: &Conf) {
     tokio::spawn(async move {
         let mut ctx = Ctx::load_from_disk().unwrap_or_else(|_| {
             warn!("Failed to load ctx from disk, using a default one");
@@ -41,21 +27,17 @@
         loop {
             sleep(Duration::from_secs(interval)).await;
 
-<<<<<<< HEAD
-            tx.send(CtxCommand::SaveOnDisk)
-=======
-            tx1.send(CtxCommand::GenerateNewBlock)
+            tx.send(CtxCommand::GenerateNewBlock)
                 .await
                 .expect("Cannot send message over channel");
-            tx1.send(CtxCommand::SaveOnDisk)
->>>>>>> 078a9f20
+            tx.send(CtxCommand::SaveOnDisk)
                 .await
                 .expect("Cannot send message over channel");
         }
     });
 }
 
-pub async fn p2p_server(addr: &str, config: &Config) -> Result<()> {
+pub async fn p2p_server(addr: &str, config: &Conf) -> Result<()> {
     let listener = TcpListener::bind(addr).await?;
     info!("rpc listening on {}", addr);
 
@@ -97,11 +79,6 @@
         .route("/getTransaction", get(rest_endpoints::get_transaction))
         .route("/getBlock", get(rest_endpoints::get_block));
 
-<<<<<<< HEAD
-    let listener = tokio::net::TcpListener::bind(&addr).await.unwrap();
-    axum::serve(listener, app).await.unwrap();
-    Ok(())
-=======
     let listener = tokio::net::TcpListener::bind(&addr)
         .await
         .context("Starting rest server")?;
@@ -109,5 +86,4 @@
     axum::serve(listener, app)
         .await
         .context("Starting rest server")
->>>>>>> 078a9f20
 }