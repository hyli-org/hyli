--- conflicted
+++ resolved
@@ -5,17 +5,13 @@
 use sha3::{Digest, Sha3_256};
 use staking::Staking;
 use std::{collections::HashMap, fmt::Display, hash::Hash, vec};
-use tracing::{debug, warn};
+use tracing::{debug, error, warn};
 
 use crate::{
     data_availability::node_state::verifiers::verify_proof,
     model::{Hashable, Transaction, TransactionData, ValidatorPublicKey},
     p2p::network::SignedByValidator,
-<<<<<<< HEAD
     utils::crypto::{AggregateSignature, BlstCrypto},
-=======
-    utils::crypto::BlstCrypto,
->>>>>>> 5b38a6b7
 };
 
 use super::{KnownContracts, MempoolNetMessage};
@@ -231,7 +227,6 @@
         validator: &ValidatorPublicKey,
         mut data_proposal: DataProposal,
         known_contracts: &KnownContracts,
-        crypto: &BlstCrypto,
     ) -> DataProposalVerdict {
         // Check that data_proposal is not empty
         if data_proposal.txs.is_empty() {
@@ -396,11 +391,7 @@
         self.lanes
             .entry(validator.clone())
             .or_default()
-<<<<<<< HEAD
             .add_new_proposal(crypto, data_proposal);
-=======
-            .add_new_proposal(data_proposal, crypto);
->>>>>>> 5b38a6b7
 
         DataProposalVerdict::Vote
     }
@@ -496,11 +487,7 @@
         self.lanes
             .entry(self.id.clone())
             .or_default()
-<<<<<<< HEAD
             .add_new_proposal(crypto, data_proposal);
-=======
-            .add_new_proposal(data_proposal, crypto);
->>>>>>> 5b38a6b7
     }
 
     pub fn collect_data_proposals_from_lanes(&mut self, cut: Cut) -> Vec<Transaction> {
@@ -617,26 +604,18 @@
             .map(|(data_proposal_hash, _)| data_proposal_hash)
     }
 
-<<<<<<< HEAD
     pub fn add_new_proposal(&mut self, crypto: &BlstCrypto, data_proposal: DataProposal) {
-        let msg = MempoolNetMessage::DataVote(data_proposal.hash());
+        let data_proposal_hash = data_proposal.hash();
+        let msg = MempoolNetMessage::DataVote(data_proposal_hash.clone());
         let signatures = match crypto.sign(msg) {
             Ok(s) => vec![s],
             Err(_) => vec![],
         };
-=======
-    pub fn add_new_proposal(&mut self, data_proposal: DataProposal, crypto: &BlstCrypto) {
-        let hash = data_proposal.hash();
->>>>>>> 5b38a6b7
         self.data_proposals.insert(
-            hash.clone(),
+            data_proposal_hash.clone(),
             LaneEntry {
                 data_proposal,
-<<<<<<< HEAD
                 signatures,
-=======
-                signatures: vec![crypto.sign(MempoolNetMessage::DataVote(hash)).unwrap()],
->>>>>>> 5b38a6b7
             },
         );
     }
@@ -1087,11 +1066,7 @@
         };
         let data_proposal_hash = data_proposal.hash();
 
-<<<<<<< HEAD
         lane(&mut store1, pubkey1).add_new_proposal(&crypto1, data_proposal);
-=======
-        lane(&mut store, pubkey1).add_new_proposal(data_proposal, &crypto1);
->>>>>>> 5b38a6b7
 
         let mut signatures = vec![
             crypto1
@@ -1135,11 +1110,7 @@
         // First data proposal
         let tx1 = make_blob_tx("test1");
         store1.on_new_tx(tx1.clone());
-<<<<<<< HEAD
         store1.new_data_proposal(&crypto1);
-=======
-        store1.new_data_proposal(&crypto);
->>>>>>> 5b38a6b7
 
         let data_proposal1 = store1
             .get_lane_latest_entry(pubkey1)
@@ -1149,11 +1120,7 @@
         let data_proposal1_hash = data_proposal1.hash();
 
         assert_eq!(
-<<<<<<< HEAD
             store2.on_data_proposal(&crypto2, pubkey1, data_proposal1, &known_contracts),
-=======
-            store2.on_data_proposal(pubkey1, data_proposal1, &known_contracts, &crypto),
->>>>>>> 5b38a6b7
             DataProposalVerdict::Vote
         );
 
@@ -1168,11 +1135,7 @@
         // Second data proposal
         let tx2 = make_blob_tx("test2");
         store1.on_new_tx(tx2.clone());
-<<<<<<< HEAD
         store1.new_data_proposal(&crypto1);
-=======
-        store1.new_data_proposal(&crypto);
->>>>>>> 5b38a6b7
 
         let data_proposal2 = store1
             .get_lane_latest_entry(pubkey1)
@@ -1182,11 +1145,7 @@
         let data_proposal2_hash = data_proposal2.hash();
 
         assert_eq!(
-<<<<<<< HEAD
             store2.on_data_proposal(&crypto2, pubkey1, data_proposal2, &known_contracts),
-=======
-            store2.on_data_proposal(pubkey1, data_proposal2, &known_contracts, &crypto),
->>>>>>> 5b38a6b7
             DataProposalVerdict::Vote
         );
         let msg2 = crypto2
@@ -1200,11 +1159,7 @@
         // Third data proposal
         let tx3 = make_blob_tx("test3");
         store1.on_new_tx(tx3.clone());
-<<<<<<< HEAD
         store1.new_data_proposal(&crypto1);
-=======
-        store1.new_data_proposal(&crypto);
->>>>>>> 5b38a6b7
 
         let data_proposal3 = store1
             .get_lane_latest_entry(pubkey1)
@@ -1214,11 +1169,7 @@
         let data_proposal3_hash = data_proposal3.hash();
 
         assert_eq!(
-<<<<<<< HEAD
             store2.on_data_proposal(&crypto2, pubkey1, data_proposal3, &known_contracts),
-=======
-            store2.on_data_proposal(pubkey1, data_proposal3, &known_contracts, &crypto),
->>>>>>> 5b38a6b7
             DataProposalVerdict::Vote
         );
         let msg3 = crypto2
@@ -1232,11 +1183,7 @@
         // Fourth data proposal
         let tx4 = make_blob_tx("test4");
         store1.on_new_tx(tx4.clone());
-<<<<<<< HEAD
         store1.new_data_proposal(&crypto1);
-=======
-        store1.new_data_proposal(&crypto);
->>>>>>> 5b38a6b7
 
         let data_proposal4 = store1
             .get_lane_latest_entry(pubkey1)
@@ -1246,11 +1193,7 @@
         let data_proposal4_hash = data_proposal4.hash();
 
         assert_eq!(
-<<<<<<< HEAD
             store2.on_data_proposal(&crypto2, pubkey1, data_proposal4, &known_contracts),
-=======
-            store2.on_data_proposal(pubkey1, data_proposal4, &known_contracts, &crypto),
->>>>>>> 5b38a6b7
             DataProposalVerdict::Vote
         );
         let msg4 = crypto2
@@ -1330,6 +1273,7 @@
         store3.on_new_tx(make_blob_tx("test4"));
 
         store3.new_data_proposal(&crypto3);
+        store3.new_data_proposal(&crypto3);
         let data_proposal = store3
             .get_lane_latest_entry(pubkey3)
             .unwrap()
@@ -1340,20 +1284,12 @@
         assert_eq!(store3.lanes.get(pubkey3).unwrap().data_proposals.len(), 1);
 
         assert_eq!(
-<<<<<<< HEAD
             store2.on_data_proposal(&crypto2, pubkey3, data_proposal, &known_contracts2),
-=======
-            store2.on_data_proposal(pubkey3, data_proposal, &known_contracts2, &crypto3),
->>>>>>> 5b38a6b7
             DataProposalVerdict::Vote
         );
         // Assert we can vote multiple times
         assert_eq!(
-<<<<<<< HEAD
             store2.on_data_proposal(&crypto2, pubkey3, data_proposal_bis, &known_contracts2),
-=======
-            store2.on_data_proposal(pubkey3, data_proposal_bis, &known_contracts2, &crypto3),
->>>>>>> 5b38a6b7
             DataProposalVerdict::Vote
         );
 
@@ -1424,11 +1360,7 @@
         };
         let data_proposal_hash = data_proposal.hash();
 
-<<<<<<< HEAD
         let verdict = store1.on_data_proposal(&crypto1, pubkey2, data_proposal, &known_contracts);
-=======
-        let verdict = store1.on_data_proposal(pubkey2, data_proposal, &known_contracts, &crypto2);
->>>>>>> 5b38a6b7
         assert_eq!(verdict, DataProposalVerdict::Refuse);
 
         // Ensure the lane was not updated with the unverified proof transaction
@@ -1454,11 +1386,7 @@
             txs: vec![proof_tx.clone()],
         };
 
-<<<<<<< HEAD
         let verdict = store1.on_data_proposal(&crypto1, pubkey1, data_proposal, &known_contracts);
-=======
-        let verdict = store1.on_data_proposal(pubkey1, data_proposal, &known_contracts, &crypto1);
->>>>>>> 5b38a6b7
         assert_eq!(verdict, DataProposalVerdict::Refuse); // refused because contract not found
 
         let data_proposal = DataProposal {
@@ -1467,11 +1395,7 @@
             txs: vec![register_tx, proof_tx],
         };
 
-<<<<<<< HEAD
         let verdict = store1.on_data_proposal(&crypto1, pubkey1, data_proposal, &known_contracts);
-=======
-        let verdict = store1.on_data_proposal(pubkey1, data_proposal, &known_contracts, &crypto1);
->>>>>>> 5b38a6b7
         assert_eq!(verdict, DataProposalVerdict::Vote);
     }
 
@@ -1495,11 +1419,7 @@
         };
         let data_proposal1_hash = data_proposal1.hash();
 
-<<<<<<< HEAD
         lane(&mut store1, pubkey1).add_new_proposal(&crypto1, data_proposal1);
-=======
-        lane(&mut store1, pubkey1).add_new_proposal(data_proposal1, &crypto1);
->>>>>>> 5b38a6b7
 
         let data_proposal = DataProposal {
             id: 1,
@@ -1507,11 +1427,7 @@
             txs: vec![proof_tx],
         };
 
-<<<<<<< HEAD
         let verdict = store1.on_data_proposal(&crypto1, pubkey1, data_proposal, &known_contracts);
-=======
-        let verdict = store1.on_data_proposal(pubkey1, data_proposal, &known_contracts, &crypto1);
->>>>>>> 5b38a6b7
         assert_eq!(verdict, DataProposalVerdict::Vote);
 
         // Ensure the lane was updated with the DataProposal
@@ -1542,11 +1458,7 @@
             txs: vec![register_tx.clone(), proof_tx],
         };
 
-<<<<<<< HEAD
         let verdict = store1.on_data_proposal(&crypto1, pubkey1, data_proposal, &known_contracts);
-=======
-        let verdict = store1.on_data_proposal(pubkey1, data_proposal, &known_contracts, &crypto1);
->>>>>>> 5b38a6b7
         assert_eq!(verdict, DataProposalVerdict::Vote);
 
         // Ensure the lane was updated with the DataProposal
@@ -1580,11 +1492,7 @@
         };
         let data_proposal_hash = data_proposal.hash();
 
-<<<<<<< HEAD
         let verdict = store1.on_data_proposal(&crypto1, pubkey1, data_proposal, &known_contracts);
-=======
-        let verdict = store1.on_data_proposal(pubkey1, data_proposal, &known_contracts, &crypto1);
->>>>>>> 5b38a6b7
         assert_eq!(verdict, DataProposalVerdict::Refuse);
 
         // Ensure the lane was not updated with the DataProposal
@@ -1624,6 +1532,7 @@
 
         store1.on_new_tx(make_blob_tx("tx1"));
         store1.new_data_proposal(&crypto1);
+        store1.new_data_proposal(&crypto1);
         let data_proposal = store1
             .get_lane_latest_entry(pubkey1)
             .unwrap()
@@ -1631,15 +1540,12 @@
             .clone();
 
         assert_eq!(
-<<<<<<< HEAD
             store2.on_data_proposal(&crypto2, pubkey1, data_proposal, &known_contracts2),
-=======
-            store2.on_data_proposal(pubkey1, data_proposal, &known_contracts2, &crypto1),
->>>>>>> 5b38a6b7
             DataProposalVerdict::Vote
         );
 
         store2.on_new_tx(make_blob_tx("tx2"));
+        store2.new_data_proposal(&crypto2);
         store2.new_data_proposal(&crypto2);
         let data_proposal = store2
             .get_lane_latest_entry(pubkey2)
@@ -1648,11 +1554,7 @@
             .clone();
 
         assert_eq!(
-<<<<<<< HEAD
             store1.on_data_proposal(&crypto1, pubkey2, data_proposal, &known_contracts1),
-=======
-            store1.on_data_proposal(pubkey2, data_proposal, &known_contracts1, &crypto2),
->>>>>>> 5b38a6b7
             DataProposalVerdict::Vote
         );
 
@@ -1666,6 +1568,7 @@
 
         store1.on_new_tx(make_blob_tx("tx3"));
         store1.new_data_proposal(&crypto1);
+        store1.new_data_proposal(&crypto1);
         let data_proposal = store1
             .get_lane_latest_entry(pubkey1)
             .unwrap()
@@ -1673,7 +1576,6 @@
             .clone();
 
         assert_eq!(
-<<<<<<< HEAD
             store2.on_data_proposal(&crypto2, pubkey1, data_proposal, &known_contracts2),
             DataProposalVerdict::Vote
         );
@@ -1681,20 +1583,8 @@
         let cut1 = store1.new_cut(&staking);
         let cut2 = store2.new_cut(&staking);
         assert_eq!(cut1.len(), 1);
-        let txs1 = store1.collect_txs_from_lanes(cut1);
-        let txs2 = store2.collect_txs_from_lanes(cut2);
-=======
-            store2.on_data_proposal(pubkey1, data_proposal, &known_contracts2, &crypto1),
-            DataProposalVerdict::Vote
-        );
-
-        let cut1 = store1.new_cut(&[pubkey1.clone(), pubkey2.clone()]);
-        let cut2 = store2.new_cut(&[pubkey1.clone(), pubkey2.clone()]);
-        assert_eq!(cut1, cut2);
-        assert_eq!(cut1.len(), 2);
         let txs1 = store1.collect_data_proposals_from_lanes(cut1);
         let txs2 = store2.collect_data_proposals_from_lanes(cut2);
->>>>>>> 5b38a6b7
         assert_eq!(txs1, vec![make_blob_tx("tx3")]);
         assert_eq!(txs1, txs2);
 
@@ -1757,7 +1647,7 @@
         assert!(poda.validators.contains(pubkey2));
         assert_eq!(cut.len(), 1);
 
-        let txs1 = store1.collect_txs_from_lanes(cut);
+        let txs1 = store1.collect_data_proposals_from_lanes(cut);
         assert_eq!(txs1, vec![make_blob_tx("tx1")]);
     }
 }