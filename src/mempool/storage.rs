use bincode::{BorrowDecode, Decode, Encode};
use derive_more::derive::Display;
use serde::{Deserialize, Serialize};
use sha3::{Digest, Sha3_256};
use std::{
    collections::{BTreeSet, HashMap, HashSet},
    fmt::Display,
    io::Write,
    vec,
};
use tracing::{debug, error, warn};

use crate::{
    model::{Hashable, Transaction, TransactionData, ValidatorPublicKey},
    node_state::NodeState,
};

#[derive(Debug, Clone, Encode, Decode, Default, Serialize, Deserialize, PartialEq, Eq, Hash)]
pub struct TipInfo {
    pub pos: CarId,
    pub parent: Option<CarId>,
    pub poa: Vec<ValidatorPublicKey>,
}

#[derive(Debug, Clone, PartialEq, Eq)]
pub enum ProposalVerdict {
    Empty,
    Wait(Option<CarId>),
    Vote,
    DidVote,
    Refuse,
}

pub type Cut = Vec<(ValidatorPublicKey, CarId)>;

fn prepare_cut(cut: &mut Cut, validator: &ValidatorPublicKey, lane: &mut Lane) {
    if let Some(tip) = lane.cars.last() {
        cut.push((validator.clone(), tip.id));
    }
}

#[derive(Debug, Clone)]
pub struct InMemoryStorage {
    pub id: ValidatorPublicKey,
    pub pending_txs: Vec<Transaction>,
    pub lane: Lane,
    pub other_lanes: HashMap<ValidatorPublicKey, Lane>,
}

impl Display for InMemoryStorage {
    fn fmt(&self, f: &mut std::fmt::Formatter<'_>) -> std::fmt::Result {
        write!(f, "Replica {}", self.id)?;
        write!(f, "\nLane {}", self.lane)?;
        for (i, l) in self.other_lanes.iter() {
            write!(f, "\n - OL {}: {}", i, l)?;
        }

        Ok(())
    }
}

impl InMemoryStorage {
    pub fn new(id: ValidatorPublicKey) -> InMemoryStorage {
        InMemoryStorage {
            id,
            pending_txs: vec![],
            lane: Lane {
                cars: vec![],
                waiting: HashSet::new(),
            },
            other_lanes: HashMap::new(),
        }
    }

    pub fn tip_poa(&self) -> Option<Vec<ValidatorPublicKey>> {
        self.lane
            .current()
            .map(|car| car.poa.iter().cloned().collect())
    }

    pub fn try_new_cut(&mut self, validators: &[ValidatorPublicKey]) -> Option<Cut> {
        if let Some(car) = self.lane.current() {
            if car.poa.len() > validators.len() / 3 {
                let mut cut = Vec::new();
                for validator in validators.iter() {
                    if validator == &self.id {
                        prepare_cut(&mut cut, validator, &mut self.lane);
                    } else if let Some(lane) = self.other_lanes.get_mut(validator) {
                        prepare_cut(&mut cut, validator, lane);
                    } else {
                        // can happen if validator does not have any car proposal yet
                        debug!(
                            "Validator {} not found in lane of {} (cutting)",
                            validator, self.id
                        );
                    }
                }
                return Some(cut);
            }
        }
        None
    }

    // Called after receiving a transaction, before broadcasting a car proposal
    pub fn add_new_car_to_lane(&mut self, txs: Vec<Transaction>) -> CarId {
        let tip_id = self.lane.current().map(|car| car.id);

        let current_id = tip_id.unwrap_or(CarId(0)) + 1;

        self.lane.cars.push(Car {
            id: current_id,
            parent: tip_id,
            txs,
            poa: Poa(BTreeSet::from([self.id.clone()])),
        });

        current_id
    }

    // Called by the initial proposal validator to aggregate votes
    pub fn new_vote_for_proposal(
        &mut self,
        validator: &ValidatorPublicKey,
        car_proposal: &CarProposal,
    ) -> Option<()> {
        let car_proposal_hash = car_proposal.hash();
        let car = self
            .lane
            .cars
            .iter_mut()
            .find(|c| c.hash() == car_proposal_hash);

        match car {
            None => {
                warn!(
                    "Vote for Car that does not exist! ({validator}) / lane: {}",
                    self.lane
                );
                None
            }
            Some(c) => {
                if c.poa.contains(validator) {
                    warn!("{} already voted for Car proposal", validator);
                    None
                } else {
                    c.poa.insert(validator.clone());
                    Some(())
                }
            }
        }
    }

    pub fn new_car_proposal(
        &mut self,
        validator: &ValidatorPublicKey,
        car_proposal: &CarProposal,
        node_state: &mut NodeState,
    ) -> ProposalVerdict {
        if car_proposal.txs.is_empty() {
            return ProposalVerdict::Empty;
        }
        if self.other_lane_has_proposal(validator, car_proposal) {
            return ProposalVerdict::DidVote;
        }
        if !self.other_lane_has_parent_proposal(validator, car_proposal) {
            self.proposal_will_wait(validator, car_proposal.clone());
            return ProposalVerdict::Wait(car_proposal.parent);
        }
<<<<<<< HEAD
        // optimistic_node_state is here to handle the case where a contract is registered in a car that is not yet committed.
        // For performance reasons, we only clone node_state in it for unregistered contracts that are potentially in those uncommitted cars.
        let mut optimistic_node_state: Option<NodeState> = None;
=======
        debug!("Validating Car proposal: {:?}", car_proposal);
>>>>>>> 6f8fd651
        for tx in car_proposal.txs.iter() {
            match &tx.transaction_data {
                TransactionData::RegisterContract(tx) => {
                    match node_state.handle_register_contract_tx(tx) {
                        Ok(_) => {}
                        Err(e) => {
                            warn!(
                                "Refusing Car Proposal: invalid RegisterContract transaction: {}",
                                e
                            );
                            return ProposalVerdict::Refuse;
                        }
                    }
                }
                TransactionData::Proof(_) => {
                    warn!("Refusing Car Proposal: unverified proof transaction");
                    return ProposalVerdict::Refuse;
                }
                TransactionData::VerifiedProof(proof_tx) => {
                    // Ensure all referenced contracts are registered
                    for blob_ref in &proof_tx.proof_transaction.blobs_references {
                        if !node_state.contracts.contains_key(&blob_ref.contract_name)
                            && !optimistic_node_state.as_ref().map_or(false, |state| {
                                state.contracts.contains_key(&blob_ref.contract_name)
                            })
                        {
                            // Process previous cars to register the missing contract
                            if let Some(lane) = self.other_lanes.get_mut(validator) {
                                for car in &lane.cars {
                                    for tx in &car.txs {
                                        if let TransactionData::RegisterContract(reg_tx) =
                                            &tx.transaction_data
                                        {
                                            if reg_tx.contract_name == blob_ref.contract_name {
                                                if optimistic_node_state.is_none() {
                                                    optimistic_node_state =
                                                        Some(node_state.clone());
                                                }
                                                if optimistic_node_state
                                                    .as_mut()
                                                    .unwrap()
                                                    .handle_register_contract_tx(reg_tx)
                                                    .is_err()
                                                {
                                                    // Register transactions in a validated car should never fail
                                                    // as car is accepted only if all transactions are valid
                                                    unreachable!();
                                                }
                                            }
                                        }
                                    }
                                }
                            }
                        }
                    }

                    // Verifying the proof before voting
                    match optimistic_node_state
                        .as_ref()
                        .unwrap_or(node_state)
                        .verify_proof(&proof_tx.proof_transaction)
                    {
                        Ok(hyle_outputs) => {
                            if hyle_outputs != proof_tx.hyle_outputs {
                                warn!("Refusing Car proposal: incorrect HyleOutput in proof transaction");
                                return ProposalVerdict::Refuse;
                            }
                        }
                        Err(e) => {
                            warn!("Refusing Car Proposal: invalid proof transaction: {}", e);
                            return ProposalVerdict::Refuse;
                        }
                    }
                }
                TransactionData::RegisterContract(register_contract_tx) => {
                    if optimistic_node_state.is_none() {
                        optimistic_node_state = Some(node_state.clone());
                    }
                    match optimistic_node_state
                        .as_mut()
                        .unwrap()
                        .handle_register_contract_tx(register_contract_tx)
                    {
                        Ok(_) => (),
                        Err(e) => {
                            warn!("Refusing Car Proposal: {}", e);
                            return ProposalVerdict::Refuse;
                        }
                    }
                }
                _ => {}
            }
        }
        if let (Some(parent), Some(parent_poa)) = (car_proposal.parent, &car_proposal.parent_poa) {
            self.update_other_lane_parent_poa(validator, parent, parent_poa)
        }
        self.other_lane_add_proposal(validator, car_proposal);
        ProposalVerdict::Vote
    }

    fn other_lane_add_proposal(
        &mut self,
        validator: &ValidatorPublicKey,
        car_proposal: &CarProposal,
    ) {
        let lane = self.other_lanes.entry(validator.clone()).or_default();
        let tip_id = lane.current().map(|car| car.id);
        // Removing proofs from transactions
        let mut txs_without_proofs = car_proposal.txs.clone();
        txs_without_proofs.iter_mut().for_each(|tx| {
            match &mut tx.transaction_data {
                TransactionData::VerifiedProof(proof_tx) => {
                    proof_tx.proof_transaction.proof = Default::default();
                }
                TransactionData::Proof(_) => {
                    // This can never happen.
                    // A car proposal that has been processed has turned all TransactionData::Proof into TransactionData::VerifiedProof
                    unreachable!();
                }
                TransactionData::Blob(_)
                | TransactionData::Stake(_)
                | TransactionData::RegisterContract(_) => {}
            }
        });
        lane.cars.push(Car {
            id: tip_id.unwrap_or(CarId(0)) + 1,
            parent: tip_id,
            txs: txs_without_proofs,
            poa: Poa(BTreeSet::from([self.id.clone(), validator.clone()])),
        });
    }

    fn other_lane_has_parent_proposal(
        &mut self,
        validator: &ValidatorPublicKey,
        car_proposal: &CarProposal,
    ) -> bool {
        let lane = self.other_lanes.entry(validator.clone()).or_default();
        car_proposal.parent == lane.current().map(|car| car.id)
    }

    fn update_other_lane_parent_poa(
        &mut self,
        validator: &ValidatorPublicKey,
        parent: CarId,
        parent_poa: &[ValidatorPublicKey],
    ) {
        let lane = self.other_lanes.entry(validator.clone()).or_default();
        if let Some(tip) = lane.current_mut() {
            if tip.id == parent {
                tip.poa.extend(parent_poa.iter().cloned());
            }
        }
    }

    fn other_lane_has_proposal(
        &mut self,
        validator: &ValidatorPublicKey,
        car_proposal: &CarProposal,
    ) -> bool {
        self.other_lanes
            .entry(validator.clone())
            .or_default()
            .cars
            .iter()
            .any(|c| c.hash() == car_proposal.hash())
    }

    #[cfg(test)]
    fn other_lane_tip(&self, validator: &ValidatorPublicKey) -> Option<CarId> {
        self.other_lanes
            .get(validator)
            .and_then(|lane| lane.current())
            .map(|c| c.id)
    }

    pub fn get_missing_cars(
        &self,
        last_car_id: Option<CarId>,
        car_proposal: &CarProposal,
    ) -> Option<Vec<Car>> {
        let car = self
            .lane
            .cars
            .iter()
            .find(|c| c.hash() == car_proposal.hash());

        match car {
            None => {
                error!("Car proposal does not exist locally");
                None
            }
            Some(c) => {
                //Normally last_car_id must be < current_car since we are on the lane reference (that must have more Cars than others)
                match last_car_id {
                    // Nothing on the lane, we send everything, up to the Car proposal id/pos
                    None => Some(
                        self.lane
                            .cars
                            .iter()
                            .take_while(|car| car.id < c.id)
                            .cloned()
                            .collect(),
                    ),
                    // If there is an index, two cases
                    // - it matches the current tip, in this case we don't send any more Cars
                    // - it does not match, we send the diff
                    Some(last_car_id) => {
                        if last_car_id == c.id {
                            None
                        } else {
                            Some(
                                self.lane
                                    .cars
                                    .iter()
                                    .skip_while(|car| car.id <= last_car_id)
                                    .take_while(|car| car.id < c.id)
                                    .cloned()
                                    .collect(),
                            )
                        }
                    }
                }
            }
        }
    }

    pub fn get_waiting_proposals(&mut self, validator: &ValidatorPublicKey) -> Vec<CarProposal> {
        match self.other_lanes.get_mut(validator) {
            Some(sl) => {
                let mut wp = sl.waiting.drain().collect::<Vec<_>>();
                wp.sort_by_key(|wp| wp.id);
                wp
            }
            None => vec![],
        }
    }

    // Updates local view other lane matching the validator with sent cars
    pub fn other_lane_add_missing_cars(&mut self, validator: &ValidatorPublicKey, cars: Vec<Car>) {
        let lane = self.other_lanes.entry(validator.clone()).or_default();

        let mut ordered_cars = cars;
        ordered_cars.sort_by_key(|car| car.id);

        debug!(
            "Trying to add missing cars on lane \n {}\n {:?}",
            lane, ordered_cars
        );

        for c in ordered_cars.into_iter() {
            if c.parent == lane.current().map(|l| l.id) {
                lane.cars.push(c);
            }
        }
    }

    // Called when validate return
    fn proposal_will_wait(&mut self, validator: &ValidatorPublicKey, car_proposal: CarProposal) {
        self.other_lanes
            .entry(validator.clone())
            .or_default()
            .waiting
            .insert(car_proposal);
    }

    /// Received a new transaction when the previous Car proposal had no PoA yet
    pub fn add_new_tx(&mut self, tx: Transaction) {
        self.pending_txs.push(tx);
    }

    pub fn tip_info(&self) -> Option<(TipInfo, Vec<Transaction>)> {
        self.lane.current().map(|car| {
            (
                TipInfo {
                    pos: car.id,
                    parent: car.parent,
                    poa: car.poa.0.clone().into_iter().collect(),
                },
                car.txs.clone(),
            )
        })
    }

    fn flush_pending_txs(&mut self) -> Vec<Transaction> {
        std::mem::take(&mut self.pending_txs)
    }

    pub fn genesis(&self) -> bool {
        self.lane.cars.is_empty()
    }

    pub fn try_car_proposal(
        &mut self,
        parent_poa: Option<Vec<ValidatorPublicKey>>,
    ) -> Option<CarProposal> {
        let pending_txs = self.flush_pending_txs();
        if pending_txs.is_empty() {
            return None;
        }
        let tip_id = self.add_new_car_to_lane(pending_txs.clone());
        Some(CarProposal {
            txs: pending_txs,
            id: tip_id,
            parent: if tip_id == CarId(1) {
                None
            } else {
                Some(tip_id - 1)
            },
            parent_poa,
        })
    }

    fn dedup_push_txs(txs: &mut Vec<Transaction>, car_txs: Vec<Transaction>) {
        for tx in car_txs.into_iter() {
            if !txs.contains(&tx) {
                txs.push(tx);
            }
        }
    }

    fn collect_old_used_cars(cars: &mut Vec<Car>, tip: CarId, txs: &mut Vec<Transaction>) {
        if let Some(pos) = cars.iter().position(|car| car.id == tip) {
            let latest_txs = std::mem::take(&mut cars[pos].txs);
            // collect all cars but the last. we need it for future cuts.
            cars.drain(..pos).for_each(|car| {
                Self::dedup_push_txs(txs, car.txs);
            });
            Self::dedup_push_txs(txs, latest_txs);
        } else {
            error!("Car {:?} not found !", tip);
        }
    }

    pub fn update_lanes_after_commit(&mut self, lanes: Cut) -> Vec<Transaction> {
        let mut txs = Vec::new();
        for (validator, tip) in lanes.iter() {
            if validator == &self.id {
                Self::collect_old_used_cars(&mut self.lane.cars, *tip, &mut txs);
            } else if let Some(lane) = self.other_lanes.get_mut(validator) {
                Self::collect_old_used_cars(&mut lane.cars, *tip, &mut txs);
            } else {
                // can happen if validator does not have any car proposal yet
                debug!(
                    "Validator {} not found in lane of {} (updating)",
                    validator, self.id
                );
            }
        }
        txs
    }
}

#[derive(Clone, Debug, Eq, Hash, PartialEq, Serialize, Deserialize, Encode, Decode)]
pub struct CarProposal {
    pub id: CarId,
    pub parent: Option<CarId>,
    pub parent_poa: Option<Vec<ValidatorPublicKey>>,
    pub txs: Vec<Transaction>,
}

impl Hashable<Vec<u8>> for CarProposal {
    fn hash(&self) -> Vec<u8> {
        let mut hasher = Sha3_256::new();
        _ = write!(hasher, "{}", self.id.0);
        if let Some(parent) = self.parent {
            _ = write!(hasher, "{}", parent);
        }
        for tx in self.txs.iter() {
            hasher.update(tx.hash().0);
        }
        hasher.finalize().to_vec()
    }
}
impl Display for CarProposal {
    fn fmt(&self, f: &mut std::fmt::Formatter<'_>) -> std::fmt::Result {
        write!(
            f,
            "{{ {:?} <- [{:?}/{:?}] }}",
            self.parent,
            self.id,
            self.txs.first()
        )
    }
}

#[derive(
    Clone,
    Copy,
    Default,
    Display,
    Debug,
    Hash,
    Eq,
    PartialEq,
    Ord,
    PartialOrd,
    Serialize,
    Deserialize,
    Encode,
    Decode,
)]
pub struct CarId(pub usize);

impl std::ops::Add for CarId {
    type Output = Self;

    fn add(self, other: Self) -> Self {
        CarId(self.0 + other.0)
    }
}

impl std::ops::Add<usize> for CarId {
    type Output = Self;

    fn add(self, other: usize) -> Self {
        CarId(self.0 + other)
    }
}

impl std::ops::Sub<usize> for CarId {
    type Output = Self;

    fn sub(self, other: usize) -> Self {
        CarId(self.0 - other)
    }
}

#[derive(Clone, Default, Debug, Eq, PartialEq, Serialize, Deserialize, Encode, Decode)]
pub struct Car {
    id: CarId,
    parent: Option<CarId>,
    txs: Vec<Transaction>,
    pub poa: Poa,
}

impl Hashable<Vec<u8>> for Car {
    fn hash(&self) -> Vec<u8> {
        let mut hasher = Sha3_256::new();
        _ = write!(hasher, "{}", self.id.0);
        if let Some(parent) = self.parent {
            _ = write!(hasher, "{}", parent);
        }
        for tx in self.txs.iter() {
            hasher.update(tx.hash().0);
        }
        hasher.finalize().to_vec()
    }
}

#[derive(Clone, Default, Debug, Eq, PartialEq, Serialize, Deserialize)]
pub struct Poa(pub BTreeSet<ValidatorPublicKey>);

impl std::ops::Deref for Poa {
    type Target = BTreeSet<ValidatorPublicKey>;
    fn deref(&self) -> &Self::Target {
        &self.0
    }
}

impl std::ops::DerefMut for Poa {
    fn deref_mut(&mut self) -> &mut Self::Target {
        &mut self.0
    }
}

impl Encode for Poa {
    fn encode<E: bincode::enc::Encoder>(
        &self,
        encoder: &mut E,
    ) -> std::result::Result<(), bincode::error::EncodeError> {
        self.len().encode(encoder)?;
        for pubkey in self.iter() {
            pubkey.encode(encoder)?;
        }
        Ok(())
    }
}

impl<'de> BorrowDecode<'de> for Poa {
    fn borrow_decode<D: bincode::de::BorrowDecoder<'de>>(
        decoder: &mut D,
    ) -> std::result::Result<Self, bincode::error::DecodeError> {
        let len = usize::borrow_decode(decoder)?;
        let mut bts = BTreeSet::new();
        for _ in 0..len {
            bts.insert(ValidatorPublicKey::borrow_decode(decoder)?);
        }
        Ok(Poa(bts))
    }
}

impl Decode for Poa {
    fn decode<D: bincode::de::Decoder>(
        decoder: &mut D,
    ) -> std::result::Result<Self, bincode::error::DecodeError> {
        let len = usize::decode(decoder)?;
        let mut bts = BTreeSet::new();
        for _ in 0..len {
            bts.insert(ValidatorPublicKey::decode(decoder)?);
        }
        Ok(Poa(bts))
    }
}

impl Display for Car {
    fn fmt(&self, f: &mut std::fmt::Formatter<'_>) -> std::fmt::Result {
        write!(
            f,
            "[{}/{:?}/{}v]",
            self.id.0,
            self.txs.first(),
            self.poa.len(),
        )
    }
}

#[derive(Default, Debug, Clone)]
pub struct Lane {
    cars: Vec<Car>,
    waiting: HashSet<CarProposal>,
}

impl Display for Lane {
    fn fmt(&self, f: &mut std::fmt::Formatter<'_>) -> std::fmt::Result {
        for c in self.cars.iter() {
            match c.parent {
                None => {
                    let _ = write!(f, "{}", c);
                }
                Some(_p) => {
                    let _ = write!(f, " <- {}", c);
                }
            }
        }

        Ok(())
    }
}

impl Lane {
    pub fn current_mut(&mut self) -> Option<&mut Car> {
        self.cars.last_mut()
    }

    pub fn current(&self) -> Option<&Car> {
        self.cars.last()
    }

    #[cfg(test)]
    fn size(&self) -> usize {
        self.cars.len()
    }
}

#[cfg(test)]
mod tests {
    use std::collections::BTreeSet;

    use crate::{
        mempool::storage::{Car, CarId, CarProposal, InMemoryStorage, Poa, ProposalVerdict},
        model::{
<<<<<<< HEAD
            Blob, BlobData, BlobReference, BlobTransaction, ContractName, ProofData,
=======
            Blob, BlobData, BlobReference, BlobTransaction, ContractName, Hashable, ProofData,
>>>>>>> 6f8fd651
            ProofTransaction, RegisterContractTransaction, Transaction, TransactionData,
            ValidatorPublicKey, VerifiedProofTransaction,
        },
        node_state::NodeState,
    };
<<<<<<< HEAD
    use hyle_contract_sdk::{BlobIndex, HyleOutput, Identity, StateDigest, TxHash};

    fn make_register_contract_tx(contract_name: ContractName) -> Transaction {
        Transaction {
            version: 1,
            transaction_data: TransactionData::RegisterContract(RegisterContractTransaction {
                owner: "test".to_owned(),
                verifier: "test".to_owned(),
                program_id: vec![],
                state_digest: StateDigest(vec![]),
                contract_name,
            }),
        }
    }

    fn make_unverified_proof_tx() -> Transaction {
        Transaction {
            version: 1,
            transaction_data: TransactionData::Proof(ProofTransaction {
                blobs_references: vec![],
                proof: ProofData::default(),
            }),
        }
    }
=======
    use hyle_contract_sdk::{BlobIndex, HyleOutput, Identity, StateDigest};
>>>>>>> 6f8fd651

    fn make_verified_proof_tx(contract_name: ContractName) -> Transaction {
        Transaction {
            version: 1,
            transaction_data: TransactionData::VerifiedProof(VerifiedProofTransaction {
                proof_transaction: ProofTransaction {
                    blobs_references: vec![BlobReference {
                        contract_name,
                        blob_tx_hash: TxHash("".to_owned()),
                        blob_index: BlobIndex(0),
                    }],
                    proof: ProofData::default(),
                },
                hyle_outputs: vec![HyleOutput {
                    version: 1,
                    initial_state: StateDigest(vec![0, 1, 2, 3]),
                    next_state: StateDigest(vec![4, 5, 6]),
                    identity: Identity("test".to_string()),
                    tx_hash: TxHash("".to_owned()),
                    index: BlobIndex(0),
                    blobs: vec![0, 1, 2, 3, 0, 1, 2, 3],
                    success: true,
                    program_outputs: vec![],
                }],
            }),
        }
    }

    fn make_blob_tx(inner_tx: &'static str) -> Transaction {
        Transaction {
            version: 1,
            transaction_data: TransactionData::Blob(BlobTransaction {
                identity: Identity("id".to_string()),
                blobs: vec![Blob {
                    contract_name: ContractName("c1".to_string()),
                    data: BlobData(inner_tx.as_bytes().to_vec()),
                }],
            }),
        }
    }

<<<<<<< HEAD
    #[test_log::test]
=======
    fn make_register_contract_tx(name: ContractName) -> Transaction {
        Transaction {
            version: 1,
            transaction_data: TransactionData::RegisterContract(RegisterContractTransaction {
                owner: "test".to_string(),
                verifier: "test".to_string(),
                program_id: vec![],
                state_digest: StateDigest(vec![0, 1, 2, 3]),
                contract_name: name,
            }),
        }
    }

    #[test]
>>>>>>> 6f8fd651
    fn test_workflow() {
        let pubkey2 = ValidatorPublicKey(vec![2]);
        let pubkey3 = ValidatorPublicKey(vec![3]);
        let mut store = InMemoryStorage::new(pubkey3.clone());

        store.other_lane_add_proposal(
            &pubkey2,
            &CarProposal {
                id: CarId(1),
                parent: None,
                txs: vec![make_blob_tx("test1")],
                parent_poa: None,
            },
        );

        store.other_lane_add_proposal(
            &pubkey2,
            &CarProposal {
                id: CarId(2),
                parent: Some(CarId(1)),
                txs: vec![make_blob_tx("test2")],
                parent_poa: None,
            },
        );

        store.other_lane_add_proposal(
            &pubkey2,
            &CarProposal {
                id: CarId(3),
                parent: Some(CarId(2)),
                txs: vec![make_blob_tx("test3")],
                parent_poa: None,
            },
        );

        store.other_lane_add_proposal(
            &pubkey2,
            &CarProposal {
                id: CarId(4),
                parent: Some(CarId(3)),
                txs: vec![make_blob_tx("test4")],
                parent_poa: None,
            },
        );

        assert_eq!(store.other_lanes.len(), 1);
        assert!(store.other_lanes.contains_key(&pubkey2));

        assert_eq!(
            *store
                .other_lanes
                .get(&pubkey2)
                .unwrap()
                .cars
                .first()
                .unwrap(),
            Car {
                id: CarId(1),
                parent: None,
                txs: vec![make_blob_tx("test1")],
                poa: Poa(BTreeSet::from([pubkey3.clone(), pubkey2.clone()])),
            }
        );

        let missing = store.get_missing_cars(
            Some(CarId(1)),
            &CarProposal {
                id: CarId(4),
                parent: Some(CarId(3)),
                txs: vec![make_blob_tx("test4")],
                parent_poa: None,
            },
        );

        assert_eq!(missing, None);
    }

    #[test_log::test]
    fn test_vote() {
        let pubkey1 = ValidatorPublicKey(vec![1]);
        let pubkey2 = ValidatorPublicKey(vec![2]);
        let pubkey3 = ValidatorPublicKey(vec![3]);
        let mut store = InMemoryStorage::new(pubkey3.clone());

        store.add_new_tx(make_blob_tx("test1"));
        store.add_new_tx(make_blob_tx("test2"));
        store.add_new_tx(make_blob_tx("test3"));
        store.add_new_tx(make_blob_tx("test4"));

        let txs = store.flush_pending_txs();
        store.add_new_car_to_lane(txs.clone());

        let car_proposal = CarProposal {
            txs,
            id: CarId(1),
            parent: None,
            parent_poa: None,
        };

        store.other_lane_add_proposal(&pubkey2, &car_proposal);
        assert!(store.other_lane_has_proposal(&pubkey2, &car_proposal));
        assert_eq!(store.other_lane_tip(&pubkey2), Some(CarId(1)));
        store.other_lane_add_proposal(&pubkey1, &car_proposal);
        assert!(store.other_lane_has_proposal(&pubkey1, &car_proposal));
        assert_eq!(store.other_lane_tip(&pubkey1), Some(CarId(1)));

        let some_tip = store.tip_info();
        assert!(some_tip.is_some());
        let (tip, txs) = some_tip.unwrap();
        assert_eq!(tip.poa.len(), 1);
        assert_eq!(txs.len(), 4);

        store.new_vote_for_proposal(&pubkey2, &car_proposal);
        store.new_vote_for_proposal(&pubkey1, &car_proposal);

        let some_tip = store.tip_info();
        assert!(some_tip.is_some());
        let tip = some_tip.unwrap().0;
        assert_eq!(tip.poa.len(), 3);
        assert!(&tip.poa.contains(&pubkey3));
        assert!(&tip.poa.contains(&pubkey1));
        assert!(&tip.poa.contains(&pubkey2));
    }

    #[test_log::test]
    fn test_update_lane_with_unverified_proof_transaction() {
        let pubkey2 = ValidatorPublicKey(vec![2]);
        let pubkey3 = ValidatorPublicKey(vec![3]);
        let mut store = InMemoryStorage::new(pubkey3.clone());
        let mut node_state = NodeState::default();

        let proof_tx = make_unverified_proof_tx();

        let car_proposal = CarProposal {
            txs: vec![proof_tx.clone()],
            id: CarId(1),
            parent: None,
            parent_poa: None,
        };

        let verdict = store.new_car_proposal(&pubkey2, &car_proposal, &mut node_state);
        assert_eq!(verdict, ProposalVerdict::Refuse);

        // Ensure the lane was not updated with the unverified proof transaction
        assert!(!store.other_lane_has_proposal(&pubkey2, &car_proposal));
    }

    #[test_log::test]
<<<<<<< HEAD
    fn test_new_car_proposal_with_register_tx_in_previous_uncommitted_car() {
        let pubkey2 = ValidatorPublicKey(vec![2]);
        let pubkey3 = ValidatorPublicKey(vec![3]);
        let mut store = InMemoryStorage::new(pubkey3.clone());
        let node_state = NodeState::default();

        let contract_name = ContractName("test".to_string());
        let register_tx = make_register_contract_tx(contract_name.clone());

        let proof_tx = make_verified_proof_tx(contract_name);

        store.other_lane_add_proposal(
            &pubkey2,
            &CarProposal {
                id: CarId(1),
                parent: None,
                txs: vec![register_tx],
                parent_poa: None,
            },
        );

        let car_proposal = CarProposal {
            txs: vec![proof_tx.clone()],
            id: CarId(2),
            parent: Some(CarId(1)),
            parent_poa: Some(vec![pubkey3.clone(), pubkey2.clone()]),
        };

        let verdict = store.new_car_proposal(&pubkey2, &car_proposal, &node_state);
        assert_eq!(verdict, ProposalVerdict::Vote);

        // Ensure the lane was updated with the car proposal
        assert!(store.other_lane_has_proposal(&pubkey2, &car_proposal));
    }

    #[test_log::test]
    fn test_register_contract_and_proof_tx_in_same_car() {
        let pubkey2 = ValidatorPublicKey(vec![2]);
        let pubkey3 = ValidatorPublicKey(vec![3]);
        let mut store = InMemoryStorage::new(pubkey3.clone());
        let node_state = NodeState::default();

        let contract_name = ContractName("test".to_string());
        let register_tx = make_register_contract_tx(contract_name.clone());
        let proof_tx = make_verified_proof_tx(contract_name);

        let car_proposal = CarProposal {
            txs: vec![register_tx, proof_tx],
=======
    fn test_update_lane_with_verified_proof_transaction() {
        let pubkey2 = ValidatorPublicKey(vec![2]);
        let pubkey3 = ValidatorPublicKey(vec![3]);
        let mut store = InMemoryStorage::new(pubkey3.clone());
        let mut node_state = NodeState::default();

        let tx_1 = make_tx("test1");

        let proof_tx = Transaction {
            version: 1,
            transaction_data: TransactionData::VerifiedProof(VerifiedProofTransaction {
                proof_transaction: ProofTransaction {
                    blobs_references: vec![BlobReference {
                        contract_name: ContractName("c1".into()),
                        blob_tx_hash: tx_1.hash(),
                        blob_index: 0.into(),
                    }],
                    proof: ProofData::default(),
                },
                hyle_outputs: vec![HyleOutput {
                    version: 1,
                    initial_state: StateDigest(vec![0, 1, 2, 3]),
                    next_state: StateDigest(vec![4, 5, 6]),
                    identity: Identity("test".to_string()),
                    tx_hash: tx_1.hash(),
                    index: BlobIndex(0),
                    blobs: vec![0, 1, 2, 3, 0, 1, 2, 3],
                    success: true,
                    program_outputs: vec![],
                }],
            }),
        };

        let car_proposal = CarProposal {
            txs: vec![proof_tx.clone()],
>>>>>>> 6f8fd651
            id: CarId(1),
            parent: None,
            parent_poa: None,
        };

<<<<<<< HEAD
        let verdict = store.new_car_proposal(&pubkey2, &car_proposal, &node_state);
        assert_eq!(verdict, ProposalVerdict::Vote);

        // Ensure the lane was updated with the car proposal
        assert!(store.other_lane_has_proposal(&pubkey2, &car_proposal));
    }

    #[test_log::test]
    fn test_register_contract_and_proof_tx_in_same_car_wrong_order() {
        let pubkey2 = ValidatorPublicKey(vec![2]);
        let pubkey3 = ValidatorPublicKey(vec![3]);
        let mut store = InMemoryStorage::new(pubkey3.clone());
        let node_state = NodeState::default();

        let contract_name = ContractName("test".to_string());
        let register_tx = make_register_contract_tx(contract_name.clone());
        let proof_tx = make_verified_proof_tx(contract_name);

        let car_proposal = CarProposal {
            txs: vec![proof_tx, register_tx],
=======
        let verdict = store.new_car_proposal(&pubkey2, &car_proposal, &mut node_state);
        assert_eq!(verdict, ProposalVerdict::Refuse); // refused because contract not found

        let contract_tx = make_register_contract_tx("c1".into());

        let car_proposal = CarProposal {
            txs: vec![contract_tx, proof_tx.clone()],
>>>>>>> 6f8fd651
            id: CarId(1),
            parent: None,
            parent_poa: None,
        };
<<<<<<< HEAD

        let verdict = store.new_car_proposal(&pubkey2, &car_proposal, &node_state);
        assert_eq!(verdict, ProposalVerdict::Refuse);

        // Ensure the lane was not updated with the car proposal
        assert!(!store.other_lane_has_proposal(&pubkey2, &car_proposal));
    }

    #[test_log::test]
=======
        let verdict = store.new_car_proposal(&pubkey2, &car_proposal, &mut node_state);
        assert_eq!(verdict, ProposalVerdict::Vote);
    }

    #[test]
>>>>>>> 6f8fd651
    fn test_update_lanes_after_commit() {
        let pubkey2 = ValidatorPublicKey(vec![2]);
        let pubkey3 = ValidatorPublicKey(vec![3]);
        let mut store = InMemoryStorage::new(pubkey3.clone());
        let mut node_state = NodeState::default();

        let car_proposal1 = CarProposal {
            txs: vec![
                make_blob_tx("test1"),
                make_blob_tx("test2"),
                make_blob_tx("test3"),
            ],
            id: CarId(1),
            parent: None,
            parent_poa: None,
        };

        let car_proposal2 = CarProposal {
            txs: vec![
                make_blob_tx("test4"),
                make_blob_tx("test5"),
                make_blob_tx("test6"),
            ],
            id: CarId(1),
            parent: None,
            parent_poa: None,
        };

        let car_proposal3 = CarProposal {
            txs: vec![
                make_blob_tx("test7"),
                make_blob_tx("test8"),
                make_blob_tx("test9"),
            ],
            id: CarId(2),
            parent: Some(CarId(1)),
            parent_poa: Some(vec![pubkey3.clone(), pubkey2.clone()]),
        };

        store.add_new_car_to_lane(car_proposal1.txs.clone());
        store.new_vote_for_proposal(&pubkey2, &car_proposal1);

        assert_eq!(
            store.new_car_proposal(&pubkey2, &car_proposal2, &mut node_state),
            ProposalVerdict::Vote
        );

        assert_eq!(
            store.new_car_proposal(&pubkey2, &car_proposal3, &mut node_state),
            ProposalVerdict::Vote
        );

        assert_eq!(store.lane.size(), 1);
        assert_eq!(store.other_lanes.get(&pubkey2).map(|l| l.size()), Some(2));

        let cut = store.try_new_cut(&[pubkey3.clone(), pubkey2.clone()]);
        assert!(cut.is_some());

        store.update_lanes_after_commit(cut.unwrap());

        // should contain only the tip on all the lanes
        assert_eq!(store.lane.size(), 1);
        assert_eq!(store.other_lanes.get(&pubkey2).map(|l| l.size()), Some(1));
        assert_eq!(store.lane.current().map(|c| c.id), Some(CarId(1)));
        assert_eq!(
            store
                .other_lanes
                .get(&pubkey2)
                .and_then(|l| l.current().map(|c| c.id)),
            Some(CarId(2))
        );
    }

    #[test_log::test]
    fn test_add_missing_cars() {
        let pubkey1 = ValidatorPublicKey(vec![1]);
        let pubkey2 = ValidatorPublicKey(vec![2]);
        let pubkey3 = ValidatorPublicKey(vec![3]);
        let mut store = InMemoryStorage::new(pubkey3.clone());

        store.other_lane_add_missing_cars(
            &pubkey2,
            vec![
                Car {
                    id: CarId(1),
                    parent: None,
                    txs: vec![
                        make_blob_tx("test1"),
                        make_blob_tx("test2"),
                        make_blob_tx("test3"),
                        make_blob_tx("test4"),
                    ],
                    poa: Poa(BTreeSet::from([pubkey1.clone(), pubkey2.clone()])),
                },
                Car {
                    id: CarId(2),
                    parent: Some(CarId(1)),
                    txs: vec![
                        make_blob_tx("test5"),
                        make_blob_tx("test6"),
                        make_blob_tx("test7"),
                    ],
                    poa: Poa(BTreeSet::from([pubkey1.clone(), pubkey2.clone()])),
                },
            ],
        );

        assert_eq!(store.other_lane_tip(&pubkey2), Some(CarId(2)));
    }

    #[test_log::test]
    fn test_missing_cars() {
        let pubkey3 = ValidatorPublicKey(vec![3]);
        let mut store = InMemoryStorage::new(pubkey3.clone());

        store.add_new_car_to_lane(vec![make_blob_tx("test_local")]);
        store.add_new_car_to_lane(vec![make_blob_tx("test_local2")]);
        store.add_new_car_to_lane(vec![make_blob_tx("test_local3")]);
        store.add_new_car_to_lane(vec![make_blob_tx("test_local4")]);
        assert_eq!(store.lane.cars.len(), 4);

        let missing = store.get_missing_cars(
            Some(CarId(1)),
            &CarProposal {
                id: CarId(4),
                parent: Some(CarId(3)),
                txs: vec![make_blob_tx("test_local4")],
                parent_poa: None,
            },
        );

        assert_eq!(
            missing,
            Some(vec![
                Car {
                    id: CarId(2),
                    parent: Some(CarId(1)),
                    txs: vec![make_blob_tx("test_local2")],
                    poa: Poa(BTreeSet::from_iter(vec![pubkey3.clone()])),
                },
                Car {
                    id: CarId(3),
                    parent: Some(CarId(2)),
                    txs: vec![make_blob_tx("test_local3")],
                    poa: Poa(BTreeSet::from_iter(vec![pubkey3.clone()])),
                }
            ])
        );

        let missing = store.get_missing_cars(
            None,
            &CarProposal {
                id: CarId(4),
                parent: Some(CarId(3)),
                txs: vec![make_blob_tx("test_local4")],
                parent_poa: None,
            },
        );

        assert_eq!(
            missing,
            Some(vec![
                Car {
                    id: CarId(1),
                    parent: None,
                    txs: vec![make_blob_tx("test_local")],
                    poa: Poa(BTreeSet::from_iter(vec![pubkey3.clone()])),
                },
                Car {
                    id: CarId(2),
                    parent: Some(CarId(1)),
                    txs: vec![make_blob_tx("test_local2")],
                    poa: Poa(BTreeSet::from_iter(vec![pubkey3.clone()])),
                },
                Car {
                    id: CarId(3),
                    parent: Some(CarId(2)),
                    txs: vec![make_blob_tx("test_local3")],
                    poa: Poa(BTreeSet::from_iter(vec![pubkey3.clone()])),
                }
            ])
        );
    }
}<|MERGE_RESOLUTION|>--- conflicted
+++ resolved
@@ -154,7 +154,7 @@
         &mut self,
         validator: &ValidatorPublicKey,
         car_proposal: &CarProposal,
-        node_state: &mut NodeState,
+        node_state: &NodeState,
     ) -> ProposalVerdict {
         if car_proposal.txs.is_empty() {
             return ProposalVerdict::Empty;
@@ -166,27 +166,11 @@
             self.proposal_will_wait(validator, car_proposal.clone());
             return ProposalVerdict::Wait(car_proposal.parent);
         }
-<<<<<<< HEAD
         // optimistic_node_state is here to handle the case where a contract is registered in a car that is not yet committed.
         // For performance reasons, we only clone node_state in it for unregistered contracts that are potentially in those uncommitted cars.
         let mut optimistic_node_state: Option<NodeState> = None;
-=======
-        debug!("Validating Car proposal: {:?}", car_proposal);
->>>>>>> 6f8fd651
         for tx in car_proposal.txs.iter() {
             match &tx.transaction_data {
-                TransactionData::RegisterContract(tx) => {
-                    match node_state.handle_register_contract_tx(tx) {
-                        Ok(_) => {}
-                        Err(e) => {
-                            warn!(
-                                "Refusing Car Proposal: invalid RegisterContract transaction: {}",
-                                e
-                            );
-                            return ProposalVerdict::Refuse;
-                        }
-                    }
-                }
                 TransactionData::Proof(_) => {
                     warn!("Refusing Car Proposal: unverified proof transaction");
                     return ProposalVerdict::Refuse;
@@ -735,31 +719,13 @@
     use crate::{
         mempool::storage::{Car, CarId, CarProposal, InMemoryStorage, Poa, ProposalVerdict},
         model::{
-<<<<<<< HEAD
             Blob, BlobData, BlobReference, BlobTransaction, ContractName, ProofData,
-=======
-            Blob, BlobData, BlobReference, BlobTransaction, ContractName, Hashable, ProofData,
->>>>>>> 6f8fd651
             ProofTransaction, RegisterContractTransaction, Transaction, TransactionData,
             ValidatorPublicKey, VerifiedProofTransaction,
         },
         node_state::NodeState,
     };
-<<<<<<< HEAD
     use hyle_contract_sdk::{BlobIndex, HyleOutput, Identity, StateDigest, TxHash};
-
-    fn make_register_contract_tx(contract_name: ContractName) -> Transaction {
-        Transaction {
-            version: 1,
-            transaction_data: TransactionData::RegisterContract(RegisterContractTransaction {
-                owner: "test".to_owned(),
-                verifier: "test".to_owned(),
-                program_id: vec![],
-                state_digest: StateDigest(vec![]),
-                contract_name,
-            }),
-        }
-    }
 
     fn make_unverified_proof_tx() -> Transaction {
         Transaction {
@@ -770,9 +736,6 @@
             }),
         }
     }
-=======
-    use hyle_contract_sdk::{BlobIndex, HyleOutput, Identity, StateDigest};
->>>>>>> 6f8fd651
 
     fn make_verified_proof_tx(contract_name: ContractName) -> Transaction {
         Transaction {
@@ -814,9 +777,6 @@
         }
     }
 
-<<<<<<< HEAD
-    #[test_log::test]
-=======
     fn make_register_contract_tx(name: ContractName) -> Transaction {
         Transaction {
             version: 1,
@@ -830,8 +790,7 @@
         }
     }
 
-    #[test]
->>>>>>> 6f8fd651
+    #[test_log::test]
     fn test_workflow() {
         let pubkey2 = ValidatorPublicKey(vec![2]);
         let pubkey3 = ValidatorPublicKey(vec![3]);
@@ -961,9 +920,38 @@
         let pubkey2 = ValidatorPublicKey(vec![2]);
         let pubkey3 = ValidatorPublicKey(vec![3]);
         let mut store = InMemoryStorage::new(pubkey3.clone());
-        let mut node_state = NodeState::default();
+        let node_state = NodeState::default();
+
+        let contract_name = ContractName("test".to_string());
+        let register_tx = make_register_contract_tx(contract_name.clone());
 
         let proof_tx = make_unverified_proof_tx();
+
+        let car_proposal = CarProposal {
+            txs: vec![register_tx, proof_tx],
+            id: CarId(1),
+            parent: None,
+            parent_poa: None,
+        };
+
+        let verdict = store.new_car_proposal(&pubkey2, &car_proposal, &node_state);
+        assert_eq!(verdict, ProposalVerdict::Refuse);
+
+        // Ensure the lane was not updated with the unverified proof transaction
+        assert!(!store.other_lane_has_proposal(&pubkey2, &car_proposal));
+    }
+
+    #[test_log::test]
+    fn test_update_lane_with_verified_proof_transaction() {
+        let pubkey2 = ValidatorPublicKey(vec![2]);
+        let pubkey3 = ValidatorPublicKey(vec![3]);
+        let mut store = InMemoryStorage::new(pubkey3.clone());
+        let node_state = NodeState::default();
+
+        let contract_name = ContractName("test".to_string());
+        let register_tx = make_register_contract_tx(contract_name.clone());
+
+        let proof_tx = make_verified_proof_tx(contract_name);
 
         let car_proposal = CarProposal {
             txs: vec![proof_tx.clone()],
@@ -972,15 +960,20 @@
             parent_poa: None,
         };
 
-        let verdict = store.new_car_proposal(&pubkey2, &car_proposal, &mut node_state);
-        assert_eq!(verdict, ProposalVerdict::Refuse);
-
-        // Ensure the lane was not updated with the unverified proof transaction
-        assert!(!store.other_lane_has_proposal(&pubkey2, &car_proposal));
+        let verdict = store.new_car_proposal(&pubkey2, &car_proposal, &node_state);
+        assert_eq!(verdict, ProposalVerdict::Refuse); // refused because contract not found
+
+        let car_proposal = CarProposal {
+            txs: vec![register_tx, proof_tx],
+            id: CarId(1),
+            parent: None,
+            parent_poa: None,
+        };
+        let verdict = store.new_car_proposal(&pubkey2, &car_proposal, &node_state);
+        assert_eq!(verdict, ProposalVerdict::Vote);
     }
 
     #[test_log::test]
-<<<<<<< HEAD
     fn test_new_car_proposal_with_register_tx_in_previous_uncommitted_car() {
         let pubkey2 = ValidatorPublicKey(vec![2]);
         let pubkey3 = ValidatorPublicKey(vec![3]);
@@ -1029,49 +1022,11 @@
 
         let car_proposal = CarProposal {
             txs: vec![register_tx, proof_tx],
-=======
-    fn test_update_lane_with_verified_proof_transaction() {
-        let pubkey2 = ValidatorPublicKey(vec![2]);
-        let pubkey3 = ValidatorPublicKey(vec![3]);
-        let mut store = InMemoryStorage::new(pubkey3.clone());
-        let mut node_state = NodeState::default();
-
-        let tx_1 = make_tx("test1");
-
-        let proof_tx = Transaction {
-            version: 1,
-            transaction_data: TransactionData::VerifiedProof(VerifiedProofTransaction {
-                proof_transaction: ProofTransaction {
-                    blobs_references: vec![BlobReference {
-                        contract_name: ContractName("c1".into()),
-                        blob_tx_hash: tx_1.hash(),
-                        blob_index: 0.into(),
-                    }],
-                    proof: ProofData::default(),
-                },
-                hyle_outputs: vec![HyleOutput {
-                    version: 1,
-                    initial_state: StateDigest(vec![0, 1, 2, 3]),
-                    next_state: StateDigest(vec![4, 5, 6]),
-                    identity: Identity("test".to_string()),
-                    tx_hash: tx_1.hash(),
-                    index: BlobIndex(0),
-                    blobs: vec![0, 1, 2, 3, 0, 1, 2, 3],
-                    success: true,
-                    program_outputs: vec![],
-                }],
-            }),
-        };
-
-        let car_proposal = CarProposal {
-            txs: vec![proof_tx.clone()],
->>>>>>> 6f8fd651
             id: CarId(1),
             parent: None,
             parent_poa: None,
         };
 
-<<<<<<< HEAD
         let verdict = store.new_car_proposal(&pubkey2, &car_proposal, &node_state);
         assert_eq!(verdict, ProposalVerdict::Vote);
 
@@ -1092,20 +1047,10 @@
 
         let car_proposal = CarProposal {
             txs: vec![proof_tx, register_tx],
-=======
-        let verdict = store.new_car_proposal(&pubkey2, &car_proposal, &mut node_state);
-        assert_eq!(verdict, ProposalVerdict::Refuse); // refused because contract not found
-
-        let contract_tx = make_register_contract_tx("c1".into());
-
-        let car_proposal = CarProposal {
-            txs: vec![contract_tx, proof_tx.clone()],
->>>>>>> 6f8fd651
             id: CarId(1),
             parent: None,
             parent_poa: None,
         };
-<<<<<<< HEAD
 
         let verdict = store.new_car_proposal(&pubkey2, &car_proposal, &node_state);
         assert_eq!(verdict, ProposalVerdict::Refuse);
@@ -1115,18 +1060,11 @@
     }
 
     #[test_log::test]
-=======
-        let verdict = store.new_car_proposal(&pubkey2, &car_proposal, &mut node_state);
-        assert_eq!(verdict, ProposalVerdict::Vote);
-    }
-
-    #[test]
->>>>>>> 6f8fd651
     fn test_update_lanes_after_commit() {
         let pubkey2 = ValidatorPublicKey(vec![2]);
         let pubkey3 = ValidatorPublicKey(vec![3]);
         let mut store = InMemoryStorage::new(pubkey3.clone());
-        let mut node_state = NodeState::default();
+        let node_state = NodeState::default();
 
         let car_proposal1 = CarProposal {
             txs: vec![
@@ -1165,12 +1103,12 @@
         store.new_vote_for_proposal(&pubkey2, &car_proposal1);
 
         assert_eq!(
-            store.new_car_proposal(&pubkey2, &car_proposal2, &mut node_state),
+            store.new_car_proposal(&pubkey2, &car_proposal2, &node_state),
             ProposalVerdict::Vote
         );
 
         assert_eq!(
-            store.new_car_proposal(&pubkey2, &car_proposal3, &mut node_state),
+            store.new_car_proposal(&pubkey2, &car_proposal3, &node_state),
             ProposalVerdict::Vote
         );
 
