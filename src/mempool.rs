--- conflicted
+++ resolved
@@ -603,906 +603,4 @@
             .context(error_msg)?;
         Ok(())
     }
-<<<<<<< HEAD
-}
-
-#[cfg(test)]
-pub mod test {
-
-    mod async_data_proposals;
-    mod native_verifier_test;
-
-    use core::panic;
-    use std::future::Future;
-    use std::pin::Pin;
-    use std::sync::Arc;
-
-    use super::*;
-    use crate::bus::metrics::BusMetrics;
-    use crate::bus::SharedMessageBus;
-    use crate::model;
-    use crate::p2p::network::NetMessage;
-    use crate::{
-        bus::dont_use_this::get_receiver,
-        p2p::network::{HeaderSigner, MsgWithHeader},
-    };
-    use anyhow::Result;
-    use assertables::assert_ok;
-    use hyle_contract_sdk::StateCommitment;
-    use hyle_crypto::BlstCrypto;
-    use hyle_modules::modules::Module;
-    use tokio::sync::broadcast::Receiver;
-    use utils::TimestampMs;
-
-    pub struct MempoolTestCtx {
-        pub name: String,
-        pub out_receiver: Receiver<OutboundMessage>,
-        pub mempool_sync_request_sender: tokio::sync::mpsc::Sender<SyncRequest>,
-        pub mempool_event_receiver: Receiver<MempoolBlockEvent>,
-        pub mempool_status_event_receiver: Receiver<MempoolStatusEvent>,
-        pub mempool: Mempool,
-    }
-
-    impl MempoolTestCtx {
-        pub async fn build_mempool(shared_bus: &SharedMessageBus, crypto: BlstCrypto) -> Mempool {
-            let tmp_dir = tempfile::tempdir().unwrap().keep();
-            let lanes = LanesStorage::new(&tmp_dir, BTreeMap::default()).unwrap();
-            let bus = MempoolBusClient::new_from_bus(shared_bus.new_handle()).await;
-
-            // Initialize Mempool
-            Mempool {
-                bus,
-                file: None,
-                conf: SharedConf::default(),
-                crypto: Arc::new(crypto),
-                metrics: MempoolMetrics::global("id".to_string()),
-                lanes,
-                inner: MempoolStore::default(),
-            }
-        }
-
-        pub async fn new(name: &str) -> Self {
-            let crypto = BlstCrypto::new(name).unwrap();
-            let shared_bus = SharedMessageBus::new(BusMetrics::global("global".to_string()));
-
-            let out_receiver = get_receiver::<OutboundMessage>(&shared_bus).await;
-            let mempool_event_receiver = get_receiver::<MempoolBlockEvent>(&shared_bus).await;
-            let mempool_status_event_receiver =
-                get_receiver::<MempoolStatusEvent>(&shared_bus).await;
-            let mempool = Self::build_mempool(&shared_bus, crypto).await;
-            let mempool_sync_request_sender = mempool.start_mempool_sync();
-
-            MempoolTestCtx {
-                name: name.to_string(),
-                out_receiver,
-                mempool_sync_request_sender,
-                mempool_event_receiver,
-                mempool_status_event_receiver,
-                mempool,
-            }
-        }
-
-        pub fn setup_node(&mut self, cryptos: &[BlstCrypto]) {
-            for other_crypto in cryptos.iter() {
-                self.add_trusted_validator(other_crypto.validator_pubkey());
-            }
-        }
-
-        pub fn own_lane(&self) -> LaneId {
-            self.mempool
-                .get_lane(self.mempool.crypto.validator_pubkey())
-        }
-
-        pub fn validator_pubkey(&self) -> &ValidatorPublicKey {
-            self.mempool.crypto.validator_pubkey()
-        }
-
-        pub fn add_trusted_validator(&mut self, pubkey: &ValidatorPublicKey) {
-            self.mempool
-                .staking
-                .stake(hex::encode(pubkey.0.clone()).into(), 100)
-                .unwrap();
-
-            self.mempool
-                .staking
-                .delegate_to(hex::encode(pubkey.0.clone()).into(), pubkey.clone())
-                .unwrap();
-
-            self.mempool
-                .staking
-                .bond(pubkey.clone())
-                .expect("cannot bond trusted validator");
-        }
-
-        pub fn sign_data<T: borsh::BorshSerialize>(&self, data: T) -> Result<SignedByValidator<T>> {
-            self.mempool.crypto.sign(data)
-        }
-
-        pub fn create_net_message(
-            &self,
-            msg: MempoolNetMessage,
-        ) -> Result<MsgWithHeader<MempoolNetMessage>> {
-            self.mempool.crypto.sign_msg_with_header(msg)
-        }
-
-        pub fn gen_cut(&mut self, staking: &Staking) -> Cut {
-            self.mempool
-                .handle_querynewcut(&mut QueryNewCut(staking.clone()))
-                .unwrap()
-        }
-
-        pub async fn timer_tick(&mut self) -> Result<bool> {
-            let Ok(true) = self.mempool.prepare_new_data_proposal() else {
-                debug!("No new data proposal to prepare");
-                return self.mempool.disseminate_data_proposals(None).await;
-            };
-
-            let (dp_hash, dp) = self
-                .mempool
-                .own_data_proposal_in_preparation
-                .join_next()
-                .await
-                .context("join next data proposal in preparation")??;
-
-            Ok(self.mempool.resume_new_data_proposal(dp, dp_hash).await?
-                || self.mempool.disseminate_data_proposals(None).await?)
-        }
-
-        pub async fn disseminate_timer_tick(&mut self) -> Result<bool> {
-            self.mempool.redisseminate_oldest_data_proposal().await
-        }
-
-        pub async fn handle_poda_update(
-            &mut self,
-            net_message: MsgWithHeader<MempoolNetMessage>,
-            sync_request_sender: &tokio::sync::mpsc::Sender<SyncRequest>,
-        ) {
-            self.mempool
-                .handle_net_message(net_message, sync_request_sender)
-                .await
-                .expect("fail to handle net message");
-        }
-
-        pub async fn handle_processed_data_proposals(&mut self) {
-            let event = self
-                .mempool
-                .inner
-                .processing_dps
-                .join_next()
-                .await
-                .expect("No event received")
-                .expect("No event received")
-                .expect("No event received");
-            self.mempool
-                .handle_internal_event(event)
-                .expect("fail to handle event");
-        }
-
-        #[track_caller]
-        pub fn assert_broadcast_only_for(
-            &mut self,
-            description: &str,
-        ) -> MsgWithHeader<MempoolNetMessage> {
-            #[allow(clippy::expect_fun_call)]
-            let rec = self
-                .out_receiver
-                .try_recv()
-                .expect(format!("{description}: No message broadcasted").as_str());
-
-            match rec {
-                OutboundMessage::BroadcastMessageOnlyFor(_, net_msg) => {
-                    if let NetMessage::MempoolMessage(msg) = net_msg {
-                        msg
-                    } else {
-                        println!(
-                            "{description}: Mempool OutboundMessage message is missing, found {net_msg}"
-                        );
-                        self.assert_broadcast_only_for(description)
-                    }
-                }
-                _ => {
-                    println!(
-                        "{description}: Broadcast OutboundMessage message is missing, found {rec:?}",
-                    );
-                    self.assert_broadcast_only_for(description)
-                }
-            }
-        }
-        pub fn assert_send(
-            &mut self,
-            to: &ValidatorPublicKey,
-            description: &str,
-        ) -> Pin<Box<dyn Future<Output = MsgWithHeader<MempoolNetMessage>> + '_>> {
-            let to = to.clone();
-            let description = description.to_string().clone();
-            Box::pin(async move {
-                #[allow(clippy::expect_fun_call)]
-                let rec =
-                    tokio::time::timeout(Duration::from_millis(1000), self.out_receiver.recv())
-                        .await
-                        .expect(format!("{description}: No message broadcasted").as_str())
-                        .expect(format!("{description}: No message broadcasted").as_str());
-
-                match rec {
-                    OutboundMessage::SendMessage { validator_id, msg } => {
-                        if let NetMessage::MempoolMessage(msg) = msg {
-                            if validator_id != to {
-                                panic!(
-                                "{description}: Send message was sent to {validator_id} instead of {}",
-                                to
-                            );
-                            }
-
-                            msg
-                        } else {
-                            tracing::warn!("{description}: skipping {:?}", msg);
-                            self.assert_send(&to, description.as_str()).await
-                        }
-                    }
-                    OutboundMessage::BroadcastMessage(NetMessage::ConsensusMessage(e)) => {
-                        tracing::warn!("{description}: skipping broadcast message {:?}", e);
-                        self.assert_send(&to, description.as_str()).await
-                    }
-                    OutboundMessage::BroadcastMessage(els) => {
-                        panic!(
-                            "{description}: received broadcast message instead of send {:?}",
-                            els
-                        );
-                    }
-                    OutboundMessage::BroadcastMessageOnlyFor(
-                        _,
-                        NetMessage::ConsensusMessage(e),
-                    ) => {
-                        tracing::warn!("{description}: skipping broadcast message {:?}", e);
-                        self.assert_send(&to, description.as_str()).await
-                    }
-                    OutboundMessage::BroadcastMessageOnlyFor(_, els) => {
-                        panic!(
-                        "{description}: received broadcast only for message instead of send {:?}",
-                        els
-                    );
-                    }
-                }
-            })
-        }
-
-        pub fn assert_broadcast(
-            &mut self,
-            description: &str,
-        ) -> Pin<Box<dyn Future<Output = MsgWithHeader<MempoolNetMessage>> + '_>> {
-            let description = description.to_string().clone();
-            Box::pin(async move {
-                #[allow(clippy::expect_fun_call)]
-                let rec =
-                    tokio::time::timeout(Duration::from_millis(1000), self.out_receiver.recv())
-                        .await
-                        .expect(format!("{description}: No message broadcasted").as_str())
-                        .expect(format!("{description}: No message broadcasted").as_str());
-
-                match rec {
-                    OutboundMessage::BroadcastMessage(net_msg) => {
-                        if let NetMessage::MempoolMessage(msg) = net_msg {
-                            msg
-                        } else {
-                            println!("{description}: Mempool OutboundMessage message is missing, found {net_msg}");
-                            self.assert_broadcast(description.as_str()).await
-                        }
-                    }
-                    _ => {
-                        println!("{description}: Broadcast OutboundMessage message is missing, found {rec:?}");
-                        self.assert_broadcast(description.as_str()).await
-                    }
-                }
-            })
-        }
-
-        pub async fn handle_msg(&mut self, msg: &MsgWithHeader<MempoolNetMessage>, _err: &str) {
-            debug!("📥 {} Handling message: {:?}", self.name, msg);
-            self.mempool
-                .handle_net_message(msg.clone(), &self.mempool_sync_request_sender)
-                .await
-                .expect("should handle net msg");
-        }
-
-        pub fn current_hash(&self, lane_id: &LaneId) -> Option<DataProposalHash> {
-            self.mempool
-                .lanes
-                .lanes_tip
-                .get(lane_id)
-                .cloned()
-                .map(|(h, _)| h)
-        }
-
-        pub fn current_size_of(&self, lane_id: &LaneId) -> Option<LaneBytesSize> {
-            self.mempool
-                .lanes
-                .lanes_tip
-                .get(lane_id)
-                .cloned()
-                .map(|(_, s)| s)
-        }
-
-        pub fn last_lane_entry(
-            &self,
-            lane_id: &LaneId,
-        ) -> ((LaneEntryMetadata, DataProposal), DataProposalHash) {
-            let last_dp_hash = self.current_hash(lane_id).unwrap();
-            let last_metadata = self
-                .mempool
-                .lanes
-                .get_metadata_by_hash(lane_id, &last_dp_hash)
-                .unwrap()
-                .unwrap();
-            let last_dp = self
-                .mempool
-                .lanes
-                .get_dp_by_hash(lane_id, &last_dp_hash)
-                .unwrap()
-                .unwrap();
-
-            ((last_metadata, last_dp), last_dp_hash.clone())
-        }
-
-        pub fn current_size(&self) -> Option<LaneBytesSize> {
-            let lane_id = LaneId(self.validator_pubkey().clone());
-            self.current_size_of(&lane_id)
-        }
-
-        pub fn push_data_proposal(&mut self, dp: DataProposal) {
-            let lane_id = LaneId(self.validator_pubkey().clone());
-
-            let lane_size = self.current_size().unwrap();
-            let size = lane_size + dp.estimate_size();
-            self.mempool
-                .lanes
-                .put_no_verification(
-                    lane_id,
-                    (
-                        LaneEntryMetadata {
-                            parent_data_proposal_hash: dp.parent_data_proposal_hash.clone(),
-                            cumul_size: size,
-                            signatures: vec![],
-                        },
-                        dp,
-                    ),
-                )
-                .unwrap();
-        }
-
-        pub async fn handle_consensus_event(&mut self, consensus_proposal: ConsensusProposal) {
-            self.mempool
-                .handle_consensus_event(ConsensusEvent::CommitConsensusProposal(
-                    CommittedConsensusProposal {
-                        staking: self.mempool.staking.clone(),
-                        consensus_proposal,
-                        certificate: AggregateSignature::default(),
-                    },
-                ))
-                .await
-                .expect("Error while handling consensus event");
-        }
-
-        pub fn submit_tx(&mut self, tx: &Transaction) {
-            self.mempool
-                .handle_api_message(RestApiMessage::NewTx(tx.clone()))
-                .unwrap();
-        }
-
-        pub fn create_data_proposal(
-            &self,
-            parent_hash: Option<DataProposalHash>,
-            txs: &[Transaction],
-        ) -> DataProposal {
-            DataProposal::new(parent_hash, txs.to_vec())
-        }
-
-        pub fn create_data_proposal_on_top(
-            &mut self,
-            lane_id: LaneId,
-            txs: &[Transaction],
-        ) -> DataProposal {
-            DataProposal::new(self.current_hash(&lane_id), txs.to_vec())
-        }
-
-        pub fn process_new_data_proposal(&mut self, dp: DataProposal) -> Result<()> {
-            self.mempool.lanes.store_data_proposal(
-                &self.mempool.crypto,
-                &LaneId(self.mempool.crypto.validator_pubkey().clone()),
-                dp,
-            )?;
-            Ok(())
-        }
-
-        pub async fn process_cut_with_dp(
-            &mut self,
-            leader: &ValidatorPublicKey,
-            dp_hash: &DataProposalHash,
-            cumul_size: LaneBytesSize,
-            slot: u64,
-        ) -> Result<Cut> {
-            let cut = vec![(
-                LaneId(leader.clone()),
-                dp_hash.clone(),
-                cumul_size,
-                AggregateSignature::default(),
-            )];
-
-            self.mempool
-                .handle_consensus_event(ConsensusEvent::CommitConsensusProposal(
-                    CommittedConsensusProposal {
-                        staking: self.mempool.staking.clone(),
-                        consensus_proposal: model::ConsensusProposal {
-                            slot,
-                            cut: cut.clone(),
-                            staking_actions: vec![],
-                            timestamp: TimestampMs(777),
-                            parent_hash: ConsensusProposalHash("test".to_string()),
-                        },
-                        certificate: AggregateSignature::default(),
-                    },
-                ))
-                .await?;
-
-            Ok(cut)
-        }
-    }
-
-    pub fn create_data_vote(
-        crypto: &BlstCrypto,
-        hash: DataProposalHash,
-        size: LaneBytesSize,
-    ) -> Result<MempoolNetMessage> {
-        Ok(MempoolNetMessage::DataVote(crypto.sign((hash, size))?))
-    }
-
-    pub fn make_register_contract_tx(name: ContractName) -> Transaction {
-        BlobTransaction::new(
-            "hyle@hyle",
-            vec![RegisterContractAction {
-                verifier: "test".into(),
-                program_id: ProgramId(vec![]),
-                state_commitment: StateCommitment(vec![0, 1, 2, 3]),
-                contract_name: name,
-                ..Default::default()
-            }
-            .as_blob("hyle".into())],
-        )
-        .into()
-    }
-
-    #[test_log::test(tokio::test)]
-    async fn test_sending_sync_request() -> Result<()> {
-        let mut ctx = MempoolTestCtx::new("mempool").await;
-        let crypto2 = BlstCrypto::new("2").unwrap();
-        let pubkey2 = crypto2.validator_pubkey();
-
-        ctx.handle_consensus_event(ConsensusProposal {
-            cut: vec![(
-                LaneId(pubkey2.clone()),
-                DataProposalHash("dp_hash_in_cut".to_owned()),
-                LaneBytesSize::default(),
-                PoDA::default(),
-            )],
-            ..ConsensusProposal::default()
-        })
-        .await;
-
-        // Assert that we send a SyncReply
-        match ctx
-            .assert_send(crypto2.validator_pubkey(), "SyncReply")
-            .await
-            .msg
-        {
-            MempoolNetMessage::SyncRequest(from, to) => {
-                assert_eq!(from, None);
-                assert_eq!(to, Some(DataProposalHash("dp_hash_in_cut".to_owned())));
-            }
-            _ => panic!("Expected SyncReply message"),
-        };
-        Ok(())
-    }
-
-    #[test_log::test(tokio::test)]
-    async fn test_receiving_sync_request() -> Result<()> {
-        let mut ctx = MempoolTestCtx::new("mempool").await;
-
-        // Store the DP locally.
-        let register_tx = make_register_contract_tx(ContractName::new("test1"));
-        let data_proposal = ctx.create_data_proposal(None, std::slice::from_ref(&register_tx));
-        ctx.process_new_data_proposal(data_proposal.clone())?;
-
-        // Since mempool is alone, no broadcast
-        let (..) = ctx.last_lane_entry(&LaneId(ctx.validator_pubkey().clone()));
-
-        // Add new validator
-        let crypto2 = BlstCrypto::new("2").unwrap();
-        ctx.add_trusted_validator(crypto2.validator_pubkey());
-
-        for _ in 1..5 {
-            let signed_msg = crypto2.sign_msg_with_header(MempoolNetMessage::SyncRequest(
-                None,
-                Some(data_proposal.hashed()),
-            ))?;
-
-            ctx.mempool
-                .handle_net_message(signed_msg, &ctx.mempool_sync_request_sender)
-                .await
-                .expect("should handle net message");
-        }
-
-        tokio::time::sleep(Duration::from_millis(500)).await;
-
-        for _ in 1..5 {
-            let signed_msg = crypto2.sign_msg_with_header(MempoolNetMessage::SyncRequest(
-                None,
-                Some(data_proposal.hashed()),
-            ))?;
-
-            ctx.mempool
-                .handle_net_message(signed_msg, &ctx.mempool_sync_request_sender)
-                .await
-                .expect("should handle net message");
-        }
-
-        // Assert that we send a SyncReply
-        match ctx
-            .assert_send(crypto2.validator_pubkey(), "SyncReply")
-            .await
-            .msg
-        {
-            MempoolNetMessage::SyncReply(_metadata, data_proposal_r) => {
-                assert_eq!(data_proposal_r, data_proposal);
-            }
-            _ => panic!("Expected SyncReply message"),
-        };
-
-        assert!(ctx.out_receiver.is_empty());
-        Ok(())
-    }
-
-    #[test_log::test(tokio::test)]
-    async fn test_receiving_sync_requests_multiple_dps() -> Result<()> {
-        let mut ctx = MempoolTestCtx::new("mempool").await;
-
-        // Store the DP locally.
-        let register_tx = make_register_contract_tx(ContractName::new("test1"));
-        let data_proposal = ctx.create_data_proposal(None, std::slice::from_ref(&register_tx));
-        ctx.process_new_data_proposal(data_proposal.clone())?;
-
-        let data_proposal2 = ctx.create_data_proposal(
-            Some(data_proposal.hashed()),
-            std::slice::from_ref(&register_tx),
-        );
-        ctx.process_new_data_proposal(data_proposal2.clone())?;
-
-        // Since mempool is alone, no broadcast
-        let (..) = ctx.last_lane_entry(&LaneId(ctx.validator_pubkey().clone()));
-
-        // Add new validator
-        let crypto2 = BlstCrypto::new("2").unwrap();
-        ctx.add_trusted_validator(crypto2.validator_pubkey());
-
-        // Sync request for the interval up to data proposal
-        for _ in 1..3 {
-            let signed_msg = crypto2.sign_msg_with_header(MempoolNetMessage::SyncRequest(
-                None,
-                Some(data_proposal.hashed()),
-            ))?;
-
-            ctx.mempool
-                .handle_net_message(signed_msg, &ctx.mempool_sync_request_sender)
-                .await
-                .expect("should handle net message");
-        }
-
-        tokio::time::sleep(Duration::from_millis(500)).await;
-
-        // Sync request for the whole interval
-        for _ in 1..3 {
-            let signed_msg = crypto2.sign_msg_with_header(MempoolNetMessage::SyncRequest(
-                None,
-                Some(data_proposal2.hashed()),
-            ))?;
-
-            ctx.mempool
-                .handle_net_message(signed_msg, &ctx.mempool_sync_request_sender)
-                .await
-                .expect("should handle net message");
-        }
-
-        tokio::time::sleep(Duration::from_millis(500)).await;
-
-        // Sync request for the whole interval
-        for _ in 1..3 {
-            let signed_msg =
-                crypto2.sign_msg_with_header(MempoolNetMessage::SyncRequest(None, None))?;
-
-            ctx.mempool
-                .handle_net_message(signed_msg, &ctx.mempool_sync_request_sender)
-                .await
-                .expect("should handle net message");
-        }
-
-        // Assert that we send a SyncReply #1
-        match ctx
-            .assert_send(crypto2.validator_pubkey(), "SyncReply")
-            .await
-            .msg
-        {
-            MempoolNetMessage::SyncReply(_metadata, data_proposal_r) => {
-                assert_eq!(data_proposal_r, data_proposal);
-            }
-            _ => panic!("Expected SyncReply message"),
-        };
-        // Assert that we send a SyncReply #2
-        match ctx
-            .assert_send(crypto2.validator_pubkey(), "SyncReply")
-            .await
-            .msg
-        {
-            MempoolNetMessage::SyncReply(_metadata, data_proposal_r) => {
-                assert_eq!(data_proposal_r, data_proposal2);
-            }
-            _ => panic!("Expected SyncReply message"),
-        };
-
-        assert!(ctx.out_receiver.is_empty());
-        Ok(())
-    }
-
-    #[test_log::test(tokio::test)]
-    async fn test_receiving_sync_reply() -> Result<()> {
-        let mut ctx = MempoolTestCtx::new("mempool").await;
-
-        // Create a DP and simulate we requested it.
-        let register_tx = make_register_contract_tx(ContractName::new("test1"));
-        let data_proposal = ctx.create_data_proposal(None, std::slice::from_ref(&register_tx));
-        let cumul_size = LaneBytesSize(data_proposal.estimate_size() as u64);
-
-        // Add new validator
-        let crypto2 = BlstCrypto::new("2").unwrap();
-        let crypto3 = BlstCrypto::new("3").unwrap();
-
-        ctx.add_trusted_validator(crypto2.validator_pubkey());
-
-        // First: the message is from crypto2, but the DP is not signed correctly
-        let signed_msg = crypto2.sign_msg_with_header(MempoolNetMessage::SyncReply(
-            LaneEntryMetadata {
-                parent_data_proposal_hash: None,
-                cumul_size,
-                signatures: vec![crypto3
-                    .sign((data_proposal.hashed(), cumul_size))
-                    .expect("should sign")],
-            },
-            data_proposal.clone(),
-        ))?;
-
-        let handle = ctx
-            .mempool
-            .handle_net_message(signed_msg.clone(), &ctx.mempool_sync_request_sender)
-            .await;
-        assert_eq!(
-            handle.expect_err("should fail").to_string(),
-            format!(
-                "At least one lane entry is missing signature from {}",
-                crypto2.validator_pubkey()
-            )
-        );
-
-        // Second: the message is NOT from crypto2, but the DP is signed by crypto2
-        let signed_msg = crypto3.sign_msg_with_header(MempoolNetMessage::SyncReply(
-            LaneEntryMetadata {
-                parent_data_proposal_hash: None,
-                cumul_size,
-                signatures: vec![crypto2
-                    .sign((data_proposal.hashed(), cumul_size))
-                    .expect("should sign")],
-            },
-            data_proposal.clone(),
-        ))?;
-
-        // This actually fails - we don't know how to handle it
-        let handle = ctx
-            .mempool
-            .handle_net_message(signed_msg.clone(), &ctx.mempool_sync_request_sender)
-            .await;
-        assert_eq!(
-            handle.expect_err("should fail").to_string(),
-            format!(
-                "At least one lane entry is missing signature from {}",
-                crypto3.validator_pubkey()
-            )
-        );
-
-        // Third: the message is from crypto2, the signature is from crypto2, but the message is wrong
-        let signed_msg = crypto3.sign_msg_with_header(MempoolNetMessage::SyncReply(
-            LaneEntryMetadata {
-                parent_data_proposal_hash: None,
-                cumul_size,
-                signatures: vec![crypto2
-                    .sign((DataProposalHash("non_existent".to_owned()), cumul_size))
-                    .expect("should sign")],
-            },
-            data_proposal.clone(),
-        ))?;
-
-        // This actually fails - we don't know how to handle it
-        let handle = ctx
-            .mempool
-            .handle_net_message(signed_msg.clone(), &ctx.mempool_sync_request_sender)
-            .await;
-        assert_eq!(
-            handle.expect_err("should fail").to_string(),
-            format!(
-                "At least one lane entry is missing signature from {}",
-                crypto3.validator_pubkey()
-            )
-        );
-
-        // Fourth: the message is from crypto2, the signature is from crypto2, but the size is wrong
-        let signed_msg = crypto2.sign_msg_with_header(MempoolNetMessage::SyncReply(
-            LaneEntryMetadata {
-                parent_data_proposal_hash: None,
-                cumul_size: LaneBytesSize(0),
-                signatures: vec![crypto2
-                    .sign((data_proposal.hashed(), cumul_size))
-                    .expect("should sign")],
-            },
-            data_proposal.clone(),
-        ))?;
-
-        // This actually fails - we don't know how to handle it
-        let handle = ctx
-            .mempool
-            .handle_net_message(signed_msg.clone(), &ctx.mempool_sync_request_sender)
-            .await;
-        assert_eq!(
-            handle.expect_err("should fail").to_string(),
-            format!(
-                "At least one lane entry is missing signature from {}",
-                crypto2.validator_pubkey()
-            )
-        );
-
-        // Final case: message is correct
-        let signed_msg = crypto2.sign_msg_with_header(MempoolNetMessage::SyncReply(
-            LaneEntryMetadata {
-                parent_data_proposal_hash: None,
-                cumul_size,
-                signatures: vec![crypto2
-                    .sign((data_proposal.hashed(), cumul_size))
-                    .expect("should sign")],
-            },
-            data_proposal.clone(),
-        ))?;
-
-        let handle = ctx
-            .mempool
-            .handle_net_message(signed_msg.clone(), &ctx.mempool_sync_request_sender)
-            .await;
-        assert_ok!(handle, "Should handle net message");
-
-        // Assert that the lane entry was added
-        assert!(ctx.mempool.lanes.contains(
-            &ctx.mempool.get_lane(crypto2.validator_pubkey()),
-            &data_proposal.hashed()
-        ));
-
-        Ok(())
-    }
-
-    #[test_log::test(tokio::test)]
-    async fn test_sync_request_single_dp() -> Result<()> {
-        let mut ctx = MempoolTestCtx::new("mempool").await;
-        let lane_id = ctx.mempool.own_lane_id().clone();
-        let crypto = ctx.mempool.crypto.clone();
-
-        // Create a chain of 3 DataProposals
-        let dp1 = DataProposal::new(None, vec![]);
-        let _dp1_size = LaneBytesSize(dp1.estimate_size() as u64);
-        let dp1_hash = dp1.hashed();
-        ctx.mempool
-            .lanes
-            .store_data_proposal(&crypto, &lane_id, dp1.clone())?;
-
-        let dp2 = DataProposal::new(Some(dp1_hash.clone()), vec![]);
-        let dp2_size = LaneBytesSize(dp2.estimate_size() as u64);
-        let dp2_hash = dp2.hashed();
-        ctx.mempool
-            .lanes
-            .store_data_proposal(&crypto, &lane_id, dp2.clone())?;
-
-        let dp3 = DataProposal::new(Some(dp2_hash.clone()), vec![]);
-        let _dp3_size = LaneBytesSize(dp3.estimate_size() as u64);
-        let _dp3_hash = dp3.hashed();
-        ctx.mempool
-            .lanes
-            .store_data_proposal(&crypto, &lane_id, dp3.clone())?;
-
-        // Send a sync request for dp2 only
-        ctx.mempool
-            .on_sync_request(
-                &ctx.mempool_sync_request_sender,
-                None,
-                Some(dp2_hash.clone()),
-                crypto.validator_pubkey().clone(),
-            )
-            .await?;
-
-        tokio::time::sleep(Duration::from_millis(500)).await;
-
-        // Verify that only dp2 was sent in the sync reply
-        match ctx
-            .assert_send(&crypto.validator_pubkey().clone(), "SyncReply")
-            .await
-            .msg
-        {
-            MempoolNetMessage::SyncReply(metadata, dp) => {
-                assert_eq!(dp, dp2);
-                assert_eq!(metadata.parent_data_proposal_hash, Some(dp1_hash));
-                assert_eq!(metadata.cumul_size, dp2_size);
-                assert_eq!(metadata.signatures.len(), 1);
-            }
-            _ => panic!("Expected SyncReply message"),
-        }
-
-        // Verify no other messages were sent
-        assert!(ctx.out_receiver.try_recv().is_err());
-
-        Ok(())
-    }
-
-    #[test_log::test(tokio::test)]
-    async fn test_serialization_deserialization() -> Result<()> {
-        let mut ctx = MempoolTestCtx::new("mempool").await;
-        ctx.mempool.file = Some(".".into());
-
-        assert!(Mempool::save_on_disk(
-            ctx.mempool
-                .file
-                .clone()
-                .unwrap()
-                .join("test-mempool.bin")
-                .as_path(),
-            &ctx.mempool.inner
-        )
-        .is_ok());
-
-        assert!(Mempool::load_from_disk::<MempoolStore>(
-            ctx.mempool.file.unwrap().join("test-mempool.bin").as_path(),
-        )
-        .is_some());
-
-        std::fs::remove_file("./test-mempool.bin").expect("Failed to delete test-mempool.bin");
-
-        Ok(())
-    }
-
-    #[test_log::test(tokio::test)]
-    async fn test_get_latest_car_and_new_cut() {
-        let mut ctx = MempoolTestCtx::new("mempool").await;
-
-        let dp_orig = ctx.create_data_proposal(None, &[]);
-        ctx.process_new_data_proposal(dp_orig.clone()).unwrap();
-
-        let staking = Staking::new();
-
-        let latest = ctx
-            .mempool
-            .lanes
-            .get_latest_car(&ctx.own_lane(), &staking, None)
-            .unwrap();
-        assert!(latest.is_none());
-
-        // Force some signature for f+1 check if needed:
-        // This requires more advanced stubbing of Staking if you want a real test.
-
-        let cut = ctx
-            .mempool
-            .handle_querynewcut(&mut QueryNewCut(staking))
-            .unwrap();
-        assert_eq!(0, cut.len());
-    }
-=======
->>>>>>> 603d3f8e
 }