//! Mempool logic & pending transaction management.

use crate::{
    bus::BusMessage,
    bus::{bus_client, command_response::Query, SharedMessageBus},
    consensus::ConsensusEvent,
    handle_messages,
    model::{Hashable, SharedRunContext, Transaction},
    p2p::network::{OutboundMessage, SignedWithId},
    rest::endpoints::RestApiMessage,
    utils::{crypto::SharedBlstCrypto, modules::Module},
    validator_registry::{ValidatorRegistry, ValidatorRegistryNetMessage},
};
use anyhow::{Context, Result};
use bincode::{Decode, Encode};
use metrics::MempoolMetrics;
use serde::{Deserialize, Serialize};
use std::collections::HashMap;
use tracing::{debug, info, warn};

mod metrics;

#[allow(dead_code)]
#[derive(Debug)]
struct Batch(String, Vec<Transaction>);

bus_client! {
struct MempoolBusClient {
    sender(OutboundMessage),
    receiver(Query<MempoolCommand, MempoolResponse>),
    receiver(SignedWithId<MempoolNetMessage>),
    receiver(RestApiMessage),
    receiver(ConsensusEvent),
    receiver(ValidatorRegistryNetMessage),
}
}

pub struct Mempool {
    bus: MempoolBusClient,
    crypto: SharedBlstCrypto,
    metrics: MempoolMetrics,
    validators: ValidatorRegistry,
    // txs accumulated, not yet transmitted to the consensus
    pending_txs: Vec<Transaction>,
    // txs batched under a req_id, transmitted to the consensus to be packed in a block
    pending_batches: HashMap<String, Vec<Transaction>>,
    // Block has been committed by the consensus, could be removed at some point
    committed_batches: Vec<Batch>,
}

#[derive(Debug, Serialize, Deserialize, Clone, Encode, Decode)]
pub enum MempoolNetMessage {
    NewTx(Transaction),
}
impl BusMessage for MempoolNetMessage {}

#[derive(Debug, Clone, Serialize, Deserialize)]
pub enum MempoolCommand {
    CreatePendingBatch { id: String },
}
impl BusMessage for MempoolCommand {}

#[derive(Debug, Clone, Serialize, Deserialize, PartialEq, Eq)]
pub enum MempoolResponse {
    PendingBatch { id: String, txs: Vec<Transaction> },
}
impl BusMessage for MempoolResponse {}

impl Module for Mempool {
    type Context = SharedRunContext;

    fn name() -> &'static str {
        "Mempool"
    }

<<<<<<< HEAD
    fn build(ctx: &SharedRunContext) -> Result<Self> {
        Ok(Mempool::new(ctx))
=======
    async fn build(ctx: &SharedRunContext) -> Result<Self> {
        Ok(Mempool::new(ctx.bus.new_handle(), ctx.config.clone(), ctx.crypto.clone()).await)
>>>>>>> 71b35462
    }

    fn run(&mut self, _ctx: Self::Context) -> impl futures::Future<Output = Result<()>> + Send {
        self.start()
    }
}

impl Mempool {
<<<<<<< HEAD
    pub fn new(ctx: &SharedRunContext) -> Mempool {
        Mempool {
            bus: ctx.bus.new_handle(),
            metrics: MempoolMetrics::global(&ctx.config),
            crypto: ctx.crypto.clone(),
            validators: ctx.validator_registry.share(),
=======
    pub async fn new(
        bus: SharedMessageBus,
        config: SharedConf,
        crypto: SharedBlstCrypto,
    ) -> Mempool {
        Mempool {
            bus: MempoolBusClient::new_from_bus(bus).await,
            metrics: MempoolMetrics::global(&config),
            crypto,
            validators: ValidatorRegistry::default(),
>>>>>>> 71b35462
            pending_txs: vec![],
            pending_batches: HashMap::new(),
            committed_batches: vec![],
        }
    }

    /// start starts the mempool server.
    pub async fn start(&mut self) -> Result<()> {
        info!("Mempool starting");
        handle_messages! {
            on_bus self.bus,
            command_response<MempoolCommand, MempoolResponse> cmd => {
                 self.handle_command(cmd)
            }
            listen<SignedWithId<MempoolNetMessage>> cmd => {
                self.handle_net_message(cmd).await
            }
            listen<RestApiMessage> cmd => {
                self.handle_api_message(cmd).await
            }
            listen<ConsensusEvent> cmd => {
                self.handle_event(cmd);
            }
            listen<ValidatorRegistryNetMessage> cmd => {
                self.validators.handle_net_message(cmd);
            }
        }
    }

    fn handle_event(&mut self, event: ConsensusEvent) {
        match event {
            ConsensusEvent::CommitBlock { batch_id, block: _ } => {
                // TODO: do we really need a Batch id?
                match self.pending_batches.remove(&batch_id) {
                    Some(pb) => {
                        info!("Committing transactions batch {}", &batch_id);
                        self.committed_batches.push(Batch(batch_id.clone(), pb));
                    }
                    None => {
                        warn!("Tried to commit an unknown pending batch {}", batch_id);
                    }
                }
            }
        }
    }

    async fn handle_net_message(&mut self, msg: SignedWithId<MempoolNetMessage>) {
        match self.validators.check_signed(&msg) {
            Ok(valid) => {
                if valid {
                    match msg.msg {
                        MempoolNetMessage::NewTx(tx) => self.on_new_tx(tx).await,
                    }
                } else {
                    warn!("Invalid signature for message {:?}", msg);
                }
            }
            Err(e) => warn!("Error while checking signed message: {}", e),
        }
    }

    async fn handle_api_message(&mut self, command: RestApiMessage) {
        match command {
            RestApiMessage::NewTx(tx) => {
                self.on_new_tx(tx.clone()).await;
                self.broadcast_tx(tx).await.ok();
            }
        }
    }

    async fn on_new_tx(&mut self, tx: Transaction) {
        debug!("Got new tx {} {:?}", tx.hash(), tx);
        self.metrics.add_api_tx("blob".to_string());
        self.pending_txs.push(tx);
        self.metrics.snapshot_pending_tx(self.pending_txs.len());
    }

    async fn broadcast_tx(&mut self, tx: Transaction) -> Result<()> {
        self.metrics.add_broadcasted_tx("blob".to_string());
        self.bus
            .send(OutboundMessage::broadcast(
                self.sign_net_message(MempoolNetMessage::NewTx(tx))?,
            ))
            .context("broadcasting tx")?;
        Ok(())
    }

    fn sign_net_message(&self, msg: MempoolNetMessage) -> Result<SignedWithId<MempoolNetMessage>> {
        self.crypto.sign(msg)
    }

    fn handle_command(&mut self, command: &mut MempoolCommand) -> Result<MempoolResponse> {
        match command {
            MempoolCommand::CreatePendingBatch { id } => {
                info!("Creating pending transaction batch with id {}", id);
                let txs: Vec<Transaction> = self.pending_txs.drain(0..).collect();
                self.pending_batches.insert(id.clone(), txs.clone());
                self.metrics.snapshot_batched_tx(self.pending_batches.len());
                self.metrics.add_batch();
                Ok(MempoolResponse::PendingBatch {
                    id: std::mem::take(id),
                    txs,
                })
            }
        }
    }
}<|MERGE_RESOLUTION|>--- conflicted
+++ resolved
@@ -73,13 +73,8 @@
         "Mempool"
     }
 
-<<<<<<< HEAD
-    fn build(ctx: &SharedRunContext) -> Result<Self> {
-        Ok(Mempool::new(ctx))
-=======
     async fn build(ctx: &SharedRunContext) -> Result<Self> {
-        Ok(Mempool::new(ctx.bus.new_handle(), ctx.config.clone(), ctx.crypto.clone()).await)
->>>>>>> 71b35462
+        Ok(Mempool::new(ctx).await)
     }
 
     fn run(&mut self, _ctx: Self::Context) -> impl futures::Future<Output = Result<()>> + Send {
@@ -88,25 +83,12 @@
 }
 
 impl Mempool {
-<<<<<<< HEAD
-    pub fn new(ctx: &SharedRunContext) -> Mempool {
+    pub async fn new(ctx: &SharedRunContext) -> Mempool {
         Mempool {
-            bus: ctx.bus.new_handle(),
+            bus: MempoolBusClient::new_from_bus(ctx.bus.new_handle()).await,
             metrics: MempoolMetrics::global(&ctx.config),
             crypto: ctx.crypto.clone(),
             validators: ctx.validator_registry.share(),
-=======
-    pub async fn new(
-        bus: SharedMessageBus,
-        config: SharedConf,
-        crypto: SharedBlstCrypto,
-    ) -> Mempool {
-        Mempool {
-            bus: MempoolBusClient::new_from_bus(bus).await,
-            metrics: MempoolMetrics::global(&config),
-            crypto,
-            validators: ValidatorRegistry::default(),
->>>>>>> 71b35462
             pending_txs: vec![],
             pending_batches: HashMap::new(),
             committed_batches: vec![],
