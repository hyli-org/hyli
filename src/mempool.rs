--- conflicted
+++ resolved
@@ -96,11 +96,6 @@
             crypto: Arc::clone(&ctx.node.crypto),
             storage: InMemoryStorage::new(ctx.node.crypto.validator_pubkey().clone()),
             validators: vec![],
-<<<<<<< HEAD
-            genesis: true,
-            is_genesis_leader: ctx.common.config.id.starts_with("leader"),
-=======
->>>>>>> 2cb565aa
             node_state,
         })
     }
@@ -198,11 +193,7 @@
     async fn handle_api_message(&mut self, command: RestApiMessage) {
         match command {
             RestApiMessage::NewTx(tx) => {
-<<<<<<< HEAD
                 self.on_new_tx(tx);
-=======
-                self.on_new_tx(tx.clone());
->>>>>>> 2cb565aa
             }
         }
     }
