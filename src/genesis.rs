--- conflicted
+++ resolved
@@ -1,18 +1,12 @@
 use std::collections::{BTreeMap, HashMap};
 
 use crate::{
-<<<<<<< HEAD
-    bus::{bus_client, BusClientSender, BusMessage},
-=======
-    bus::{bus_client, BusClientSender},
-    handle_messages,
->>>>>>> f60481dc
     model::*,
     p2p::network::PeerEvent,
     utils::{conf::SharedConf, modules::Module},
 };
 use anyhow::{Error, Result};
-use client_sdk::handle_messages;
+use client_sdk::{bus::BusClientSender, bus_client, handle_messages};
 use client_sdk::{
     contract_states,
     helpers::register_hyle_contract,
