--- conflicted
+++ resolved
@@ -18,17 +18,12 @@
         modules::{Module, ModulesHandler},
     },
 };
-<<<<<<< HEAD
 use hyllar::HyllarToken;
-use std::sync::{Arc, Mutex};
-use tracing::{error, info};
-=======
 use std::{
     sync::{Arc, Mutex},
     time::Duration,
 };
-use tracing::{debug, error, info};
->>>>>>> 16f6d8b0
+use tracing::{error, info};
 
 #[derive(Parser, Debug)]
 #[command(version, about, long_about = None)]
@@ -125,6 +120,7 @@
     handler
         .build_module::<RestApi>(RestApiRunContext {
             rest_addr: ctx.config.rest.clone(),
+            bus: ctx.bus.new_handle(),
             metrics_layer,
             router: router.clone(),
             info: hyle::rest::NodeInfo {
