use anyhow::{Context, Result};
use clap::Parser;
<<<<<<< HEAD
use hyle::bus::SharedMessageBus;
use hyle::mempool::Mempool;
use hyle::node_state::NodeState;
use hyle::p2p::network::MempoolMessage;
use tracing::{debug, warn};
use tracing::{error, info};
=======
use hyle::{
    bus::SharedMessageBus,
    consensus::Consensus,
    mempool::Mempool,
    p2p::{self, network::MempoolMessage},
    rest,
    utils::conf::{self, SharedConf},
};
use std::sync::Arc;
use tracing::{debug, error, info, warn};
>>>>>>> 022f2333

fn start_consensus(bus: SharedMessageBus, config: SharedConf) {
    tokio::spawn(async move {
        Consensus::load_from_disk()
            .unwrap_or_else(|_| {
                warn!("Failed to load consensus state from disk, using a default one");
                Consensus::default()
            })
            .start(bus, config)
            .await
    });
}

fn start_node_state(bus: SharedMessageBus, config: Conf) {
    tokio::spawn(async move {
        let mut consensus = NodeState::default();
        consensus.start(bus, &config).await
    });
}

#[derive(Parser, Debug)]
#[command(version, about, long_about = None)]
pub struct Args {
    #[arg(short, long, action = clap::ArgAction::SetTrue)]
    pub client: Option<bool>,

    #[arg(long, default_value = "master.ron")]
    pub config_file: String,
}

#[tokio::main]
async fn main() -> Result<()> {
    let args = Args::parse();

    // install global collector configured based on RUST_LOG env var.
    tracing_subscriber::fmt::init();

    let config = conf::Conf::new_shared(args.config_file)?;
    info!("Starting node with config: {:?}", &config);

    debug!("server mode");

    let bus = SharedMessageBus::new();

    let mut mp = Mempool::new(SharedMessageBus::new_handle(&bus));
    let (mempool_message_sender, mempool_message_receiver) =
        tokio::sync::mpsc::unbounded_channel::<MempoolMessage>();

    tokio::spawn(async move {
        mp.start(mempool_message_receiver).await;
    });

<<<<<<< HEAD
    start_node_state(SharedMessageBus::new_handle(&bus), config.clone());
    start_consensus(SharedMessageBus::new_handle(&bus), config.clone());
=======
    start_consensus(SharedMessageBus::new_handle(&bus), Arc::clone(&config));
>>>>>>> 022f2333

    let p2p_config = Arc::clone(&config);
    tokio::spawn(async move {
        if let Err(e) = p2p::p2p_server(p2p_config, mempool_message_sender).await {
            error!("RPC server failed: {:?}", e);
        }
    });

    // Start REST server
    rest::rest_server(config)
        .await
        .context("Starting REST server")
}<|MERGE_RESOLUTION|>--- conflicted
+++ resolved
@@ -1,24 +1,16 @@
 use anyhow::{Context, Result};
 use clap::Parser;
-<<<<<<< HEAD
-use hyle::bus::SharedMessageBus;
-use hyle::mempool::Mempool;
-use hyle::node_state::NodeState;
-use hyle::p2p::network::MempoolMessage;
-use tracing::{debug, warn};
-use tracing::{error, info};
-=======
 use hyle::{
     bus::SharedMessageBus,
     consensus::Consensus,
     mempool::Mempool,
+    node_state::NodeState,
     p2p::{self, network::MempoolMessage},
     rest,
     utils::conf::{self, SharedConf},
 };
 use std::sync::Arc;
 use tracing::{debug, error, info, warn};
->>>>>>> 022f2333
 
 fn start_consensus(bus: SharedMessageBus, config: SharedConf) {
     tokio::spawn(async move {
@@ -32,10 +24,10 @@
     });
 }
 
-fn start_node_state(bus: SharedMessageBus, config: Conf) {
+fn start_node_state(bus: SharedMessageBus, config: SharedConf) {
     tokio::spawn(async move {
         let mut consensus = NodeState::default();
-        consensus.start(bus, &config).await
+        consensus.start(bus, config).await
     });
 }
 
@@ -71,12 +63,8 @@
         mp.start(mempool_message_receiver).await;
     });
 
-<<<<<<< HEAD
-    start_node_state(SharedMessageBus::new_handle(&bus), config.clone());
-    start_consensus(SharedMessageBus::new_handle(&bus), config.clone());
-=======
+    start_node_state(SharedMessageBus::new_handle(&bus), Arc::clone(&config));
     start_consensus(SharedMessageBus::new_handle(&bus), Arc::clone(&config));
->>>>>>> 022f2333
 
     let p2p_config = Arc::clone(&config);
     tokio::spawn(async move {
