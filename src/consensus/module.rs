--- conflicted
+++ resolved
@@ -34,11 +34,6 @@
     }
 
     fn run(&mut self) -> impl futures::Future<Output = Result<()>> + Send {
-<<<<<<< HEAD
-        self.start()
-=======
-        _ = self.start_master(self.config.clone());
         self.wait_genesis()
->>>>>>> 32289d1d
     }
 }