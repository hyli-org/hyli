//! Index system for historical data.

mod handler;

<<<<<<< HEAD
use crate::explorer::api::{DataProposalHashDb, TxHashDb};
use crate::explorer::WsExplorerBlobTx;
use crate::node_state::module::NodeStateEvent;
=======
use crate::utils::conf::Conf;
>>>>>>> 741cc717
use crate::{model::*, utils::conf::SharedConf};
use anyhow::{Context, Result};
use handler::IndexerHandlerStore;
use hyle_model::utils::TimestampMs;
<<<<<<< HEAD
use hyle_modules::bus::BusClientSender;
=======
use hyle_modules::node_state::module::NodeStateModule;
use hyle_modules::node_state::{NodeState, NodeStateStore};
>>>>>>> 741cc717
use hyle_modules::{
    bus::SharedMessageBus,
    log_error, module_handle_messages,
    modules::{module_bus_client, Module, SharedBuildApiCtx},
};
use serde::{Deserialize, Serialize};
use sqlx::Row;
use sqlx::{postgres::PgPoolOptions, PgPool, Pool, Postgres};
<<<<<<< HEAD
=======
use std::collections::HashMap;
use std::ops::Deref;
use tokio::select;
use tokio::sync::{broadcast, mpsc};
use tracing::{error, info};
use utoipa::OpenApi;
use utoipa_axum::router::OpenApiRouter;
use utoipa_axum::routes;
>>>>>>> 741cc717

module_bus_client! {
#[derive(Debug)]
struct IndexerBusClient {
<<<<<<< HEAD
    sender(WsExplorerBlobTx),
    receiver(NodeStateEvent),
=======
    sender(NodeStateEvent),
    receiver(DataEvent),
>>>>>>> 741cc717
    receiver(MempoolStatusEvent),
}
}

#[derive(Debug)]
pub struct Indexer {
    bus: IndexerBusClient,
<<<<<<< HEAD
    db: PgPool,
=======
    state: IndexerApiState,
    new_sub_receiver: tokio::sync::mpsc::Receiver<(ContractName, WebSocket)>,
    subscribers: Subscribers,
    node_state: NodeState,
>>>>>>> 741cc717
    handler_store: IndexerHandlerStore,
    conf: Conf,
}

#[derive(Serialize, Deserialize, Clone, Debug, Default)]
pub struct IndexerConf {
    query_buffer_size: usize,
}

pub static MIGRATOR: sqlx::migrate::Migrator = sqlx::migrate!("./src/indexer/migrations");

impl Module for Indexer {
    type Context = (SharedConf, SharedBuildApiCtx);

    async fn build(bus: SharedMessageBus, ctx: Self::Context) -> Result<Self> {
        let bus = IndexerBusClient::new_from_bus(bus.new_handle()).await;

        let pool = PgPoolOptions::new()
            .max_connections(20)
            .acquire_timeout(std::time::Duration::from_secs(1))
            .connect(&ctx.0.database_url)
            .await
            .context("Failed to connect to the database")?;

        tokio::time::timeout(tokio::time::Duration::from_secs(60), MIGRATOR.run(&pool)).await??;

<<<<<<< HEAD
        let indexer = Indexer {
            bus,
            db: pool,
=======
        let (new_sub_sender, new_sub_receiver) = tokio::sync::mpsc::channel(100);

        let subscribers = HashMap::new();

        // Load node state from node_state.bin if it exists or create a new default
        let node_state_path = ctx.0.data_directory.join("indexer_node_state.bin");
        let node_state_store =
            NodeStateModule::load_from_disk_or_default::<NodeStateStore>(&node_state_path);

        let mut node_state = NodeState::create(ctx.0.id.clone(), "indexer");
        node_state.store = node_state_store;

        let conf: Conf = ctx.0.deref().clone();
        let indexer = Indexer {
            bus,
            state: IndexerApiState {
                db: pool,
                new_sub_sender,
            },
            new_sub_receiver,
            subscribers,
            node_state,
>>>>>>> 741cc717
            handler_store: IndexerHandlerStore::default(),
            conf,
        };

        Ok(indexer)
    }

    fn run(&mut self) -> impl futures::Future<Output = Result<()>> + Send {
        self.start()
    }

    async fn persist(&mut self) -> Result<()> {
        NodeStateModule::save_on_disk(
            &self.conf.data_directory.join("indexer_node_state.bin"),
            &self.node_state.store,
        )
        .context("Failed to save node state to disk")?;

        let persisted_da_start_height = BlockHeight(self.node_state.current_height.0 + 1);

        tracing::debug!(
            "Indexer saving DA start height: {}",
            &persisted_da_start_height
        );

        NodeStateModule::save_on_disk(
            &self.conf.data_directory.join("da_start_height.bin"),
            &persisted_da_start_height,
        )
        .context("Failed to save DA start height to disk")?;
        Ok(())
    }
}

impl Indexer {
    pub async fn start(&mut self) -> Result<()> {
        module_handle_messages! {
            on_self self,
            delay_shutdown_until {
                self.dump_store_to_db()
                    .await
                    .context("Indexer failed to dump store to DB")?;
                self.empty_store()
            },
            listen<DataEvent> DataEvent::OrderedSignedBlock(signed_block) => {
                let block = self.node_state.handle_signed_block(&signed_block)
                    .context("Failed to handle block in node state")?;
                _ = log_error!(self.handle_node_state_block(block)
                    .await,
                    "Indexer handling node state event");
            }

            listen<MempoolStatusEvent> _event => {
                // _ = log_error!(self.handle_mempool_status_event(event)
                //     .await,
                //     "Indexer handling mempool status event");
            }

        };
        Ok(())
    }

    pub async fn get_last_block(&self) -> Result<Option<BlockHeight>> {
        let rows = sqlx::query("SELECT max(height) as max FROM blocks")
            .fetch_one(&self.db)
            .await?;
        Ok(rows
            .try_get("max")
            .map(|m: i64| Some(BlockHeight(m as u64)))
            .unwrap_or(None))
    }

    #[allow(clippy::too_many_arguments)]
    fn send_blob_transaction_to_websocket_subscribers(
        &mut self,
        tx: &BlobTransaction,
        tx_hash: TxHashDb,
        dp_hash: DataProposalHashDb,
        block_hash: &ConsensusProposalHash,
        index: u32,
        version: u32,
        lane_id: Option<LaneId>,
        timestamp: Option<TimestampMs>,
    ) {
        let _ = self.bus.send(WsExplorerBlobTx {
            tx: tx.clone(),
            tx_hash,
            dp_hash,
            block_hash: block_hash.clone(),
            index,
            version,
            lane_id,
            timestamp,
        });
    }
}

impl std::ops::Deref for Indexer {
    type Target = Pool<Postgres>;

    fn deref(&self) -> &Self::Target {
        &self.db
    }
}

#[cfg(test)]
mod test {
    use assert_json_diff::assert_json_include;
    use axum_test::TestServer;
    use client_sdk::transaction_builder::ProvableBlobTx;
    use hydentity::{client::tx_executor_handler::register_identity, HydentityAction};
    use hyle_contract_sdk::{BlobIndex, HyleOutput, Identity, ProgramId, StateCommitment, TxHash};
    use hyle_model::api::{
        APIBlob, APIBlock, APIContract, APITransaction, APITransactionEvents, TransactionStatusDb,
    };
    use serde_json::json;
    use std::future::IntoFuture;
    use utils::TimestampMs;

    use crate::{
        bus::SharedMessageBus,
        explorer::Explorer,
        model::{
            Blob, BlobData, BlobProofOutput, ProofData, SignedBlock, Transaction, TransactionData,
            VerifiedProofTransaction,
        },
        node_state::{metrics::NodeStateMetrics, NodeState, NodeStateStore},
    };

    use super::*;

    use sqlx::postgres::PgPoolOptions;
    use testcontainers_modules::{
        postgres::Postgres,
        testcontainers::{runners::AsyncRunner, ContainerAsync, ImageExt},
    };

    async fn setup_test_server(explorer: &Explorer) -> Result<TestServer> {
        let router = explorer.api(None);
        TestServer::new(router)
    }

<<<<<<< HEAD
    async fn new_indexer(pool: PgPool) -> (Indexer, Explorer) {
        let bus = SharedMessageBus::default();
        (
            Indexer {
                bus: IndexerBusClient::new_from_bus(bus.new_handle()).await,
                db: pool.clone(),
                handler_store: IndexerHandlerStore::default(),
                conf: IndexerConf {
                    query_buffer_size: 100,
                },
            },
            Explorer::new(bus, pool).await,
        )
=======
    async fn new_indexer(pool: PgPool) -> Indexer {
        let (new_sub_sender, new_sub_receiver) = tokio::sync::mpsc::channel(100);

        let conf = Conf {
            indexer: IndexerConf {
                query_buffer_size: 100,
            },
            ..Conf::default()
        };

        Indexer {
            bus: IndexerBusClient::new_from_bus(SharedMessageBus::default()).await,
            state: IndexerApiState {
                db: pool,
                new_sub_sender,
            },
            node_state: NodeState::create("indexer".to_string(), "indexer"),
            new_sub_receiver,
            subscribers: HashMap::new(),
            handler_store: IndexerHandlerStore::default(),
            conf,
        }
>>>>>>> 741cc717
    }

    fn new_register_tx(
        contract_name: ContractName,
        state_commitment: StateCommitment,
    ) -> BlobTransaction {
        BlobTransaction::new(
            "hyle@hyle",
            vec![RegisterContractAction {
                verifier: "test".into(),
                program_id: ProgramId(vec![3, 2, 1]),
                state_commitment,
                contract_name,
                ..Default::default()
            }
            .as_blob("hyle".into(), None, None)],
        )
    }

    pub fn new_delete_tx(tld: ContractName, contract_name: ContractName) -> BlobTransaction {
        BlobTransaction::new(
            "hyli@wallet".to_string(),
            vec![
                HydentityAction::VerifyIdentity {
                    nonce: 0,
                    account: "hyli@wallet".to_string(),
                }
                .as_blob("wallet".into()),
                DeleteContractAction { contract_name }.as_blob(tld, None, None),
            ],
        )
    }

    fn new_blob_tx(
        identity: Identity,
        first_contract_name: ContractName,
        second_contract_name: ContractName,
    ) -> Transaction {
        Transaction {
            version: 1,
            transaction_data: TransactionData::Blob(BlobTransaction::new(
                identity,
                vec![
                    Blob {
                        contract_name: first_contract_name,
                        data: BlobData(vec![1, 2, 3]),
                    },
                    Blob {
                        contract_name: second_contract_name,
                        data: BlobData(vec![1, 2, 3]),
                    },
                ],
            )),
        }
    }

    fn new_proof_tx(
        identity: Identity,
        contract_name: ContractName,
        blob_index: BlobIndex,
        blob_transaction: &Transaction,
        initial_state: StateCommitment,
        next_state: StateCommitment,
    ) -> Transaction {
        let TransactionData::Blob(blob_tx) = &blob_transaction.transaction_data else {
            panic!("Expected BlobTransaction");
        };
        let proof = ProofData(initial_state.0.clone());
        Transaction {
            version: 1,
            transaction_data: TransactionData::VerifiedProof(VerifiedProofTransaction {
                contract_name: contract_name.clone(),
                proof_hash: proof.hashed(),
                proof_size: proof.0.len(),
                proven_blobs: vec![BlobProofOutput {
                    original_proof_hash: proof.hashed(),
                    program_id: ProgramId(vec![3, 2, 1]),
                    blob_tx_hash: blob_transaction.hashed(),
                    hyle_output: HyleOutput {
                        version: 1,
                        initial_state,
                        next_state,
                        identity,
                        tx_hash: blob_transaction.hashed(),
                        tx_ctx: None,
                        index: blob_index,
                        tx_blob_count: blob_tx.blobs.len(),
                        blobs: blob_tx.blobs.clone().into(),
                        success: true,
                        state_reads: vec![],
                        onchain_effects: vec![],
                        program_outputs: vec![],
                    },
                }],
                is_recursive: false,
                proof: Some(proof),
            }),
        }
    }

    async fn assert_tx_status(
        server: &TestServer,
        tx_hash: TxHash,
        tx_status: TransactionStatusDb,
    ) {
        let transactions_response = server
            .get(format!("/transaction/hash/{tx_hash}").as_str())
            .await;
        transactions_response.assert_status_ok();
        let json_response = transactions_response.json::<APITransaction>();
        assert_eq!(
            json_response.transaction_status, tx_status,
            "Transaction status mismatch for tx_hash: {tx_hash}"
        );
    }

    async fn assert_tx_not_found(server: &TestServer, tx_hash: TxHash) {
        let transactions_response = server
            .get(format!("/transaction/hash/{tx_hash}").as_str())
            .await;
        transactions_response.assert_status_not_found();
    }

    #[test_log::test(tokio::test)]
    async fn test_indexer_handle_block_flow() -> Result<()> {
        let container = Postgres::default()
            .with_tag("17-alpine")
            .start()
            .await
            .unwrap();
        let db = PgPoolOptions::new()
            .max_connections(5)
            .connect(&format!(
                "postgresql://postgres:postgres@localhost:{}/postgres",
                container.get_host_port_ipv4(5432).await.unwrap()
            ))
            .await
            .unwrap();
        MIGRATOR.run(&db).await.unwrap();

        let (mut indexer, explorer) = new_indexer(db).await;
        let server = setup_test_server(&explorer).await?;

        let initial_state = StateCommitment(vec![1, 2, 3]);
        let next_state = StateCommitment(vec![4, 5, 6]);
        let first_contract_name = ContractName::new("c1");
        let second_contract_name = ContractName::new("c2");

        let register_tx_1 = new_register_tx(first_contract_name.clone(), initial_state.clone());
        let register_tx_2 = new_register_tx(second_contract_name.clone(), initial_state.clone());

        let blob_transaction = new_blob_tx(
            Identity::new("test@c1"),
            first_contract_name.clone(),
            second_contract_name.clone(),
        );
        let blob_transaction_hash = blob_transaction.hashed();

        let proof_tx_1 = new_proof_tx(
            Identity::new("test@c1"),
            first_contract_name.clone(),
            BlobIndex(0),
            &blob_transaction,
            initial_state.clone(),
            next_state.clone(),
        );

        let proof_tx_2 = new_proof_tx(
            Identity::new("test@c1"),
            second_contract_name.clone(),
            BlobIndex(1),
            &blob_transaction,
            initial_state.clone(),
            next_state.clone(),
        );

        let other_blob_transaction = new_blob_tx(
            Identity::new("test@c1"),
            second_contract_name.clone(),
            first_contract_name.clone(),
        );
        let other_blob_transaction_hash = other_blob_transaction.hashed();
        // Send two proofs for the same blob
        let proof_tx_3 = new_proof_tx(
            Identity::new("test@c1"),
            first_contract_name.clone(),
            BlobIndex(1),
            &other_blob_transaction,
            StateCommitment(vec![7, 7, 7]),
            StateCommitment(vec![9, 9, 9]),
        );
        let proof_tx_4 = new_proof_tx(
            Identity::new("test@c1"),
            first_contract_name.clone(),
            BlobIndex(1),
            &other_blob_transaction,
            StateCommitment(vec![8, 8]),
            StateCommitment(vec![9, 9]),
        );

        let txs = vec![
            register_tx_1.into(),
            register_tx_2.into(),
            blob_transaction,
            proof_tx_1,
            proof_tx_2,
            other_blob_transaction,
            proof_tx_3,
            proof_tx_4,
        ];

        let mut node_state = NodeState {
            store: NodeStateStore::default(),
            metrics: NodeStateMetrics::global("test".to_string(), "test"),
        };

        // Handling a block containing txs

        let parent_data_proposal = DataProposal::new(None, txs);
        let mut signed_block = SignedBlock::default();
        signed_block.consensus_proposal.slot = 1;
        signed_block.data_proposals.push((
            LaneId(ValidatorPublicKey("ttt".into())),
            vec![parent_data_proposal.clone()],
        ));
        let block = node_state.force_handle_block(&signed_block);

        indexer
            .handle_processed_block(block)
            .expect("Failed to handle block");
        indexer
            .dump_store_to_db()
            .await
            .expect("Failed to dump store to DB");

        //
        // Handling MempoolStatusEvent
        //

        let initial_state_wd = StateCommitment(vec![1, 2, 3]);
        let next_state_wd = StateCommitment(vec![4, 5, 6]);
        let first_contract_name_wd = ContractName::new("wd1");
        let second_contract_name_wd = ContractName::new("wd2");

        let register_tx_1_wd =
            new_register_tx(first_contract_name_wd.clone(), initial_state_wd.clone());
        let register_tx_2_wd =
            new_register_tx(second_contract_name_wd.clone(), initial_state_wd.clone());

        let blob_transaction_wd = new_blob_tx(
            Identity::new("test@wd1"),
            first_contract_name_wd.clone(),
            second_contract_name_wd.clone(),
        );

        let proof_tx_1_wd = new_proof_tx(
            Identity::new("test@wd1"),
            first_contract_name_wd.clone(),
            BlobIndex(0),
            &blob_transaction_wd,
            initial_state_wd.clone(),
            next_state_wd.clone(),
        );

        let register_tx_1_wd = Transaction {
            version: 1,
            transaction_data: TransactionData::Blob(register_tx_1_wd),
        };
        let register_tx_2_wd = Transaction {
            version: 1,
            transaction_data: TransactionData::Blob(register_tx_2_wd),
        };

        indexer
            .handle_mempool_status_event(MempoolStatusEvent::WaitingDissemination {
                parent_data_proposal_hash: parent_data_proposal.hashed(),
                tx: register_tx_1_wd.clone(),
            })
            .await
            .expect("MempoolStatusEvent");

        assert_tx_status(
            &server,
            register_tx_1_wd.hashed(),
            TransactionStatusDb::WaitingDissemination,
        )
        .await;

        indexer
            .handle_mempool_status_event(MempoolStatusEvent::WaitingDissemination {
                parent_data_proposal_hash: parent_data_proposal.hashed(),
                tx: register_tx_2_wd.clone(),
            })
            .await
            .expect("MempoolStatusEvent");

        assert_tx_status(
            &server,
            register_tx_2_wd.hashed(),
            TransactionStatusDb::WaitingDissemination,
        )
        .await;

        indexer
            .handle_mempool_status_event(MempoolStatusEvent::WaitingDissemination {
                parent_data_proposal_hash: parent_data_proposal.hashed(),
                tx: blob_transaction_wd.clone(),
            })
            .await
            .expect("MempoolStatusEvent");

        assert_tx_status(
            &server,
            blob_transaction_wd.hashed(),
            TransactionStatusDb::WaitingDissemination,
        )
        .await;

        assert_tx_not_found(&server, proof_tx_1_wd.hashed()).await;

        let parent_data_proposal_hash = parent_data_proposal.hashed();

        // We skip blob_transaction_wd
        let data_proposal = DataProposal::new(
            Some(parent_data_proposal_hash.clone()),
            vec![register_tx_1_wd.clone(), register_tx_2_wd.clone()],
        );

        let data_proposal_created_event = MempoolStatusEvent::DataProposalCreated {
            parent_data_proposal_hash: parent_data_proposal_hash.clone(),
            data_proposal_hash: data_proposal.hashed(),
            txs_metadatas: vec![
                register_tx_1_wd.metadata(parent_data_proposal_hash.clone()),
                register_tx_2_wd.metadata(parent_data_proposal_hash.clone()),
            ],
        };

        indexer
            .handle_mempool_status_event(data_proposal_created_event.clone())
            .await
            .expect("MempoolStatusEvent");

        assert_tx_status(
            &server,
            register_tx_1_wd.hashed(),
            TransactionStatusDb::DataProposalCreated,
        )
        .await;
        assert_tx_status(
            &server,
            register_tx_2_wd.hashed(),
            TransactionStatusDb::DataProposalCreated,
        )
        .await;
        assert_tx_status(
            &server,
            blob_transaction_wd.hashed(),
            TransactionStatusDb::WaitingDissemination,
        )
        .await;
        assert_tx_not_found(&server, proof_tx_1_wd.hashed()).await;

        // We skip blob_transaction_wd
        let data_proposal_2 = DataProposal::new(
            Some(data_proposal.hashed()),
            vec![
                blob_transaction_wd.clone(),
                blob_transaction_wd.clone(),
                proof_tx_1_wd.clone(),
            ],
        );

        indexer
            .handle_mempool_status_event(MempoolStatusEvent::DataProposalCreated {
                parent_data_proposal_hash: data_proposal.hashed(),
                data_proposal_hash: data_proposal_2.hashed(),
                txs_metadatas: vec![
                    blob_transaction_wd.metadata(data_proposal.hashed()),
                    blob_transaction_wd.metadata(data_proposal.hashed()),
                    proof_tx_1_wd.metadata(data_proposal.hashed()),
                ],
            })
            .await
            .expect("MempoolStatusEvent");

        assert_tx_status(
            &server,
            blob_transaction_wd.hashed(),
            TransactionStatusDb::DataProposalCreated,
        )
        .await;

        let mut signed_block = SignedBlock::default();
        signed_block.consensus_proposal.timestamp = TimestampMs(12345);
        signed_block.consensus_proposal.slot = 2;
        signed_block.data_proposals.push((
            LaneId(ValidatorPublicKey("ttt".into())),
            vec![data_proposal, data_proposal_2],
        ));
        let block_2 = node_state.force_handle_block(&signed_block);
        let block_2_hash = block_2.hash.clone();
        indexer
            .handle_processed_block(block_2)
            .expect("Failed to handle block");
        indexer
            .dump_store_to_db()
            .await
            .expect("Failed to dump store to DB");

        assert_tx_status(
            &server,
            register_tx_1_wd.hashed(),
            TransactionStatusDb::Success,
        )
        .await;
        assert_tx_status(
            &server,
            register_tx_2_wd.hashed(),
            TransactionStatusDb::Success,
        )
        .await;
        assert_tx_status(
            &server,
            blob_transaction_wd.hashed(),
            TransactionStatusDb::Sequenced,
        )
        .await;
        assert_tx_not_found(&server, proof_tx_1_wd.hashed()).await;

        // Check a mempool status event does not change a Success/Sequenced status
        indexer
            .handle_mempool_status_event(data_proposal_created_event.clone())
            .await
            .expect("MempoolStatusEvent");

        // Check blocks have correct data
        let blocks = server.get("/blocks").await.json::<Vec<APIBlock>>();
        assert_eq!(blocks.len(), 2);
        assert_eq!(blocks.last().unwrap().timestamp, 0);
        assert_eq!(blocks.first().unwrap().timestamp, 12345);

        let transactions_response = server.get("/contract/c1").await;
        transactions_response.assert_status_ok();
        let json_response = transactions_response.json::<APIContract>();
        assert_eq!(json_response.state_commitment, next_state.0);

        let transactions_response = server.get("/contract/c2").await;
        transactions_response.assert_status_ok();
        let json_response = transactions_response.json::<APIContract>();
        assert_eq!(json_response.state_commitment, next_state.0);

        let transactions_response = server.get("/contract/d1").await;
        transactions_response.assert_status_not_found();

        let blob_transactions_response = server.get("/blob_transactions/contract/c1").await;
        blob_transactions_response.assert_status_ok();
        assert_json_include!(
            actual: blob_transactions_response.json::<serde_json::Value>(),
            expected: json!([
                {
                    "blobs": [{
                        "contract_name": "c1",
                        "data": hex::encode([1,2,3]),
                        "proof_outputs": [
                            {
                                "initial_state": [7,7,7],
                            },
                            {
                                "initial_state": [8,8],
                            }
                        ]
                    }],
                    "transaction_status": "Sequenced",
                    "tx_hash": other_blob_transaction_hash.to_string(),
                    "index": 5,
                },
                {
                    "blobs": [{
                        "contract_name": "c1",
                        "data": hex::encode([1,2,3]),
                        "proof_outputs": [{}]
                    }],
                    "tx_hash": blob_transaction_hash.to_string(),
                    "index": 2,
                }
            ])
        );
        let all_txs = server.get("/transactions/block/1").await;
        all_txs.assert_status_ok();
        assert_json_include!(
            actual: all_txs.json::<serde_json::Value>(),
            expected: json!([
                { "index": 5, "transaction_type": "BlobTransaction", "transaction_status": "Sequenced" },
                { "index": 2, "transaction_type": "BlobTransaction", "transaction_status": "Success" },
                { "index": 1, "transaction_type": "BlobTransaction", "transaction_status": "Success" },
                { "index": 0, "transaction_type": "BlobTransaction", "transaction_status": "Success" },
            ])
        );

        let blob_transactions_response = server.get("/blob_transactions/contract/c2").await;
        blob_transactions_response.assert_status_ok();
        assert_json_include!(
            actual: blob_transactions_response.json::<serde_json::Value>(),
            expected: json!([
                {
                    "blobs": [{
                        "contract_name": "c2",
                        "data": hex::encode([1,2,3]),
                        "proof_outputs": []
                    }],
                    "tx_hash": other_blob_transaction_hash.to_string(),
                },
                {
                    "blobs": [{
                        "contract_name": "c2",
                        "data": hex::encode([1,2,3]),
                        "proof_outputs": [{}]
                    }],
                    "tx_hash": blob_transaction_hash.to_string(),
                }
            ])
        );

        // Test proof transaction endpoints
        let proofs_response = server.get("/proofs").await;
        proofs_response.assert_status_ok();
        assert_json_include!(
            actual: proofs_response.json::<serde_json::Value>(),
            expected: json!([
                { "index": 4, "transaction_type": "ProofTransaction", "transaction_status": "Success", "block_hash": block_2_hash },
                { "index": 7, "transaction_type": "ProofTransaction", "transaction_status": "Success" },
                { "index": 6, "transaction_type": "ProofTransaction", "transaction_status": "Success" },
                { "index": 4, "transaction_type": "ProofTransaction", "transaction_status": "Success" },
                { "index": 3, "transaction_type": "ProofTransaction", "transaction_status": "Success" },
            ])
        );

        let proofs_by_height = server.get("/proofs/block/1").await;
        proofs_by_height.assert_status_ok();

        assert_json_include!(
            actual: proofs_by_height.json::<serde_json::Value>(),
            expected: json!([
                { "index": 7, "transaction_type": "ProofTransaction", "transaction_status": "Success" },
                { "index": 6, "transaction_type": "ProofTransaction", "transaction_status": "Success" },
                { "index": 4, "transaction_type": "ProofTransaction", "transaction_status": "Success" },
                { "index": 3, "transaction_type": "ProofTransaction", "transaction_status": "Success" },
            ])
        );

        let proof_by_hash = server
            .get(format!("/proof/hash/{}", proof_tx_1_wd.hashed()).as_str())
            .await;
        proof_by_hash.assert_status_ok();
        assert_json_include!(
            actual: proof_by_hash.json::<serde_json::Value>(),
            expected: json!({
                "index": 4,
                "transaction_type": "ProofTransaction",
                "transaction_status": "Success"
            })
        );

        // Test non-existent proof
        let non_existent_proof = server
            .get("/proof/hash/1111111111111111111111111111111111111111111111111111111111111111")
            .await;
        non_existent_proof.assert_status_not_found();

        Ok(())
    }

    pub fn make_register_hyli_wallet_identity_tx() -> BlobTransaction {
        let mut tx = ProvableBlobTx::new("hyli@wallet".into());
        register_identity(&mut tx, "wallet".into(), "password".into()).unwrap();
        BlobTransaction::new("hyli@wallet".to_string(), tx.blobs)
    }

    async fn scenario_contracts() -> Result<(ContainerAsync<Postgres>, Indexer, Block, Block, Block)>
    {
        let container = Postgres::default()
            .with_tag("17-alpine")
            .start()
            .await
            .unwrap();
        let db = PgPoolOptions::new()
            .max_connections(5)
            .connect(&format!(
                "postgresql://postgres:postgres@localhost:{}/postgres",
                container.get_host_port_ipv4(5432).await.unwrap()
            ))
            .await
            .unwrap();
        MIGRATOR.run(&db).await.unwrap();
        let (indexer, _) = new_indexer(db).await;

        let mut node_state = NodeState {
            store: NodeStateStore::default(),
            metrics: NodeStateMetrics::global("test".to_string(), "test"),
        };

        let register_wallet = new_register_tx("wallet".into(), StateCommitment(vec![]));
        let register_hyli_at_wallet = make_register_hyli_wallet_identity_tx();

        let register_hyli_at_wallet_proof = new_proof_tx(
            "hyli@wallet".into(),
            "wallet".into(),
            BlobIndex(0),
            &register_hyli_at_wallet.clone().into(),
            StateCommitment(vec![]),
            StateCommitment(vec![0]),
        );

        node_state.craft_block_and_handle(
            1,
            vec![
                register_wallet.into(),
                register_hyli_at_wallet.into(),
                register_hyli_at_wallet_proof,
            ],
        );

        // Create a couple fake blocks with contracts
        let b1 = node_state.craft_block_and_handle(
            3,
            vec![
                new_register_tx(ContractName::new("a"), StateCommitment(vec![])).into(),
                new_register_tx(ContractName::new("b"), StateCommitment(vec![])).into(),
                new_register_tx(ContractName::new("c"), StateCommitment(vec![])).into(),
            ],
        );

        let delete_a = new_delete_tx(ContractName::new("hyle"), ContractName::new("a"));
        let delete_c = new_delete_tx(ContractName::new("hyle"), ContractName::new("c"));

        let delete_a_proof = new_proof_tx(
            "hyli@wallet".into(),
            "wallet".into(),
            BlobIndex(0),
            &delete_a.clone().into(),
            StateCommitment(vec![0]),
            StateCommitment(vec![1]),
        );
        let delete_c_proof = new_proof_tx(
            "hyli@wallet".into(),
            "wallet".into(),
            BlobIndex(0),
            &delete_c.clone().into(),
            StateCommitment(vec![1]),
            StateCommitment(vec![2]),
        );

        let b2 = node_state.craft_block_and_handle(
            4,
            vec![
                delete_a.into(),
                delete_a_proof,
                delete_c.into(),
                delete_c_proof,
            ],
        );

        let delete_b = new_delete_tx(ContractName::new("hyle"), ContractName::new("b"));
        let delete_b_proof = new_proof_tx(
            "hyli@wallet".into(),
            "wallet".into(),
            BlobIndex(0),
            &delete_b.clone().into(),
            StateCommitment(vec![2]),
            StateCommitment(vec![3]),
        );

        let delete_a = new_delete_tx(ContractName::new("hyle"), ContractName::new("a"));
        let delete_a_proof = new_proof_tx(
            "hyli@wallet".into(),
            "wallet".into(),
            BlobIndex(0),
            &delete_a.clone().into(),
            StateCommitment(vec![3]),
            StateCommitment(vec![4]),
        );

        let delete_d = new_delete_tx(ContractName::new("hyle"), ContractName::new("d"));
        let delete_d_proof = new_proof_tx(
            "hyli@wallet".into(),
            "wallet".into(),
            BlobIndex(0),
            &delete_d.clone().into(),
            StateCommitment(vec![4]),
            StateCommitment(vec![5]),
        );

        let b3 = node_state.craft_block_and_handle_with_parent_dp_hash(
            5,
            vec![
                new_register_tx(ContractName::new("a"), StateCommitment(vec![])).into(),
                delete_b.into(),
                delete_b_proof,
                delete_a.into(),
                delete_a_proof,
                new_register_tx(ContractName::new("a"), StateCommitment(vec![])).into(),
                new_register_tx(ContractName::new("d"), StateCommitment(vec![])).into(),
                delete_d.into(),
                delete_d_proof,
            ],
            DataProposalHash("test".to_string()),
        );

        Ok((container, indexer, b1, b2, b3))
    }

    #[test_log::test(tokio::test)]
    async fn test_contracts_dump_every_block() -> Result<()> {
        let (_c, mut indexer, b1, b2, b3) = scenario_contracts().await?;

        indexer.handle_processed_block(b1.clone()).unwrap();
        indexer.dump_store_to_db().await.unwrap();
        let rows = sqlx::query("SELECT * FROM contracts")
            .fetch_all(&indexer.db)
            .await
            .context("fetch contracts")?;
        assert_eq!(
            rows.iter()
                .map(|r| r.get::<String, _>("contract_name"))
                .collect::<Vec<_>>(),
            vec!["a", "b", "c"]
        );

        indexer.handle_processed_block(b2.clone()).unwrap();
        indexer.dump_store_to_db().await.unwrap();
        let rows = sqlx::query("SELECT * FROM contracts")
            .fetch_all(&indexer.db)
            .await
            .context("fetch contracts")?;
        assert_eq!(
            rows.iter()
                .map(|r| r.get::<String, _>("contract_name"))
                .collect::<Vec<_>>(),
            vec!["b"]
        );

        indexer.handle_processed_block(b3.clone()).unwrap();
        indexer.dump_store_to_db().await.unwrap();

        let rows = sqlx::query("SELECT * FROM contracts")
            .fetch_all(&indexer.db)
            .await
            .context("fetch contracts")?;
        assert_eq!(
            rows.iter()
                .map(|r| r.get::<String, _>("contract_name"))
                .collect::<Vec<_>>(),
            vec!["a"]
        );
        Ok(())
    }

    #[test_log::test(tokio::test)]
    async fn test_contracts_batched() -> Result<()> {
        let (_c, mut indexer, b1, b2, b3) = scenario_contracts().await?;
        indexer.handle_processed_block(b1).unwrap();
        indexer.handle_processed_block(b2).unwrap();
        indexer.handle_processed_block(b3).unwrap();
        indexer.dump_store_to_db().await.unwrap();

        let rows = sqlx::query("SELECT * FROM contracts")
            .fetch_all(&indexer.db)
            .await
            .context("fetch contracts")?;
        assert_eq!(
            rows.iter()
                .map(|r| r.get::<String, _>("contract_name"))
                .collect::<Vec<_>>(),
            vec!["a"]
        );
        Ok(())
    }

    // In case of duplicate tx hash, should return information of the tx with the highest block height
    // or index (position in the block)
    #[test_log::test(tokio::test)]
    async fn test_indexer_api_doubles() -> Result<()> {
        let container = Postgres::default()
            .with_tag("17-alpine")
            .start()
            .await
            .unwrap();
        let db = PgPoolOptions::new()
            .max_connections(5)
            .connect(&format!(
                "postgresql://postgres:postgres@localhost:{}/postgres",
                container.get_host_port_ipv4(5432).await.unwrap()
            ))
            .await
            .unwrap();
        MIGRATOR.run(&db).await.unwrap();
        sqlx::raw_sql(include_str!("../tests/fixtures/test_data.sql"))
            .execute(&db)
            .await
            .context("insert test data")?;

        let (_indexer, explorer) = new_indexer(db).await;
        let server = setup_test_server(&explorer).await?;

        // Multiple txs with same hash -- all in different blocks

        let transactions_response = server
            .get("/transaction/hash/test_tx_hash_2aaaaaaaaaaaaaaaaaaaaaaaaaaaaaaaaaaaaaaaaaaaaaaaaaa")
            .await;
        transactions_response.assert_status_ok();
        let result = transactions_response.json::<APITransaction>();
        assert_eq!(
            result.parent_dp_hash.0,
            "dp_hashbbbbbbbbbbbbbbbbbbbbbbbbbbbbbbbbbbbbbbbbbbbbbbbbbbbbbbbbb".to_string()
        );

        // Multiple txs with same hash -- one not yet in a block, should return the pending one

        let transactions_response = server
            .get("/proof/hash/test_tx_hash_3aaaaaaaaaaaaaaaaaaaaaaaaaaaaaaaaaaaaaaaaaaaaaaaaaa")
            .await;
        transactions_response.assert_status_ok();
        let result = transactions_response.json::<APITransaction>();
        assert_eq!(
            result.parent_dp_hash.0,
            "dp_hashbbbbbbbbbbbbbbbbbbbbbbbbbbbbbbbbbbbbbbbbbbbbbbbbbbbbbbbbb".to_string()
        );
        assert_eq!(result.block_hash, None);

        // Get blobs by tx hash

        let transactions_response = server
            .get("/blobs/hash/test_tx_hash_2aaaaaaaaaaaaaaaaaaaaaaaaaaaaaaaaaaaaaaaaaaaaaaaaaa")
            .await;
        transactions_response.assert_status_ok();
        let result = transactions_response.json::<Vec<APIBlob>>();
        assert!(result.len() == 1);
        assert_eq!(
            result.first().unwrap().data,
            "{\"data\": \"blob_data_2_bis\"}".as_bytes()
        );

        // Get blob by tx hash

        let transactions_response = server
            .get("/blob/hash/test_tx_hash_2aaaaaaaaaaaaaaaaaaaaaaaaaaaaaaaaaaaaaaaaaaaaaaaaaa/index/0")
            .await;
        transactions_response.assert_status_ok();
        let result = transactions_response.json::<APIBlob>();
        assert_eq!(result.data, "{\"data\": \"blob_data_2_bis\"}".as_bytes());

        // Get proof by tx hash

        let transactions_response = server
            .get("/proof/hash/test_tx_hash_3aaaaaaaaaaaaaaaaaaaaaaaaaaaaaaaaaaaaaaaaaaaaaaaaaa")
            .await;
        transactions_response.assert_status_ok();
        let result = transactions_response.json::<APITransaction>();
        assert_eq!(
            result.parent_dp_hash.0,
            "dp_hashbbbbbbbbbbbbbbbbbbbbbbbbbbbbbbbbbbbbbbbbbbbbbbbbbbbbbbbbb".to_string()
        );
        assert_eq!(result.block_hash, None);

        // Get transaction state event, the latest one

        let transactions_response = server
            .get("/transaction/hash/test_tx_hash_2aaaaaaaaaaaaaaaaaaaaaaaaaaaaaaaaaaaaaaaaaaaaaaaaaa/events")
            .await;
        transactions_response.assert_status_ok();
        let result = transactions_response.json::<Vec<APITransactionEvents>>();
        assert_eq!(
            result,
            vec![APITransactionEvents {
                block_hash: ConsensusProposalHash(
                    "block3aaaaaaaaaaaaaaaaaaaaaaaaaaaaaaaaaaaaaaaaaaaaaaaaaaaaaaaaaa".to_string()
                ),
                block_height: BlockHeight(3),
                events: vec![serde_json::json!({
                    "name": "Success"
                })]
            }]
        );

        Ok(())
    }

    #[test_log::test(tokio::test)]
    async fn test_indexer_api() -> Result<()> {
        let container = Postgres::default()
            .with_tag("17-alpine")
            .start()
            .await
            .unwrap();
        let db = PgPoolOptions::new()
            .max_connections(5)
            .connect(&format!(
                "postgresql://postgres:postgres@localhost:{}/postgres",
                container.get_host_port_ipv4(5432).await.unwrap()
            ))
            .await
            .unwrap();
        MIGRATOR.run(&db).await.unwrap();
        sqlx::raw_sql(include_str!("../tests/fixtures/test_data.sql"))
            .execute(&db)
            .await
            .context("insert test data")?;

        let (_indexer, mut explorer) = new_indexer(db).await;
        let server = setup_test_server(&explorer).await?;

        // Blocks
        // Get all blocks
        let transactions_response = server.get("/blocks").await;
        transactions_response.assert_status_ok();
        assert!(!transactions_response.text().is_empty());

        // Test pagination
        let transactions_response = server.get("/blocks?nb_results=1").await;
        transactions_response.assert_status_ok();
        assert_eq!(transactions_response.json::<Vec<APIBlock>>().len(), 1);
        assert_eq!(
            transactions_response
                .json::<Vec<APIBlock>>()
                .first()
                .unwrap()
                .height,
            3
        );
        let transactions_response = server.get("/blocks?nb_results=1&start_block=1").await;
        transactions_response.assert_status_ok();
        assert_eq!(transactions_response.json::<Vec<APIBlock>>().len(), 1);
        assert_eq!(
            transactions_response
                .json::<Vec<APIBlock>>()
                .first()
                .unwrap()
                .height,
            1
        );
        // Test negative end of blocks
        let transactions_response = server.get("/blocks?nb_results=10&start_block=4").await;
        transactions_response.assert_status_ok();

        // Get the last block
        let transactions_response = server.get("/block/last").await;
        transactions_response.assert_status_ok();
        assert!(!transactions_response.text().is_empty());

        // Get block by height
        let transactions_response = server.get("/block/height/1").await;
        transactions_response.assert_status_ok();
        assert!(!transactions_response.text().is_empty());

        // Get block by hash
        let transactions_response = server
            .get("/block/hash/block1aaaaaaaaaaaaaaaaaaaaaaaaaaaaaaaaaaaaaaaaaaaaaaaaaaaaaaaaaa")
            .await;
        transactions_response.assert_status_ok();
        assert!(!transactions_response.text().is_empty());

        // Transactions
        // Get all transactions
        let transactions_response = server.get("/transactions").await;
        transactions_response.assert_status_ok();
        assert!(!transactions_response.text().is_empty());

        // Get all transactions by height
        let transactions_response = server.get("/transactions/block/2").await;
        transactions_response.assert_status_ok();
        assert!(!transactions_response.text().is_empty());

        // Get an existing transaction by name
        let transactions_response = server.get("/transactions/contract/contract_1").await;
        transactions_response.assert_status_ok();
        assert!(!transactions_response.text().is_empty());

        // Get an unknown transaction by name
        let transactions_response = server.get("/transactions/contract/unknown_contract").await;
        transactions_response.assert_status_ok();
        assert_eq!(transactions_response.text(), "[]");

        // Get an existing transaction by hash
        let transactions_response = server
            .get("/transaction/hash/test_tx_hash_1aaaaaaaaaaaaaaaaaaaaaaaaaaaaaaaaaaaaaaaaaaaaaaaaaa")
            .await;
        transactions_response.assert_status_ok();
        assert!(!transactions_response.text().is_empty());

        // Get an existing transaction, waiting for dissemination by hash
        let transactions_response = server
            .get("/transaction/hash/test_tx_hash_0aaaaaaaaaaaaaaaaaaaaaaaaaaaaaaaaaaaaaaaaaaaaaaaaaa")
            .await;
        transactions_response.assert_status_ok();
        assert!(!transactions_response.text().is_empty());

        // Get an unknown transaction by hash
        let unknown_tx = server.get("/transaction/hash/1111111111111111111111111111111111111111111111111111111111111111").await;
        unknown_tx.assert_status_not_found();

        // Blobs
        // Get all transactions for a specific contract name
        let transactions_response = server.get("/blob_transactions/contract/contract_1").await;
        transactions_response.assert_status_ok();
        assert!(!transactions_response.text().is_empty());

        // Get blobs by tx_hash
        let transactions_response = server
            .get("/blobs/hash/test_tx_hash_2aaaaaaaaaaaaaaaaaaaaaaaaaaaaaaaaaaaaaaaaaaaaaaaaaa")
            .await;
        transactions_response.assert_status_ok();
        assert!(!transactions_response.text().is_empty());

        // Get unknown blobs by tx_hash
        let transactions_response = server
            .get("/blobs/hash/test_tx_hash_1aaaaaaaaaaaaaaaaaaaaaaaaaaaaaaaaaaaaaaaaaaaaaaaaaa")
            .await;
        transactions_response.assert_status_ok();
        assert_eq!(transactions_response.text(), "[]");

        // Get blob by tx_hash and index
        let transactions_response = server
            .get("/blob/hash/test_tx_hash_2aaaaaaaaaaaaaaaaaaaaaaaaaaaaaaaaaaaaaaaaaaaaaaaaaa/index/0")
            .await;
        transactions_response.assert_status_ok();
        assert!(!transactions_response.text().is_empty());

        // Get blob by tx_hash and unknown index
        let transactions_response = server
            .get("/blob/hash/test_tx_hash_2aaaaaaaaaaaaaaaaaaaaaaaaaaaaaaaaaaaaaaaaaaaaaaaaaa/index/1000")
            .await;
        transactions_response.assert_status_not_found();

        // Contracts
        // Get contract by name
        let transactions_response = server.get("/contract/contract_1").await;
        transactions_response.assert_status_ok();
        assert!(!transactions_response.text().is_empty());

        // Get contract state by name and height
        let transactions_response = server.get("/state/contract/contract_1/block/1").await;
        transactions_response.assert_status_ok();
        assert!(!transactions_response.text().is_empty());

        // Websocket
        let listener = hyle_net::net::bind_tcp_listener(0).await.unwrap();
        let addr = listener.local_addr().unwrap();

        tokio::spawn(axum::serve(listener, explorer.api(None)).into_future());

        let _ = tokio_tungstenite::connect_async(format!(
            "ws://{addr}/blob_transactions/contract/contract_1/ws"
        ))
        .await
        .unwrap();

        if let Some(tx) = explorer.new_sub_receiver.recv().await {
            let (contract_name, _) = tx;
            assert_eq!(contract_name, ContractName::new("contract_1"));
        }

        Ok(())
    }
}<|MERGE_RESOLUTION|>--- conflicted
+++ resolved
@@ -2,23 +2,19 @@
 
 mod handler;
 
-<<<<<<< HEAD
+use std::ops::Deref;
+
 use crate::explorer::api::{DataProposalHashDb, TxHashDb};
 use crate::explorer::WsExplorerBlobTx;
 use crate::node_state::module::NodeStateEvent;
-=======
 use crate::utils::conf::Conf;
->>>>>>> 741cc717
 use crate::{model::*, utils::conf::SharedConf};
 use anyhow::{Context, Result};
 use handler::IndexerHandlerStore;
 use hyle_model::utils::TimestampMs;
-<<<<<<< HEAD
 use hyle_modules::bus::BusClientSender;
-=======
 use hyle_modules::node_state::module::NodeStateModule;
 use hyle_modules::node_state::{NodeState, NodeStateStore};
->>>>>>> 741cc717
 use hyle_modules::{
     bus::SharedMessageBus,
     log_error, module_handle_messages,
@@ -27,28 +23,13 @@
 use serde::{Deserialize, Serialize};
 use sqlx::Row;
 use sqlx::{postgres::PgPoolOptions, PgPool, Pool, Postgres};
-<<<<<<< HEAD
-=======
-use std::collections::HashMap;
-use std::ops::Deref;
-use tokio::select;
-use tokio::sync::{broadcast, mpsc};
-use tracing::{error, info};
-use utoipa::OpenApi;
-use utoipa_axum::router::OpenApiRouter;
-use utoipa_axum::routes;
->>>>>>> 741cc717
 
 module_bus_client! {
 #[derive(Debug)]
 struct IndexerBusClient {
-<<<<<<< HEAD
     sender(WsExplorerBlobTx),
-    receiver(NodeStateEvent),
-=======
     sender(NodeStateEvent),
     receiver(DataEvent),
->>>>>>> 741cc717
     receiver(MempoolStatusEvent),
 }
 }
@@ -56,14 +37,8 @@
 #[derive(Debug)]
 pub struct Indexer {
     bus: IndexerBusClient,
-<<<<<<< HEAD
     db: PgPool,
-=======
-    state: IndexerApiState,
-    new_sub_receiver: tokio::sync::mpsc::Receiver<(ContractName, WebSocket)>,
-    subscribers: Subscribers,
     node_state: NodeState,
->>>>>>> 741cc717
     handler_store: IndexerHandlerStore,
     conf: Conf,
 }
@@ -90,15 +65,6 @@
 
         tokio::time::timeout(tokio::time::Duration::from_secs(60), MIGRATOR.run(&pool)).await??;
 
-<<<<<<< HEAD
-        let indexer = Indexer {
-            bus,
-            db: pool,
-=======
-        let (new_sub_sender, new_sub_receiver) = tokio::sync::mpsc::channel(100);
-
-        let subscribers = HashMap::new();
-
         // Load node state from node_state.bin if it exists or create a new default
         let node_state_path = ctx.0.data_directory.join("indexer_node_state.bin");
         let node_state_store =
@@ -108,16 +74,11 @@
         node_state.store = node_state_store;
 
         let conf: Conf = ctx.0.deref().clone();
+
         let indexer = Indexer {
             bus,
-            state: IndexerApiState {
-                db: pool,
-                new_sub_sender,
-            },
-            new_sub_receiver,
-            subscribers,
+            db: pool,
             node_state,
->>>>>>> 741cc717
             handler_store: IndexerHandlerStore::default(),
             conf,
         };
@@ -260,7 +221,6 @@
         TestServer::new(router)
     }
 
-<<<<<<< HEAD
     async fn new_indexer(pool: PgPool) -> (Indexer, Explorer) {
         let bus = SharedMessageBus::default();
         (
@@ -274,30 +234,6 @@
             },
             Explorer::new(bus, pool).await,
         )
-=======
-    async fn new_indexer(pool: PgPool) -> Indexer {
-        let (new_sub_sender, new_sub_receiver) = tokio::sync::mpsc::channel(100);
-
-        let conf = Conf {
-            indexer: IndexerConf {
-                query_buffer_size: 100,
-            },
-            ..Conf::default()
-        };
-
-        Indexer {
-            bus: IndexerBusClient::new_from_bus(SharedMessageBus::default()).await,
-            state: IndexerApiState {
-                db: pool,
-                new_sub_sender,
-            },
-            node_state: NodeState::create("indexer".to_string(), "indexer"),
-            new_sub_receiver,
-            subscribers: HashMap::new(),
-            handler_store: IndexerHandlerStore::default(),
-            conf,
-        }
->>>>>>> 741cc717
     }
 
     fn new_register_tx(
