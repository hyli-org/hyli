//! Index system for historical data.

mod handler;

<<<<<<< HEAD
use crate::google_cloud_storage_client::GCSRequest;
=======
use std::ops::Deref;

use crate::explorer::api::{DataProposalHashDb, TxHashDb};
use crate::explorer::WsExplorerBlobTx;
use crate::node_state::module::NodeStateEvent;
>>>>>>> 3fd57919
use crate::utils::conf::Conf;
use crate::{model::*, utils::conf::SharedConf};
use anyhow::{Context, Result};
use handler::IndexerHandlerStore;
use hyle_model::utils::TimestampMs;
use hyle_modules::bus::BusClientSender;
use hyle_modules::node_state::module::NodeStateModule;
use hyle_modules::node_state::{NodeState, NodeStateStore};
use hyle_modules::{
    bus::SharedMessageBus,
    log_error, module_handle_messages,
    modules::{module_bus_client, Module, SharedBuildApiCtx},
};
use serde::{Deserialize, Serialize};
use sqlx::Row;
use sqlx::{postgres::PgPoolOptions, PgPool, Pool, Postgres};

module_bus_client! {
#[derive(Debug)]
struct IndexerBusClient {
    sender(WsExplorerBlobTx),
    sender(NodeStateEvent),
    sender(GCSRequest),
    receiver(DataEvent),
    receiver(MempoolStatusEvent),
}
}

<<<<<<< HEAD
// TODO: generalize for all tx types
type Subscribers = HashMap<ContractName, Vec<broadcast::Sender<TransactionWithBlobs>>>;

#[derive(Debug, Clone)]
pub struct IndexerApiState {
    db: PgPool,
    new_sub_sender: mpsc::Sender<(ContractName, WebSocket)>,
}

=======
#[derive(Debug)]
>>>>>>> 3fd57919
pub struct Indexer {
    bus: IndexerBusClient,
    db: PgPool,
    node_state: NodeState,
    handler_store: IndexerHandlerStore,
    conf: Conf,
}

#[derive(Serialize, Deserialize, Clone, Debug, Default)]
pub struct IndexerConf {
    query_buffer_size: usize,
    pub persist_proofs: bool,
}

pub static MIGRATOR: sqlx::migrate::Migrator = sqlx::migrate!("./src/indexer/migrations");

impl Module for Indexer {
    type Context = (SharedConf, SharedBuildApiCtx);

    async fn build(bus: SharedMessageBus, ctx: Self::Context) -> Result<Self> {
        let bus = IndexerBusClient::new_from_bus(bus.new_handle()).await;

        let pool = PgPoolOptions::new()
            .max_connections(20)
            .acquire_timeout(std::time::Duration::from_secs(1))
            .connect(&ctx.0.database_url)
            .await
            .context("Failed to connect to the database")?;

        tokio::time::timeout(tokio::time::Duration::from_secs(60), MIGRATOR.run(&pool)).await??;

        // Load node state from node_state.bin if it exists or create a new default
        let node_state_path = ctx.0.data_directory.join("indexer_node_state.bin");
        let node_state_store =
            NodeStateModule::load_from_disk_or_default::<NodeStateStore>(&node_state_path);

        let mut node_state = NodeState::create(ctx.0.id.clone(), "indexer");
        node_state.store = node_state_store;

        let conf: Conf = ctx.0.deref().clone();

        let indexer = Indexer {
            bus,
            db: pool,
            node_state,
            handler_store: IndexerHandlerStore::default(),
            conf,
        };

        Ok(indexer)
    }

    fn run(&mut self) -> impl futures::Future<Output = Result<()>> + Send {
        self.start()
    }

    async fn persist(&mut self) -> Result<()> {
        NodeStateModule::save_on_disk(
            &self.conf.data_directory.join("indexer_node_state.bin"),
            &self.node_state.store,
        )
        .context("Failed to save node state to disk")?;

        let persisted_da_start_height = BlockHeight(self.node_state.current_height.0 + 1);

        tracing::debug!(
            "Indexer saving DA start height: {}",
            &persisted_da_start_height
        );

        NodeStateModule::save_on_disk(
            &self.conf.data_directory.join("da_start_height.bin"),
            &persisted_da_start_height,
        )
        .context("Failed to save DA start height to disk")?;
        Ok(())
    }
}

impl Indexer {
    pub async fn start(&mut self) -> Result<()> {
        module_handle_messages! {
            on_self self,
            delay_shutdown_until {
                self.dump_store_to_db()
                    .await
                    .context("Indexer failed to dump store to DB")?;
                self.empty_store()
            },
            listen<DataEvent> DataEvent::OrderedSignedBlock(signed_block) => {
                let block = self.node_state.handle_signed_block(&signed_block)
                    .context("Failed to handle block in node state")?;
                _ = log_error!(self.handle_node_state_block(block)
                    .await,
                    "Indexer handling node state event");
            }

            listen<MempoolStatusEvent> _event => {
                // _ = log_error!(self.handle_mempool_status_event(event)
                //     .await,
                //     "Indexer handling mempool status event");
            }

        };
        Ok(())
    }

    pub async fn get_last_block(&self) -> Result<Option<BlockHeight>> {
        let rows = sqlx::query("SELECT max(height) as max FROM blocks")
            .fetch_one(&self.db)
            .await?;
        Ok(rows
            .try_get("max")
            .map(|m: i64| Some(BlockHeight(m as u64)))
            .unwrap_or(None))
    }

    #[allow(clippy::too_many_arguments)]
    fn send_blob_transaction_to_websocket_subscribers(
        &mut self,
        tx: &BlobTransaction,
        tx_hash: TxHashDb,
        dp_hash: DataProposalHashDb,
        block_hash: &ConsensusProposalHash,
        index: u32,
        version: u32,
        lane_id: Option<LaneId>,
        timestamp: Option<TimestampMs>,
    ) {
        let _ = self.bus.send(WsExplorerBlobTx {
            tx: tx.clone(),
            tx_hash,
            dp_hash,
            block_hash: block_hash.clone(),
            index,
            version,
            lane_id,
            timestamp,
        });
    }
}

impl std::ops::Deref for Indexer {
    type Target = Pool<Postgres>;

    fn deref(&self) -> &Self::Target {
        &self.db
    }
}

#[cfg(test)]
mod test {
    use assert_json_diff::assert_json_include;
    use axum_test::TestServer;
    use client_sdk::transaction_builder::ProvableBlobTx;
    use hydentity::{client::tx_executor_handler::register_identity, HydentityAction};
    use hyle_contract_sdk::{BlobIndex, HyleOutput, Identity, ProgramId, StateCommitment, TxHash};
    use hyle_model::api::{
        APIBlob, APIBlock, APIContract, APITransaction, APITransactionEvents, TransactionStatusDb,
    };
    use serde_json::json;
    use std::future::IntoFuture;
    use utils::TimestampMs;

    use crate::{
        bus::SharedMessageBus,
        explorer::Explorer,
        model::{
            Blob, BlobData, BlobProofOutput, ProofData, SignedBlock, Transaction, TransactionData,
            VerifiedProofTransaction,
        },
        node_state::{metrics::NodeStateMetrics, NodeState, NodeStateStore},
    };

    use super::*;

    use sqlx::postgres::PgPoolOptions;
    use testcontainers_modules::{
        postgres::Postgres,
        testcontainers::{runners::AsyncRunner, ContainerAsync, ImageExt},
    };

    async fn setup_test_server(explorer: &Explorer) -> Result<TestServer> {
        let router = explorer.api(None);
        TestServer::new(router)
    }

    async fn new_indexer(pool: PgPool) -> (Indexer, Explorer) {
        let bus = SharedMessageBus::default();

        let conf = Conf {
            indexer: IndexerConf {
                query_buffer_size: 100,
                persist_proofs: false,
            },
            ..Conf::default()
        };
        (
            Indexer {
                bus: IndexerBusClient::new_from_bus(bus.new_handle()).await,
                db: pool.clone(),
                node_state: NodeState::create("indexer".to_string(), "indexer"),

                handler_store: IndexerHandlerStore::default(),
                conf,
            },
            Explorer::new(bus, pool).await,
        )
    }

    fn new_register_tx(
        contract_name: ContractName,
        state_commitment: StateCommitment,
    ) -> BlobTransaction {
        BlobTransaction::new(
            "hyle@hyle",
            vec![RegisterContractAction {
                verifier: "test".into(),
                program_id: ProgramId(vec![3, 2, 1]),
                state_commitment,
                contract_name,
                ..Default::default()
            }
            .as_blob("hyle".into(), None, None)],
        )
    }

    pub fn new_delete_tx(tld: ContractName, contract_name: ContractName) -> BlobTransaction {
        BlobTransaction::new(
            "hyli@wallet".to_string(),
            vec![
                HydentityAction::VerifyIdentity {
                    nonce: 0,
                    account: "hyli@wallet".to_string(),
                }
                .as_blob("wallet".into()),
                DeleteContractAction { contract_name }.as_blob(tld, None, None),
            ],
        )
    }

    fn new_blob_tx(
        identity: Identity,
        first_contract_name: ContractName,
        second_contract_name: ContractName,
    ) -> Transaction {
        Transaction {
            version: 1,
            transaction_data: TransactionData::Blob(BlobTransaction::new(
                identity,
                vec![
                    Blob {
                        contract_name: first_contract_name,
                        data: BlobData(vec![1, 2, 3]),
                    },
                    Blob {
                        contract_name: second_contract_name,
                        data: BlobData(vec![1, 2, 3]),
                    },
                ],
            )),
        }
    }

    fn new_proof_tx(
        identity: Identity,
        contract_name: ContractName,
        blob_index: BlobIndex,
        blob_transaction: &Transaction,
        initial_state: StateCommitment,
        next_state: StateCommitment,
    ) -> Transaction {
        let TransactionData::Blob(blob_tx) = &blob_transaction.transaction_data else {
            panic!("Expected BlobTransaction");
        };
        let proof = ProofData(initial_state.0.clone());
        Transaction {
            version: 1,
            transaction_data: TransactionData::VerifiedProof(VerifiedProofTransaction {
                contract_name: contract_name.clone(),
                proof_hash: proof.hashed(),
                proof_size: proof.0.len(),
                proven_blobs: vec![BlobProofOutput {
                    original_proof_hash: proof.hashed(),
                    program_id: ProgramId(vec![3, 2, 1]),
                    blob_tx_hash: blob_transaction.hashed(),
                    hyle_output: HyleOutput {
                        version: 1,
                        initial_state,
                        next_state,
                        identity,
                        tx_hash: blob_transaction.hashed(),
                        tx_ctx: None,
                        index: blob_index,
                        tx_blob_count: blob_tx.blobs.len(),
                        blobs: blob_tx.blobs.clone().into(),
                        success: true,
                        state_reads: vec![],
                        onchain_effects: vec![],
                        program_outputs: vec![],
                    },
                }],
                is_recursive: false,
                proof: Some(proof),
            }),
        }
    }

    async fn assert_tx_status(
        server: &TestServer,
        tx_hash: TxHash,
        tx_status: TransactionStatusDb,
    ) {
        let transactions_response = server
            .get(format!("/transaction/hash/{tx_hash}").as_str())
            .await;
        transactions_response.assert_status_ok();
        let json_response = transactions_response.json::<APITransaction>();
        assert_eq!(
            json_response.transaction_status, tx_status,
            "Transaction status mismatch for tx_hash: {tx_hash}"
        );
    }

    async fn assert_tx_not_found(server: &TestServer, tx_hash: TxHash) {
        let transactions_response = server
            .get(format!("/transaction/hash/{tx_hash}").as_str())
            .await;
        transactions_response.assert_status_not_found();
    }

    #[test_log::test(tokio::test)]
    async fn test_indexer_handle_block_flow() -> Result<()> {
        let container = Postgres::default()
            .with_tag("17-alpine")
            .start()
            .await
            .unwrap();
        let db = PgPoolOptions::new()
            .max_connections(5)
            .connect(&format!(
                "postgresql://postgres:postgres@localhost:{}/postgres",
                container.get_host_port_ipv4(5432).await.unwrap()
            ))
            .await
            .unwrap();
        MIGRATOR.run(&db).await.unwrap();

        let (mut indexer, explorer) = new_indexer(db).await;
        let server = setup_test_server(&explorer).await?;

        let initial_state = StateCommitment(vec![1, 2, 3]);
        let next_state = StateCommitment(vec![4, 5, 6]);
        let first_contract_name = ContractName::new("c1");
        let second_contract_name = ContractName::new("c2");

        let register_tx_1 = new_register_tx(first_contract_name.clone(), initial_state.clone());
        let register_tx_2 = new_register_tx(second_contract_name.clone(), initial_state.clone());

        let blob_transaction = new_blob_tx(
            Identity::new("test@c1"),
            first_contract_name.clone(),
            second_contract_name.clone(),
        );
        let blob_transaction_hash = blob_transaction.hashed();

        let proof_tx_1 = new_proof_tx(
            Identity::new("test@c1"),
            first_contract_name.clone(),
            BlobIndex(0),
            &blob_transaction,
            initial_state.clone(),
            next_state.clone(),
        );

        let proof_tx_2 = new_proof_tx(
            Identity::new("test@c1"),
            second_contract_name.clone(),
            BlobIndex(1),
            &blob_transaction,
            initial_state.clone(),
            next_state.clone(),
        );

        let other_blob_transaction = new_blob_tx(
            Identity::new("test@c1"),
            second_contract_name.clone(),
            first_contract_name.clone(),
        );
        let other_blob_transaction_hash = other_blob_transaction.hashed();
        // Send two proofs for the same blob
        let proof_tx_3 = new_proof_tx(
            Identity::new("test@c1"),
            first_contract_name.clone(),
            BlobIndex(1),
            &other_blob_transaction,
            StateCommitment(vec![7, 7, 7]),
            StateCommitment(vec![9, 9, 9]),
        );
        let proof_tx_4 = new_proof_tx(
            Identity::new("test@c1"),
            first_contract_name.clone(),
            BlobIndex(1),
            &other_blob_transaction,
            StateCommitment(vec![8, 8]),
            StateCommitment(vec![9, 9]),
        );

        let txs = vec![
            register_tx_1.into(),
            register_tx_2.into(),
            blob_transaction,
            proof_tx_1,
            proof_tx_2,
            other_blob_transaction,
            proof_tx_3,
            proof_tx_4,
        ];

        let mut node_state = NodeState {
            store: NodeStateStore::default(),
            metrics: NodeStateMetrics::global("test".to_string(), "test"),
        };

        // Handling a block containing txs

        let parent_data_proposal = DataProposal::new(None, txs);
        let mut signed_block = SignedBlock::default();
        signed_block.consensus_proposal.slot = 1;
        signed_block.data_proposals.push((
            LaneId(ValidatorPublicKey("ttt".into())),
            vec![parent_data_proposal.clone()],
        ));
        let block = node_state.force_handle_block(&signed_block);

        indexer
            .handle_processed_block(block)
            .expect("Failed to handle block");
        indexer
            .dump_store_to_db()
            .await
            .expect("Failed to dump store to DB");

        //
        // Handling MempoolStatusEvent
        //

        let initial_state_wd = StateCommitment(vec![1, 2, 3]);
        let next_state_wd = StateCommitment(vec![4, 5, 6]);
        let first_contract_name_wd = ContractName::new("wd1");
        let second_contract_name_wd = ContractName::new("wd2");

        let register_tx_1_wd =
            new_register_tx(first_contract_name_wd.clone(), initial_state_wd.clone());
        let register_tx_2_wd =
            new_register_tx(second_contract_name_wd.clone(), initial_state_wd.clone());

        let blob_transaction_wd = new_blob_tx(
            Identity::new("test@wd1"),
            first_contract_name_wd.clone(),
            second_contract_name_wd.clone(),
        );

        let proof_tx_1_wd = new_proof_tx(
            Identity::new("test@wd1"),
            first_contract_name_wd.clone(),
            BlobIndex(0),
            &blob_transaction_wd,
            initial_state_wd.clone(),
            next_state_wd.clone(),
        );

        let register_tx_1_wd = Transaction {
            version: 1,
            transaction_data: TransactionData::Blob(register_tx_1_wd),
        };
        let register_tx_2_wd = Transaction {
            version: 1,
            transaction_data: TransactionData::Blob(register_tx_2_wd),
        };

        indexer
            .handle_mempool_status_event(MempoolStatusEvent::WaitingDissemination {
                parent_data_proposal_hash: parent_data_proposal.hashed(),
                tx: register_tx_1_wd.clone(),
            })
            .await
            .expect("MempoolStatusEvent");

        assert_tx_status(
            &server,
            register_tx_1_wd.hashed(),
            TransactionStatusDb::WaitingDissemination,
        )
        .await;

        indexer
            .handle_mempool_status_event(MempoolStatusEvent::WaitingDissemination {
                parent_data_proposal_hash: parent_data_proposal.hashed(),
                tx: register_tx_2_wd.clone(),
            })
            .await
            .expect("MempoolStatusEvent");

        assert_tx_status(
            &server,
            register_tx_2_wd.hashed(),
            TransactionStatusDb::WaitingDissemination,
        )
        .await;

        indexer
            .handle_mempool_status_event(MempoolStatusEvent::WaitingDissemination {
                parent_data_proposal_hash: parent_data_proposal.hashed(),
                tx: blob_transaction_wd.clone(),
            })
            .await
            .expect("MempoolStatusEvent");

        assert_tx_status(
            &server,
            blob_transaction_wd.hashed(),
            TransactionStatusDb::WaitingDissemination,
        )
        .await;

        assert_tx_not_found(&server, proof_tx_1_wd.hashed()).await;

        let parent_data_proposal_hash = parent_data_proposal.hashed();

        // We skip blob_transaction_wd
        let data_proposal = DataProposal::new(
            Some(parent_data_proposal_hash.clone()),
            vec![register_tx_1_wd.clone(), register_tx_2_wd.clone()],
        );

        let data_proposal_created_event = MempoolStatusEvent::DataProposalCreated {
            parent_data_proposal_hash: parent_data_proposal_hash.clone(),
            data_proposal_hash: data_proposal.hashed(),
            txs_metadatas: vec![
                register_tx_1_wd.metadata(parent_data_proposal_hash.clone()),
                register_tx_2_wd.metadata(parent_data_proposal_hash.clone()),
            ],
        };

        indexer
            .handle_mempool_status_event(data_proposal_created_event.clone())
            .await
            .expect("MempoolStatusEvent");

        assert_tx_status(
            &server,
            register_tx_1_wd.hashed(),
            TransactionStatusDb::DataProposalCreated,
        )
        .await;
        assert_tx_status(
            &server,
            register_tx_2_wd.hashed(),
            TransactionStatusDb::DataProposalCreated,
        )
        .await;
        assert_tx_status(
            &server,
            blob_transaction_wd.hashed(),
            TransactionStatusDb::WaitingDissemination,
        )
        .await;
        assert_tx_not_found(&server, proof_tx_1_wd.hashed()).await;

        // We skip blob_transaction_wd
        let data_proposal_2 = DataProposal::new(
            Some(data_proposal.hashed()),
            vec![
                blob_transaction_wd.clone(),
                blob_transaction_wd.clone(),
                proof_tx_1_wd.clone(),
            ],
        );

        indexer
            .handle_mempool_status_event(MempoolStatusEvent::DataProposalCreated {
                parent_data_proposal_hash: data_proposal.hashed(),
                data_proposal_hash: data_proposal_2.hashed(),
                txs_metadatas: vec![
                    blob_transaction_wd.metadata(data_proposal.hashed()),
                    blob_transaction_wd.metadata(data_proposal.hashed()),
                    proof_tx_1_wd.metadata(data_proposal.hashed()),
                ],
            })
            .await
            .expect("MempoolStatusEvent");

        assert_tx_status(
            &server,
            blob_transaction_wd.hashed(),
            TransactionStatusDb::DataProposalCreated,
        )
        .await;

        let mut signed_block = SignedBlock::default();
        signed_block.consensus_proposal.timestamp = TimestampMs(12345);
        signed_block.consensus_proposal.slot = 2;
        signed_block.data_proposals.push((
            LaneId(ValidatorPublicKey("ttt".into())),
            vec![data_proposal, data_proposal_2],
        ));
        let block_2 = node_state.force_handle_block(&signed_block);
        let block_2_hash = block_2.hash.clone();
        indexer
            .handle_processed_block(block_2)
            .expect("Failed to handle block");
        indexer
            .dump_store_to_db()
            .await
            .expect("Failed to dump store to DB");

        assert_tx_status(
            &server,
            register_tx_1_wd.hashed(),
            TransactionStatusDb::Success,
        )
        .await;
        assert_tx_status(
            &server,
            register_tx_2_wd.hashed(),
            TransactionStatusDb::Success,
        )
        .await;
        assert_tx_status(
            &server,
            blob_transaction_wd.hashed(),
            TransactionStatusDb::Sequenced,
        )
        .await;
        assert_tx_not_found(&server, proof_tx_1_wd.hashed()).await;

        // Check a mempool status event does not change a Success/Sequenced status
        indexer
            .handle_mempool_status_event(data_proposal_created_event.clone())
            .await
            .expect("MempoolStatusEvent");

        // Check blocks have correct data
        let blocks = server.get("/blocks").await.json::<Vec<APIBlock>>();
        assert_eq!(blocks.len(), 2);
        assert_eq!(blocks.last().unwrap().timestamp, 0);
        assert_eq!(blocks.first().unwrap().timestamp, 12345);

        let transactions_response = server.get("/contract/c1").await;
        transactions_response.assert_status_ok();
        let json_response = transactions_response.json::<APIContract>();
        assert_eq!(json_response.state_commitment, next_state.0);

        let transactions_response = server.get("/contract/c2").await;
        transactions_response.assert_status_ok();
        let json_response = transactions_response.json::<APIContract>();
        assert_eq!(json_response.state_commitment, next_state.0);

        let transactions_response = server.get("/contract/d1").await;
        transactions_response.assert_status_not_found();

        let blob_transactions_response = server.get("/blob_transactions/contract/c1").await;
        blob_transactions_response.assert_status_ok();
        assert_json_include!(
            actual: blob_transactions_response.json::<serde_json::Value>(),
            expected: json!([
                {
                    "blobs": [{
                        "contract_name": "c1",
                        "data": hex::encode([1,2,3]),
                        "proof_outputs": [
                            {
                                "initial_state": [7,7,7],
                            },
                            {
                                "initial_state": [8,8],
                            }
                        ]
                    }],
                    "transaction_status": "Sequenced",
                    "tx_hash": other_blob_transaction_hash.to_string(),
                    "index": 5,
                },
                {
                    "blobs": [{
                        "contract_name": "c1",
                        "data": hex::encode([1,2,3]),
                        "proof_outputs": [{}]
                    }],
                    "tx_hash": blob_transaction_hash.to_string(),
                    "index": 2,
                }
            ])
        );
        let all_txs = server.get("/transactions/block/1").await;
        all_txs.assert_status_ok();
        assert_json_include!(
            actual: all_txs.json::<serde_json::Value>(),
            expected: json!([
                { "index": 5, "transaction_type": "BlobTransaction", "transaction_status": "Sequenced" },
                { "index": 2, "transaction_type": "BlobTransaction", "transaction_status": "Success" },
                { "index": 1, "transaction_type": "BlobTransaction", "transaction_status": "Success" },
                { "index": 0, "transaction_type": "BlobTransaction", "transaction_status": "Success" },
            ])
        );

        let blob_transactions_response = server.get("/blob_transactions/contract/c2").await;
        blob_transactions_response.assert_status_ok();
        assert_json_include!(
            actual: blob_transactions_response.json::<serde_json::Value>(),
            expected: json!([
                {
                    "blobs": [{
                        "contract_name": "c2",
                        "data": hex::encode([1,2,3]),
                        "proof_outputs": []
                    }],
                    "tx_hash": other_blob_transaction_hash.to_string(),
                },
                {
                    "blobs": [{
                        "contract_name": "c2",
                        "data": hex::encode([1,2,3]),
                        "proof_outputs": [{}]
                    }],
                    "tx_hash": blob_transaction_hash.to_string(),
                }
            ])
        );

        // Test proof transaction endpoints
        let proofs_response = server.get("/proofs").await;
        proofs_response.assert_status_ok();
        assert_json_include!(
            actual: proofs_response.json::<serde_json::Value>(),
            expected: json!([
                { "index": 4, "transaction_type": "ProofTransaction", "transaction_status": "Success", "block_hash": block_2_hash },
                { "index": 7, "transaction_type": "ProofTransaction", "transaction_status": "Success" },
                { "index": 6, "transaction_type": "ProofTransaction", "transaction_status": "Success" },
                { "index": 4, "transaction_type": "ProofTransaction", "transaction_status": "Success" },
                { "index": 3, "transaction_type": "ProofTransaction", "transaction_status": "Success" },
            ])
        );

        let proofs_by_height = server.get("/proofs/block/1").await;
        proofs_by_height.assert_status_ok();

        assert_json_include!(
            actual: proofs_by_height.json::<serde_json::Value>(),
            expected: json!([
                { "index": 7, "transaction_type": "ProofTransaction", "transaction_status": "Success" },
                { "index": 6, "transaction_type": "ProofTransaction", "transaction_status": "Success" },
                { "index": 4, "transaction_type": "ProofTransaction", "transaction_status": "Success" },
                { "index": 3, "transaction_type": "ProofTransaction", "transaction_status": "Success" },
            ])
        );

        let proof_by_hash = server
            .get(format!("/proof/hash/{}", proof_tx_1_wd.hashed()).as_str())
            .await;
        proof_by_hash.assert_status_ok();
        assert_json_include!(
            actual: proof_by_hash.json::<serde_json::Value>(),
            expected: json!({
                "index": 4,
                "transaction_type": "ProofTransaction",
                "transaction_status": "Success"
            })
        );

        // Test non-existent proof
        let non_existent_proof = server
            .get("/proof/hash/1111111111111111111111111111111111111111111111111111111111111111")
            .await;
        non_existent_proof.assert_status_not_found();

        Ok(())
    }

    pub fn make_register_hyli_wallet_identity_tx() -> BlobTransaction {
        let mut tx = ProvableBlobTx::new("hyli@wallet".into());
        register_identity(&mut tx, "wallet".into(), "password".into()).unwrap();
        BlobTransaction::new("hyli@wallet".to_string(), tx.blobs)
    }

    async fn scenario_contracts() -> Result<(ContainerAsync<Postgres>, Indexer, Block, Block, Block)>
    {
        let container = Postgres::default()
            .with_tag("17-alpine")
            .start()
            .await
            .unwrap();
        let db = PgPoolOptions::new()
            .max_connections(5)
            .connect(&format!(
                "postgresql://postgres:postgres@localhost:{}/postgres",
                container.get_host_port_ipv4(5432).await.unwrap()
            ))
            .await
            .unwrap();
        MIGRATOR.run(&db).await.unwrap();
        let (indexer, _) = new_indexer(db).await;

        let mut node_state = NodeState {
            store: NodeStateStore::default(),
            metrics: NodeStateMetrics::global("test".to_string(), "test"),
        };

        let register_wallet = new_register_tx("wallet".into(), StateCommitment(vec![]));
        let register_hyli_at_wallet = make_register_hyli_wallet_identity_tx();

        let register_hyli_at_wallet_proof = new_proof_tx(
            "hyli@wallet".into(),
            "wallet".into(),
            BlobIndex(0),
            &register_hyli_at_wallet.clone().into(),
            StateCommitment(vec![]),
            StateCommitment(vec![0]),
        );

        node_state.craft_block_and_handle(
            1,
            vec![
                register_wallet.into(),
                register_hyli_at_wallet.into(),
                register_hyli_at_wallet_proof,
            ],
        );

        // Create a couple fake blocks with contracts
        let b1 = node_state.craft_block_and_handle(
            3,
            vec![
                new_register_tx(ContractName::new("a"), StateCommitment(vec![])).into(),
                new_register_tx(ContractName::new("b"), StateCommitment(vec![])).into(),
                new_register_tx(ContractName::new("c"), StateCommitment(vec![])).into(),
            ],
        );

        let delete_a = new_delete_tx(ContractName::new("hyle"), ContractName::new("a"));
        let delete_c = new_delete_tx(ContractName::new("hyle"), ContractName::new("c"));

        let delete_a_proof = new_proof_tx(
            "hyli@wallet".into(),
            "wallet".into(),
            BlobIndex(0),
            &delete_a.clone().into(),
            StateCommitment(vec![0]),
            StateCommitment(vec![1]),
        );
        let delete_c_proof = new_proof_tx(
            "hyli@wallet".into(),
            "wallet".into(),
            BlobIndex(0),
            &delete_c.clone().into(),
            StateCommitment(vec![1]),
            StateCommitment(vec![2]),
        );

        let b2 = node_state.craft_block_and_handle(
            4,
            vec![
                delete_a.into(),
                delete_a_proof,
                delete_c.into(),
                delete_c_proof,
            ],
        );

        let delete_b = new_delete_tx(ContractName::new("hyle"), ContractName::new("b"));
        let delete_b_proof = new_proof_tx(
            "hyli@wallet".into(),
            "wallet".into(),
            BlobIndex(0),
            &delete_b.clone().into(),
            StateCommitment(vec![2]),
            StateCommitment(vec![3]),
        );

        let delete_a = new_delete_tx(ContractName::new("hyle"), ContractName::new("a"));
        let delete_a_proof = new_proof_tx(
            "hyli@wallet".into(),
            "wallet".into(),
            BlobIndex(0),
            &delete_a.clone().into(),
            StateCommitment(vec![3]),
            StateCommitment(vec![4]),
        );

        let delete_d = new_delete_tx(ContractName::new("hyle"), ContractName::new("d"));
        let delete_d_proof = new_proof_tx(
            "hyli@wallet".into(),
            "wallet".into(),
            BlobIndex(0),
            &delete_d.clone().into(),
            StateCommitment(vec![4]),
            StateCommitment(vec![5]),
        );

        let b3 = node_state.craft_block_and_handle_with_parent_dp_hash(
            5,
            vec![
                new_register_tx(ContractName::new("a"), StateCommitment(vec![])).into(),
                delete_b.into(),
                delete_b_proof,
                delete_a.into(),
                delete_a_proof,
                new_register_tx(ContractName::new("a"), StateCommitment(vec![])).into(),
                new_register_tx(ContractName::new("d"), StateCommitment(vec![])).into(),
                delete_d.into(),
                delete_d_proof,
            ],
            DataProposalHash("test".to_string()),
        );

        Ok((container, indexer, b1, b2, b3))
    }

    #[test_log::test(tokio::test)]
    async fn test_contracts_dump_every_block() -> Result<()> {
        let (_c, mut indexer, b1, b2, b3) = scenario_contracts().await?;

        indexer.handle_processed_block(b1.clone()).unwrap();
        indexer.dump_store_to_db().await.unwrap();
        let rows = sqlx::query("SELECT * FROM contracts")
            .fetch_all(&indexer.db)
            .await
            .context("fetch contracts")?;
        assert_eq!(
            rows.iter()
                .map(|r| r.get::<String, _>("contract_name"))
                .collect::<Vec<_>>(),
            vec!["a", "b", "c"]
        );

        indexer.handle_processed_block(b2.clone()).unwrap();
        indexer.dump_store_to_db().await.unwrap();
        let rows = sqlx::query("SELECT * FROM contracts")
            .fetch_all(&indexer.db)
            .await
            .context("fetch contracts")?;
        assert_eq!(
            rows.iter()
                .map(|r| r.get::<String, _>("contract_name"))
                .collect::<Vec<_>>(),
            vec!["b"]
        );

        indexer.handle_processed_block(b3.clone()).unwrap();
        indexer.dump_store_to_db().await.unwrap();

        let rows = sqlx::query("SELECT * FROM contracts")
            .fetch_all(&indexer.db)
            .await
            .context("fetch contracts")?;
        assert_eq!(
            rows.iter()
                .map(|r| r.get::<String, _>("contract_name"))
                .collect::<Vec<_>>(),
            vec!["a"]
        );
        Ok(())
    }

    #[test_log::test(tokio::test)]
    async fn test_contracts_batched() -> Result<()> {
        let (_c, mut indexer, b1, b2, b3) = scenario_contracts().await?;
        indexer.handle_processed_block(b1).unwrap();
        indexer.handle_processed_block(b2).unwrap();
        indexer.handle_processed_block(b3).unwrap();
        indexer.dump_store_to_db().await.unwrap();

        let rows = sqlx::query("SELECT * FROM contracts")
            .fetch_all(&indexer.db)
            .await
            .context("fetch contracts")?;
        assert_eq!(
            rows.iter()
                .map(|r| r.get::<String, _>("contract_name"))
                .collect::<Vec<_>>(),
            vec!["a"]
        );
        Ok(())
    }

    // In case of duplicate tx hash, should return information of the tx with the highest block height
    // or index (position in the block)
    #[test_log::test(tokio::test)]
    async fn test_indexer_api_doubles() -> Result<()> {
        let container = Postgres::default()
            .with_tag("17-alpine")
            .start()
            .await
            .unwrap();
        let db = PgPoolOptions::new()
            .max_connections(5)
            .connect(&format!(
                "postgresql://postgres:postgres@localhost:{}/postgres",
                container.get_host_port_ipv4(5432).await.unwrap()
            ))
            .await
            .unwrap();
        MIGRATOR.run(&db).await.unwrap();
        sqlx::raw_sql(include_str!("../tests/fixtures/test_data.sql"))
            .execute(&db)
            .await
            .context("insert test data")?;

        let (_indexer, explorer) = new_indexer(db).await;
        let server = setup_test_server(&explorer).await?;

        // Multiple txs with same hash -- all in different blocks

        let transactions_response = server
            .get("/transaction/hash/test_tx_hash_2aaaaaaaaaaaaaaaaaaaaaaaaaaaaaaaaaaaaaaaaaaaaaaaaaa")
            .await;
        transactions_response.assert_status_ok();
        let result = transactions_response.json::<APITransaction>();
        assert_eq!(
            result.parent_dp_hash.0,
            "dp_hashbbbbbbbbbbbbbbbbbbbbbbbbbbbbbbbbbbbbbbbbbbbbbbbbbbbbbbbbb".to_string()
        );

        // Multiple txs with same hash -- one not yet in a block, should return the pending one

        let transactions_response = server
            .get("/proof/hash/test_tx_hash_3aaaaaaaaaaaaaaaaaaaaaaaaaaaaaaaaaaaaaaaaaaaaaaaaaa")
            .await;
        transactions_response.assert_status_ok();
        let result = transactions_response.json::<APITransaction>();
        assert_eq!(
            result.parent_dp_hash.0,
            "dp_hashbbbbbbbbbbbbbbbbbbbbbbbbbbbbbbbbbbbbbbbbbbbbbbbbbbbbbbbbb".to_string()
        );
        assert_eq!(result.block_hash, None);

        // Get blobs by tx hash

        let transactions_response = server
            .get("/blobs/hash/test_tx_hash_2aaaaaaaaaaaaaaaaaaaaaaaaaaaaaaaaaaaaaaaaaaaaaaaaaa")
            .await;
        transactions_response.assert_status_ok();
        let result = transactions_response.json::<Vec<APIBlob>>();
        assert!(result.len() == 1);
        assert_eq!(
            result.first().unwrap().data,
            "{\"data\": \"blob_data_2_bis\"}".as_bytes()
        );

        // Get blob by tx hash

        let transactions_response = server
            .get("/blob/hash/test_tx_hash_2aaaaaaaaaaaaaaaaaaaaaaaaaaaaaaaaaaaaaaaaaaaaaaaaaa/index/0")
            .await;
        transactions_response.assert_status_ok();
        let result = transactions_response.json::<APIBlob>();
        assert_eq!(result.data, "{\"data\": \"blob_data_2_bis\"}".as_bytes());

        // Get proof by tx hash

        let transactions_response = server
            .get("/proof/hash/test_tx_hash_3aaaaaaaaaaaaaaaaaaaaaaaaaaaaaaaaaaaaaaaaaaaaaaaaaa")
            .await;
        transactions_response.assert_status_ok();
        let result = transactions_response.json::<APITransaction>();
        assert_eq!(
            result.parent_dp_hash.0,
            "dp_hashbbbbbbbbbbbbbbbbbbbbbbbbbbbbbbbbbbbbbbbbbbbbbbbbbbbbbbbbb".to_string()
        );
        assert_eq!(result.block_hash, None);

        // Get transaction state event, the latest one

        let transactions_response = server
            .get("/transaction/hash/test_tx_hash_2aaaaaaaaaaaaaaaaaaaaaaaaaaaaaaaaaaaaaaaaaaaaaaaaaa/events")
            .await;
        transactions_response.assert_status_ok();
        let result = transactions_response.json::<Vec<APITransactionEvents>>();
        assert_eq!(
            result,
            vec![APITransactionEvents {
                block_hash: ConsensusProposalHash(
                    "block3aaaaaaaaaaaaaaaaaaaaaaaaaaaaaaaaaaaaaaaaaaaaaaaaaaaaaaaaaa".to_string()
                ),
                block_height: BlockHeight(3),
                events: vec![serde_json::json!({
                    "name": "Success"
                })]
            }]
        );

        Ok(())
    }

    #[test_log::test(tokio::test)]
    async fn test_indexer_api() -> Result<()> {
        let container = Postgres::default()
            .with_tag("17-alpine")
            .start()
            .await
            .unwrap();
        let db = PgPoolOptions::new()
            .max_connections(5)
            .connect(&format!(
                "postgresql://postgres:postgres@localhost:{}/postgres",
                container.get_host_port_ipv4(5432).await.unwrap()
            ))
            .await
            .unwrap();
        MIGRATOR.run(&db).await.unwrap();
        sqlx::raw_sql(include_str!("../tests/fixtures/test_data.sql"))
            .execute(&db)
            .await
            .context("insert test data")?;

        let (_indexer, mut explorer) = new_indexer(db).await;
        let server = setup_test_server(&explorer).await?;

        // Blocks
        // Get all blocks
        let transactions_response = server.get("/blocks").await;
        transactions_response.assert_status_ok();
        assert!(!transactions_response.text().is_empty());

        // Test pagination
        let transactions_response = server.get("/blocks?nb_results=1").await;
        transactions_response.assert_status_ok();
        assert_eq!(transactions_response.json::<Vec<APIBlock>>().len(), 1);
        assert_eq!(
            transactions_response
                .json::<Vec<APIBlock>>()
                .first()
                .unwrap()
                .height,
            3
        );
        let transactions_response = server.get("/blocks?nb_results=1&start_block=1").await;
        transactions_response.assert_status_ok();
        assert_eq!(transactions_response.json::<Vec<APIBlock>>().len(), 1);
        assert_eq!(
            transactions_response
                .json::<Vec<APIBlock>>()
                .first()
                .unwrap()
                .height,
            1
        );
        // Test negative end of blocks
        let transactions_response = server.get("/blocks?nb_results=10&start_block=4").await;
        transactions_response.assert_status_ok();

        // Get the last block
        let transactions_response = server.get("/block/last").await;
        transactions_response.assert_status_ok();
        assert!(!transactions_response.text().is_empty());

        // Get block by height
        let transactions_response = server.get("/block/height/1").await;
        transactions_response.assert_status_ok();
        assert!(!transactions_response.text().is_empty());

        // Get block by hash
        let transactions_response = server
            .get("/block/hash/block1aaaaaaaaaaaaaaaaaaaaaaaaaaaaaaaaaaaaaaaaaaaaaaaaaaaaaaaaaa")
            .await;
        transactions_response.assert_status_ok();
        assert!(!transactions_response.text().is_empty());

        // Transactions
        // Get all transactions
        let transactions_response = server.get("/transactions").await;
        transactions_response.assert_status_ok();
        assert!(!transactions_response.text().is_empty());

        // Get all transactions by height
        let transactions_response = server.get("/transactions/block/2").await;
        transactions_response.assert_status_ok();
        assert!(!transactions_response.text().is_empty());

        // Get an existing transaction by name
        let transactions_response = server.get("/transactions/contract/contract_1").await;
        transactions_response.assert_status_ok();
        assert!(!transactions_response.text().is_empty());

        // Get an unknown transaction by name
        let transactions_response = server.get("/transactions/contract/unknown_contract").await;
        transactions_response.assert_status_ok();
        assert_eq!(transactions_response.text(), "[]");

        // Get an existing transaction by hash
        let transactions_response = server
            .get("/transaction/hash/test_tx_hash_1aaaaaaaaaaaaaaaaaaaaaaaaaaaaaaaaaaaaaaaaaaaaaaaaaa")
            .await;
        transactions_response.assert_status_ok();
        assert!(!transactions_response.text().is_empty());

        // Get an existing transaction, waiting for dissemination by hash
        let transactions_response = server
            .get("/transaction/hash/test_tx_hash_0aaaaaaaaaaaaaaaaaaaaaaaaaaaaaaaaaaaaaaaaaaaaaaaaaa")
            .await;
        transactions_response.assert_status_ok();
        assert!(!transactions_response.text().is_empty());

        // Get an unknown transaction by hash
        let unknown_tx = server.get("/transaction/hash/1111111111111111111111111111111111111111111111111111111111111111").await;
        unknown_tx.assert_status_not_found();

        // Blobs
        // Get all transactions for a specific contract name
        let transactions_response = server.get("/blob_transactions/contract/contract_1").await;
        transactions_response.assert_status_ok();
        assert!(!transactions_response.text().is_empty());

        // Get blobs by tx_hash
        let transactions_response = server
            .get("/blobs/hash/test_tx_hash_2aaaaaaaaaaaaaaaaaaaaaaaaaaaaaaaaaaaaaaaaaaaaaaaaaa")
            .await;
        transactions_response.assert_status_ok();
        assert!(!transactions_response.text().is_empty());

        // Get unknown blobs by tx_hash
        let transactions_response = server
            .get("/blobs/hash/test_tx_hash_1aaaaaaaaaaaaaaaaaaaaaaaaaaaaaaaaaaaaaaaaaaaaaaaaaa")
            .await;
        transactions_response.assert_status_ok();
        assert_eq!(transactions_response.text(), "[]");

        // Get blob by tx_hash and index
        let transactions_response = server
            .get("/blob/hash/test_tx_hash_2aaaaaaaaaaaaaaaaaaaaaaaaaaaaaaaaaaaaaaaaaaaaaaaaaa/index/0")
            .await;
        transactions_response.assert_status_ok();
        assert!(!transactions_response.text().is_empty());

        // Get blob by tx_hash and unknown index
        let transactions_response = server
            .get("/blob/hash/test_tx_hash_2aaaaaaaaaaaaaaaaaaaaaaaaaaaaaaaaaaaaaaaaaaaaaaaaaa/index/1000")
            .await;
        transactions_response.assert_status_not_found();

        // Contracts
        // Get contract by name
        let transactions_response = server.get("/contract/contract_1").await;
        transactions_response.assert_status_ok();
        assert!(!transactions_response.text().is_empty());

        // Get contract state by name and height
        let transactions_response = server.get("/state/contract/contract_1/block/1").await;
        transactions_response.assert_status_ok();
        assert!(!transactions_response.text().is_empty());

        // Websocket
        let listener = hyle_net::net::bind_tcp_listener(0).await.unwrap();
        let addr = listener.local_addr().unwrap();

        tokio::spawn(axum::serve(listener, explorer.api(None)).into_future());

        let _ = tokio_tungstenite::connect_async(format!(
            "ws://{addr}/blob_transactions/contract/contract_1/ws"
        ))
        .await
        .unwrap();

        if let Some(tx) = explorer.new_sub_receiver.recv().await {
            let (contract_name, _) = tx;
            assert_eq!(contract_name, ContractName::new("contract_1"));
        }

        Ok(())
    }
}<|MERGE_RESOLUTION|>--- conflicted
+++ resolved
@@ -2,15 +2,12 @@
 
 mod handler;
 
-<<<<<<< HEAD
 use crate::google_cloud_storage_client::GCSRequest;
-=======
 use std::ops::Deref;
 
 use crate::explorer::api::{DataProposalHashDb, TxHashDb};
 use crate::explorer::WsExplorerBlobTx;
 use crate::node_state::module::NodeStateEvent;
->>>>>>> 3fd57919
 use crate::utils::conf::Conf;
 use crate::{model::*, utils::conf::SharedConf};
 use anyhow::{Context, Result};
@@ -39,19 +36,6 @@
 }
 }
 
-<<<<<<< HEAD
-// TODO: generalize for all tx types
-type Subscribers = HashMap<ContractName, Vec<broadcast::Sender<TransactionWithBlobs>>>;
-
-#[derive(Debug, Clone)]
-pub struct IndexerApiState {
-    db: PgPool,
-    new_sub_sender: mpsc::Sender<(ContractName, WebSocket)>,
-}
-
-=======
-#[derive(Debug)]
->>>>>>> 3fd57919
 pub struct Indexer {
     bus: IndexerBusClient,
     db: PgPool,
