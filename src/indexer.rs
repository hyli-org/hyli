--- conflicted
+++ resolved
@@ -163,40 +163,6 @@
         lane_id: Option<LaneId>,
         timestamp: Option<TimestampMs>,
     ) {
-<<<<<<< HEAD
-        for (contrat_name, senders) in self.subscribers.iter() {
-            if tx
-                .blobs
-                .iter()
-                .any(|blob| &blob.contract_name == contrat_name)
-            {
-                let enriched_tx = TransactionWithBlobs {
-                    tx_hash: tx_hash.0.clone(),
-                    parent_dp_hash: dp_hash.0.clone(),
-                    block_hash: block_hash.clone(),
-                    index,
-                    version,
-                    transaction_type: TransactionTypeDb::BlobTransaction,
-                    transaction_status: TransactionStatusDb::Sequenced,
-                    lane_id: lane_id.clone(),
-                    timestamp: timestamp.clone(),
-                    identity: tx.identity.0.clone(),
-                    blobs: tx
-                        .blobs
-                        .iter()
-                        .map(|blob| BlobWithStatus {
-                            contract_name: blob.contract_name.0.clone(),
-                            data: blob.data.1.clone(),
-                            proof_outputs: vec![],
-                        })
-                        .collect(),
-                };
-                senders.iter().for_each(|sender| {
-                    let _ = sender.send(enriched_tx.clone());
-                });
-            }
-        }
-=======
         let _ = self.bus.send(WsExplorerBlobTx {
             tx: tx.clone(),
             tx_hash,
@@ -207,7 +173,6 @@
             lane_id,
             timestamp,
         });
->>>>>>> 597c4df6
     }
 }
 
