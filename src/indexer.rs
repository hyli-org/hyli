--- conflicted
+++ resolved
@@ -168,21 +168,16 @@
     pub async fn start(&mut self) -> Result<()> {
         module_handle_messages! {
             on_self self,
-<<<<<<< HEAD
             delay_shutdown_until {
                 self.dump_store_to_db()
                     .await
                     .context("Indexer failed to dump store to DB")?;
                 self.empty_store()
             },
-            listen<NodeStateEvent> event => {
-                _ = log_error!(self.handle_node_state_event(event)
-=======
             listen<DataEvent> DataEvent::OrderedSignedBlock(signed_block) => {
                 let block = self.node_state.handle_signed_block(&signed_block)
                     .context("Failed to handle block in node state")?;
                 _ = log_error!(self.handle_node_state_block(block)
->>>>>>> ad508654
                     .await,
                     "Indexer handling node state event");
             }
